<<<<<<< HEAD
open-vm-tools 10.3.10 Release Notes
=================================

**Updated on: 14 MAR 2019**

open-vm-tools | 14 MAR 2019 | Build 12406962
=======
#                      Open-vm-tools 12.1.0 Release Notes

Updated on: 23rd AUG 2022

Open-vm-tools | 23rd AUG 2022 | Build 20219665
>>>>>>> 30568780

Check back for additions and updates to these release notes.

## What's in the Release Notes

The release notes cover the following topics:

<<<<<<< HEAD
*   [What's New](#whatsnew)
*   [Before You Begin](#beforeyoubegin)
*   [Internationalization](#i18n)
*   [End of Feature Support Notice](#endoffeaturesupport)
*   [Guest Operating System Customization Support](#guestop)
*   [Interoperability Matrix](#interop)
*   [Resolved Issues](#resolvedissues)
*   [Known Issues](#knownissues)
=======
* [What's New](#whatsnew) 
* [Internationalization](#i18n) 
* [End of Feature Support Notice](#endoffeaturesupport) 
* [Guest Operating System Customization Support](#guestop) 
* [Interoperability Matrix](#interop) 
* [Resolved Issues](#resolvedissues) 
* [Known Issues](#knownissues)
>>>>>>> 30568780

## <a id="whatsnew" name="whatsnew"></a>What's New

<<<<<<< HEAD
*   **Resolved Issues: **There are some issues that are resolved in this release of open-vm-tools which are documented in the [Resolved Issues](#resolvedissues) section of this release notes.

Before You Begin
----------------

**Important note about upgrading to ESXi 5.5 Update 3b or later**

Resolution on incompatibility and general guidelines: While upgrading ESXi hosts to ESXi 5.5 Update 3b or ESXi 6.0 Update 1 or later, and using older versions of Horizon View Agent, refer to the knowledge base articles:

*   [Connecting to View desktops with Horizon View Agent 5.3.5 or earlier hosted on ESXi 5.5 Update 3b or later fails with a black screen.](http://kb.vmware.com/kb/2144438)
*   [Connecting to View desktops with Horizon View Agent 6.0.x or 6.1.x hosted on ESXi 5.5 Update 3b or later fails with a black screen.](http://kb.vmware.com/kb/2144518)
*   [Connecting to View desktops with Horizon View Agent 6.1.x hosted on ESXi 6.0 Update 1 or later fails with a black screen.](http://kb.vmware.com/kb/2144453)
=======
* This release resolves CVE-2022-31676. For more information on this vulnerability and its impact on VMware products, see [https://www.vmware.com/security/advisories/VMSA-2022-0024.html](https://www.vmware.com/security/advisories/VMSA-2022-0024.html).
>>>>>>> 30568780

*   Please see the [Resolved Issues](#resolvedissues) and [Known Issues](#knownissues) sections below.

<<<<<<< HEAD
open-vm-tools 10.3.10 is available in the following languages:
=======
>>>>>>> 30568780

## <a id="i18n" name="i18n"></a>Internationalization

Open-vm-tools 12.1.0 is available in the following languages:

<<<<<<< HEAD
*   Support for Common Agent Framework (CAF) will be removed in the next major release of open-vm-tools.
*   VMware Tools 10.3.5 freezes feature support for tar tools and OSPs   
    The tar tools (linux.iso) and OSPs shipped with open-vm-tools 10.3.5 release will continue to be supported. However, releases after VMware Tools 10.3.5 will only include critical and security fixes and no new feature support in these types of open-vm-tools (tar tools and OSP's). It is recommended that customers use open-vm-tools for those operating systems that support open-vm-tools. For more information on different types of open-vm-tools, see [https://blogs.vmware.com/vsphere/2016/02/understanding-the-three-types-of-vm-tools.html](https://blogs.vmware.com/vsphere/2016/02/understanding-the-three-types-of-vm-tools.html)
=======
* English
* French
* German
* Spanish
* Italian
* Japanese
* Korean
* Simplified Chinese
* Traditional Chinese
>>>>>>> 30568780

## <a id="endoffeaturesupport" name="endoffeaturesupport"></a>End of Feature Support Notice

<<<<<<< HEAD
The [Guest OS Customization Support Matrix](http://partnerweb.vmware.com/programs/guestOS/guest-os-customization-matrix.pdf) provides details about the guest operating systems supported for customization.
=======
 * The tar tools (linux.iso) and OSPs shipped with VMware Tools 10.3.x release will continue to be supported. However, releases after VMware Tools 10.3.5 will only include critical and security fixes. No new feature support will be provided in these types of VMware Tools (tar tools and OSP's). It is recommended that customers use open-vm-tools for those operating systems that support open-vm-tools. For more information about open-vm-tools, see [KB 2073803](https://kb.vmware.com/s/article/2073803).
>>>>>>> 30568780

## <a id="guestop" name="guestop"></a>Guest Operating System Customization Support
The [Guest OS Customization Support Matrix](http://partnerweb.vmware.com/programs/guestOS/guest-os-customization-matrix.pdf) provides details about the guest operating systems supported for customization.

<<<<<<< HEAD
The [VMware Product Interoperability Matrix](http://partnerweb.vmware.com/comp_guide2/sim/interop_matrix.php) provides details about the compatibility of current and earlier versions of VMware Products. 
=======
## <a id="interop" name="interop"></a>Interoperability Matrix
>>>>>>> 30568780

The [VMware Product Interoperability Matrix](http://partnerweb.vmware.com/comp_guide2/sim/interop_matrix.php) provides details about the compatibility of current and earlier versions of VMware Products. 

<<<<<<< HEAD
*   **In certain cases, quiesced snapshots on Linux guests do not include backup manifests.**

    On a Linux guest, if VMware Tools 10.3.5 gets an error when notifying the ESXi host of a quiesced snapshot's backup manifest file, VMware Tools logs an error and does not notify the ESXi host of the backup manifest file on subsequent quiesced snapshots. As a result, some quiesced snapshots do not include the backup manifest file, that would otherwise be available on the ESXi host. Such snapshots are not identified as quiesced by vSphere clients.

    This issue is fixed in this release.
=======
## <a id="resolvedissues" name ="resolvedissues"></a> Resolved Issues

*   A number of Coverity reported issues have been addressed.

*   **[FTBFS] Fix the build of the ContainerInfo plugin for a 32-bit Linux release**

    Reported in [open-vm-tools pull request #588](https://github.com/vmware/open-vm-tools/pull/588), the fix did not make the code freeze date for open-vm-tools 12.0.5.

    This issue is fixed in this release.

*   **Make HgfsConvertFromNtTimeNsec aware of 64-bit time_t on i386 (32-bit)**

    Reported in [open-vm-tools pull request #387](https://github.com/vmware/open-vm-tools/pull/387), this change incorporates the support of 64 bit time epoch conversion from Windows NT time to Unix Epoch time on i386.
>>>>>>> 30568780

*   **A complete list of the granular changes in the open-vm-tools 12.1.0 release is available at:**

<<<<<<< HEAD
*   **Drag functionality fails to work in Ubuntu.**
    
    Drag functionality fails to work in Ubuntu 16.04.4 32-bit virtual machine installed using easy install. Also, failure of copy and paste functionality is observed in the same system.
    
    Workaround:
    
    *   Add the modprobe.blacklist=vmwgfx linux kernel boot option.
    *   To gain access to larger resolutions, remove svga.guestBackedPrimaryAware = "TRUE" option from the VMX file.

*   **Shared Folders mount is unavailable on Linux VM.**
    
    If the **Shared Folders** feature is enabled on a Linux VM while it is powered off, shared folders mount is not available on restart.
    
    Workaround:
    
    If the VM is powered on, disable and enable the **Shared Folders** feature from the interface.
    
    For resolving the issue permanently, edit **/etc/fstab** and add an entry to mount the Shared Folders automatically on boot.
    
    For example, add the line:
    
    vmhgfs-fuse   /mnt/hgfs    fuse    defaults,allow\_other    0    0
    
=======
    [Open-vm-tools ChangeLog](https://github.com/vmware/open-vm-tools/blob/stable-12.1.0/open-vm-tools/ChangeLog)

## <a id="knownissues" name="knownissues"></a>Known Issues


*   **Shared Folders mount is unavailable on Linux VM.**

    If the **Shared Folders** feature is enabled on a Linux VM while it is powered off, the shared folders mount is not available on restart.

    Note: This issue is applicable to open-vm-tools running on VMware Workstation and VMware Fusion.

    Workaround:

    If the VM is powered on, disable and enable the **Shared Folders** feature from the interface. For resolving the issue permanently, edit **/etc/fstab** and add an entry to mount the Shared Folders automatically on boot.  For example, add the line:

    <tt>vmhgfs-fuse   /mnt/hgfs    fuse    defaults,allow_other    0    0</tt>



>>>>>>> 30568780
<|MERGE_RESOLUTION|>--- conflicted
+++ resolved
@@ -1,17 +1,8 @@
-<<<<<<< HEAD
-open-vm-tools 10.3.10 Release Notes
-=================================
-
-**Updated on: 14 MAR 2019**
-
-open-vm-tools | 14 MAR 2019 | Build 12406962
-=======
 #                      Open-vm-tools 12.1.0 Release Notes
 
 Updated on: 23rd AUG 2022
 
 Open-vm-tools | 23rd AUG 2022 | Build 20219665
->>>>>>> 30568780
 
 Check back for additions and updates to these release notes.
 
@@ -19,16 +10,6 @@
 
 The release notes cover the following topics:
 
-<<<<<<< HEAD
-*   [What's New](#whatsnew)
-*   [Before You Begin](#beforeyoubegin)
-*   [Internationalization](#i18n)
-*   [End of Feature Support Notice](#endoffeaturesupport)
-*   [Guest Operating System Customization Support](#guestop)
-*   [Interoperability Matrix](#interop)
-*   [Resolved Issues](#resolvedissues)
-*   [Known Issues](#knownissues)
-=======
 * [What's New](#whatsnew) 
 * [Internationalization](#i18n) 
 * [End of Feature Support Notice](#endoffeaturesupport) 
@@ -36,43 +17,18 @@
 * [Interoperability Matrix](#interop) 
 * [Resolved Issues](#resolvedissues) 
 * [Known Issues](#knownissues)
->>>>>>> 30568780
 
 ## <a id="whatsnew" name="whatsnew"></a>What's New
 
-<<<<<<< HEAD
-*   **Resolved Issues: **There are some issues that are resolved in this release of open-vm-tools which are documented in the [Resolved Issues](#resolvedissues) section of this release notes.
-
-Before You Begin
-----------------
-
-**Important note about upgrading to ESXi 5.5 Update 3b or later**
-
-Resolution on incompatibility and general guidelines: While upgrading ESXi hosts to ESXi 5.5 Update 3b or ESXi 6.0 Update 1 or later, and using older versions of Horizon View Agent, refer to the knowledge base articles:
-
-*   [Connecting to View desktops with Horizon View Agent 5.3.5 or earlier hosted on ESXi 5.5 Update 3b or later fails with a black screen.](http://kb.vmware.com/kb/2144438)
-*   [Connecting to View desktops with Horizon View Agent 6.0.x or 6.1.x hosted on ESXi 5.5 Update 3b or later fails with a black screen.](http://kb.vmware.com/kb/2144518)
-*   [Connecting to View desktops with Horizon View Agent 6.1.x hosted on ESXi 6.0 Update 1 or later fails with a black screen.](http://kb.vmware.com/kb/2144453)
-=======
 * This release resolves CVE-2022-31676. For more information on this vulnerability and its impact on VMware products, see [https://www.vmware.com/security/advisories/VMSA-2022-0024.html](https://www.vmware.com/security/advisories/VMSA-2022-0024.html).
->>>>>>> 30568780
 
 *   Please see the [Resolved Issues](#resolvedissues) and [Known Issues](#knownissues) sections below.
 
-<<<<<<< HEAD
-open-vm-tools 10.3.10 is available in the following languages:
-=======
->>>>>>> 30568780
 
 ## <a id="i18n" name="i18n"></a>Internationalization
 
 Open-vm-tools 12.1.0 is available in the following languages:
 
-<<<<<<< HEAD
-*   Support for Common Agent Framework (CAF) will be removed in the next major release of open-vm-tools.
-*   VMware Tools 10.3.5 freezes feature support for tar tools and OSPs   
-    The tar tools (linux.iso) and OSPs shipped with open-vm-tools 10.3.5 release will continue to be supported. However, releases after VMware Tools 10.3.5 will only include critical and security fixes and no new feature support in these types of open-vm-tools (tar tools and OSP's). It is recommended that customers use open-vm-tools for those operating systems that support open-vm-tools. For more information on different types of open-vm-tools, see [https://blogs.vmware.com/vsphere/2016/02/understanding-the-three-types-of-vm-tools.html](https://blogs.vmware.com/vsphere/2016/02/understanding-the-three-types-of-vm-tools.html)
-=======
 * English
 * French
 * German
@@ -82,34 +38,18 @@
 * Korean
 * Simplified Chinese
 * Traditional Chinese
->>>>>>> 30568780
 
 ## <a id="endoffeaturesupport" name="endoffeaturesupport"></a>End of Feature Support Notice
 
-<<<<<<< HEAD
-The [Guest OS Customization Support Matrix](http://partnerweb.vmware.com/programs/guestOS/guest-os-customization-matrix.pdf) provides details about the guest operating systems supported for customization.
-=======
  * The tar tools (linux.iso) and OSPs shipped with VMware Tools 10.3.x release will continue to be supported. However, releases after VMware Tools 10.3.5 will only include critical and security fixes. No new feature support will be provided in these types of VMware Tools (tar tools and OSP's). It is recommended that customers use open-vm-tools for those operating systems that support open-vm-tools. For more information about open-vm-tools, see [KB 2073803](https://kb.vmware.com/s/article/2073803).
->>>>>>> 30568780
 
 ## <a id="guestop" name="guestop"></a>Guest Operating System Customization Support
 The [Guest OS Customization Support Matrix](http://partnerweb.vmware.com/programs/guestOS/guest-os-customization-matrix.pdf) provides details about the guest operating systems supported for customization.
 
-<<<<<<< HEAD
-The [VMware Product Interoperability Matrix](http://partnerweb.vmware.com/comp_guide2/sim/interop_matrix.php) provides details about the compatibility of current and earlier versions of VMware Products. 
-=======
 ## <a id="interop" name="interop"></a>Interoperability Matrix
->>>>>>> 30568780
 
 The [VMware Product Interoperability Matrix](http://partnerweb.vmware.com/comp_guide2/sim/interop_matrix.php) provides details about the compatibility of current and earlier versions of VMware Products. 
 
-<<<<<<< HEAD
-*   **In certain cases, quiesced snapshots on Linux guests do not include backup manifests.**
-
-    On a Linux guest, if VMware Tools 10.3.5 gets an error when notifying the ESXi host of a quiesced snapshot's backup manifest file, VMware Tools logs an error and does not notify the ESXi host of the backup manifest file on subsequent quiesced snapshots. As a result, some quiesced snapshots do not include the backup manifest file, that would otherwise be available on the ESXi host. Such snapshots are not identified as quiesced by vSphere clients.
-
-    This issue is fixed in this release.
-=======
 ## <a id="resolvedissues" name ="resolvedissues"></a> Resolved Issues
 
 *   A number of Coverity reported issues have been addressed.
@@ -123,35 +63,9 @@
 *   **Make HgfsConvertFromNtTimeNsec aware of 64-bit time_t on i386 (32-bit)**
 
     Reported in [open-vm-tools pull request #387](https://github.com/vmware/open-vm-tools/pull/387), this change incorporates the support of 64 bit time epoch conversion from Windows NT time to Unix Epoch time on i386.
->>>>>>> 30568780
 
 *   **A complete list of the granular changes in the open-vm-tools 12.1.0 release is available at:**
 
-<<<<<<< HEAD
-*   **Drag functionality fails to work in Ubuntu.**
-    
-    Drag functionality fails to work in Ubuntu 16.04.4 32-bit virtual machine installed using easy install. Also, failure of copy and paste functionality is observed in the same system.
-    
-    Workaround:
-    
-    *   Add the modprobe.blacklist=vmwgfx linux kernel boot option.
-    *   To gain access to larger resolutions, remove svga.guestBackedPrimaryAware = "TRUE" option from the VMX file.
-
-*   **Shared Folders mount is unavailable on Linux VM.**
-    
-    If the **Shared Folders** feature is enabled on a Linux VM while it is powered off, shared folders mount is not available on restart.
-    
-    Workaround:
-    
-    If the VM is powered on, disable and enable the **Shared Folders** feature from the interface.
-    
-    For resolving the issue permanently, edit **/etc/fstab** and add an entry to mount the Shared Folders automatically on boot.
-    
-    For example, add the line:
-    
-    vmhgfs-fuse   /mnt/hgfs    fuse    defaults,allow\_other    0    0
-    
-=======
     [Open-vm-tools ChangeLog](https://github.com/vmware/open-vm-tools/blob/stable-12.1.0/open-vm-tools/ChangeLog)
 
 ## <a id="knownissues" name="knownissues"></a>Known Issues
@@ -171,4 +85,3 @@
 
 
 
->>>>>>> 30568780
