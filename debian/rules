#!/usr/bin/make -f

DEBHELPER_VERSION = $(strip $(shell dpkg-query -f '$${Version}' -W debhelper))
DEBHELPER_SYSTEMD_OK = $(strip $(shell dpkg --compare-versions $(DEBHELPER_VERSION) ge 10.9.1~; echo $$?))

ifeq ($(shell dpkg-vendor --derives-from Ubuntu && echo yes),yes)
	VENDOR := UBUNTU
else
	VENDOR := DEBIAN
endif

%:
	dh ${@} --sourcedirectory=open-vm-tools

override_dh_auto_configure:
	dh_auto_configure --sourcedirectory=open-vm-tools -- \
			--prefix=/usr \
			--libdir=\$${prefix}/lib/$(DEB_HOST_MULTIARCH) \
			--without-kernel-modules \
			--with-pic \
			--enable-xmlsec1 \
			--with-gtk3  \
			--enable-servicediscovery \
<<<<<<< HEAD
			--disable-resolutionkms \
=======
			--enable-salt-minion \
			--with-fuse=fuse3 \
>>>>>>> eb5cedde
			CFLAGS="-fPIC -Wno-error=deprecated-declarations -Wno-error=address-of-packed-member -Wno-nonnull $(CFLAGS)" \
			CUSTOM_PROCPS_NAME=procps

override_dh_auto_install:
	dh_auto_install --sourcedirectory=open-vm-tools -- DESTDIR=$(CURDIR)/debian/open-vm-tools

	# permissions
	chmod 0644 debian/*/etc/pam.d/*
	chmod 4755 debian/*/usr/bin/vmware-user-suid-wrapper
	chmod 0644 debian/*/lib/udev/rules.d/99-vmware-scsi-udev.rules

	install -D -m 0644 debian/local/xautostart.conf debian/open-vm-tools-desktop/etc/vmware-tools/xautostart.conf
	install -D -m 0644 debian/local/tools.conf debian/open-vm-tools/etc/vmware-tools/tools.conf

	install -D -m 0644 debian/local/run-vmblock\\x2dfuse.mount debian/open-vm-tools-desktop/lib/systemd/system/run-vmblock\\x2dfuse.mount
	install -D -m 0644 debian/local/open-vm-tools-desktop.conf debian/open-vm-tools-desktop/usr/lib/modules-load.d/open-vm-tools-desktop.conf

	# open-vm-tools-dev
	mkdir -p debian/open-vm-tools-dev/usr/share/doc/open-vm-tools
	mv debian/open-vm-tools/usr/share/doc/open-vm-tools/api debian/open-vm-tools-dev/usr/share/doc/open-vm-tools
	mkdir -p debian/open-vm-tools-dev/usr/lib/$(DEB_HOST_MULTIARCH)
	mv \
	    debian/open-vm-tools/usr/lib/$(DEB_HOST_MULTIARCH)/*.a \
	    debian/open-vm-tools/usr/lib/$(DEB_HOST_MULTIARCH)/*.so \
	    debian/open-vm-tools/usr/lib/$(DEB_HOST_MULTIARCH)/pkgconfig \
	    debian/open-vm-tools-dev/usr/lib/$(DEB_HOST_MULTIARCH)
	mv debian/open-vm-tools/usr/include debian/open-vm-tools-dev/usr


	# removing useless files
	rm -f debian/open-vm-tools/usr/lib/$(DEB_HOST_MULTIARCH)/*.la
	rm -f debian/open-vm-tools/usr/lib/$(DEB_HOST_MULTIARCH)/open-vm-tools/plugins/*/*.la
	rm -rf debian/open-vm-tools/usr/share/open-vm-tools/tests
	# only meant for build/test time - https://github.com/vmware/open-vm-tools/issues/527
	rm -f debian/open-vm-tools/usr/bin/vmware-vgauth-smoketest

	# moving open-vm-tools-desktop files
	mkdir -p debian/open-vm-tools-desktop/usr/lib/$(DEB_HOST_MULTIARCH)/open-vm-tools/plugins
	mv debian/open-vm-tools/usr/lib/$(DEB_HOST_MULTIARCH)/open-vm-tools/plugins/vmusr debian/open-vm-tools-desktop/usr/lib/$(DEB_HOST_MULTIARCH)/open-vm-tools/plugins

	mkdir -p debian/open-vm-tools-desktop/usr/bin
	mv debian/open-vm-tools/usr/bin/vmware-user-suid-wrapper debian/open-vm-tools-desktop/usr/bin
	mv debian/open-vm-tools/usr/bin/vmware-user debian/open-vm-tools-desktop/usr/bin
	mv debian/open-vm-tools/usr/bin/vmwgfxctrl debian/open-vm-tools-desktop/usr/bin

	mkdir -p debian/open-vm-tools-desktop/etc/xdg/autostart
	mv debian/open-vm-tools/etc/xdg/autostart/vmware-user.desktop debian/open-vm-tools-desktop/etc/xdg/autostart
	rm -rf debian/open-vm-tools/etc/xdg

	mkdir -p debian/open-vm-tools-desktop/lib/systemd/system/open-vm-tools.service.d
	cp debian/desktop.conf debian/open-vm-tools-desktop/lib/systemd/system/open-vm-tools.service.d/

	mkdir -p debian/open-vm-tools-sdmp/usr/lib/$(DEB_HOST_MULTIARCH)/open-vm-tools/plugins/vmsvc/
	mv debian/open-vm-tools/usr/lib/$(DEB_HOST_MULTIARCH)/open-vm-tools/plugins/vmsvc/libserviceDiscovery.so debian/open-vm-tools-sdmp/usr/lib/$(DEB_HOST_MULTIARCH)/open-vm-tools/plugins/vmsvc/
	mv debian/open-vm-tools/usr/lib/$(DEB_HOST_MULTIARCH)/open-vm-tools/plugins/vmsvc/libguestStore.so debian/open-vm-tools-sdmp/usr/lib/$(DEB_HOST_MULTIARCH)/open-vm-tools/plugins/vmsvc/
	mv debian/open-vm-tools/usr/lib/$(DEB_HOST_MULTIARCH)/open-vm-tools/plugins/vmsvc/libgdp.so debian/open-vm-tools-sdmp/usr/lib/$(DEB_HOST_MULTIARCH)/open-vm-tools/plugins/vmsvc/

	mkdir -p debian/open-vm-tools-sdmp/usr/lib/$(DEB_HOST_MULTIARCH)/open-vm-tools/serviceDiscovery/scripts/
	mv debian/open-vm-tools/usr/lib/$(DEB_HOST_MULTIARCH)/open-vm-tools/serviceDiscovery/scripts/* debian/open-vm-tools-sdmp/usr/lib/$(DEB_HOST_MULTIARCH)/open-vm-tools/serviceDiscovery/scripts/
	rm -rf debian/open-vm-tools/usr/lib/$(DEB_HOST_MULTIARCH)/open-vm-tools/serviceDiscovery/

	# moving open-vm-tools-containerinfo files
	mkdir -p debian/open-vm-tools-containerinfo/usr/lib/$(DEB_HOST_MULTIARCH)/open-vm-tools/plugins/containerinfo/
	mv debian/open-vm-tools/usr/lib/$(DEB_HOST_MULTIARCH)/open-vm-tools/plugins/vmsvc/libcontainerInfo.so debian/open-vm-tools-containerinfo/usr/lib/$(DEB_HOST_MULTIARCH)/open-vm-tools/plugins/containerinfo/

ifneq (,$(findstring $(DEB_HOST_ARCH), amd64))
	# moving open-vm-tools-salt-minion files
	mkdir -p debian/open-vm-tools-salt-minion/usr/lib/$(DEB_HOST_MULTIARCH)/open-vm-tools/componentMgr/saltMinion/
	mv debian/open-vm-tools/usr/lib/$(DEB_HOST_MULTIARCH)/open-vm-tools/componentMgr/saltMinion/svtminion.sh debian/open-vm-tools-salt-minion/usr/lib/$(DEB_HOST_MULTIARCH)/open-vm-tools/componentMgr/saltMinion/
endif

override_dh_gencontrol:
	if [ "${VENDOR}" = "UBUNTU" ]; \
	then \
		dh_gencontrol -- -Vmodaliases="vmwgfx(pci:v000015ADd00000405sv*sd*bc*sc*i*)"; \
	else \
		dh_gencontrol; \
	fi

override_dh_fixperms:
	dh_testroot
	find debian/open-vm-tools/etc -type f -print0 | xargs -0 chmod ugo-x
	chmod ugo+x debian/open-vm-tools/etc/vmware-tools/scripts/vmware/*
	chmod ugo+x debian/open-vm-tools/etc/vmware-tools/*-vm-default

	dh_fixperms -Xvmware-user-suid-wrapper

override_dh_installsystemd:
	dh_installsystemd -popen-vm-tools
	dh_installsystemd -popen-vm-tools --name vgauth
	dh_installsystemd -popen-vm-tools-desktop --restart-after-upgrade --no-stop-on-upgrade run-vmblock\\x2dfuse.mount

override_dh_installchangelogs:
	dh_installchangelogs ReleaseNotes.md

override_dh_md5sums-arch:
	dh_md5sums
	# remove broken \ escaping from md5sums
	sed -i -e 's,^\\,,' -e 's,\\\\,\\,' debian/open-vm-tools-desktop/DEBIAN/md5sums<|MERGE_RESOLUTION|>--- conflicted
+++ resolved
@@ -21,12 +21,9 @@
 			--enable-xmlsec1 \
 			--with-gtk3  \
 			--enable-servicediscovery \
-<<<<<<< HEAD
 			--disable-resolutionkms \
-=======
 			--enable-salt-minion \
 			--with-fuse=fuse3 \
->>>>>>> eb5cedde
 			CFLAGS="-fPIC -Wno-error=deprecated-declarations -Wno-error=address-of-packed-member -Wno-nonnull $(CFLAGS)" \
 			CUSTOM_PROCPS_NAME=procps
 
