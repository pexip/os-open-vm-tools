<<<<<<< HEAD
open-vm-tools (2:11.2.5-2pexip4) pexip-bullseye; urgency=medium

  * Bullseye rebuild for ARM64 inclusion

 -- Mark Hymers <mark.hymers@pexip.com>  Mon, 05 Sep 2022 10:34:50 +0100

open-vm-tools (2:11.2.5-2pexip3) pexip-bullseye; urgency=medium

  * Turn off --enable-resolutionkms so that we do not need to ship
    libdrm.

 -- Mark Hymers <mark.hymers@pexip.com>  Wed, 20 Jul 2022 17:20:55 +0100

open-vm-tools (2:11.2.5-2pexip2) pexip-bullseye; urgency=medium

  * Main bullseye build

 -- Mark Hymers <mark.hymers@pexip.com>  Fri, 24 Jun 2022 14:04:00 +0100

open-vm-tools (2:11.2.5-2pexip1) pexip; urgency=medium

  * Initial bullseye build

 -- Mark Hymers <mark.hymers@pexip.com>  Thu, 02 Jun 2022 14:42:39 +0100
=======
open-vm-tools (2:12.1.0-1~bpo11+2) bullseye-backports; urgency=medium

  * [aaf9088] Add salt-minion/containerinfo packages again.

 -- Bernd Zeimetz <bzed@debian.org>  Fri, 26 Aug 2022 11:57:17 +0200

open-vm-tools (2:12.1.0-1~bpo11+1) bullseye-backports; urgency=medium

  * Rebuild for bullseye-backports.
  * debian/{gbp.conf,.gitlab-ci.yaml}: configure for bullseye-backports.
  * [1bfae15] Remove salt-minion/containerinfo packages for now.
    Security fix should not be blocked by NEW

 -- Bernd Zeimetz <bzed@debian.org>  Wed, 24 Aug 2022 12:01:51 +0200

open-vm-tools (2:12.1.0-1) unstable; urgency=high

  * [e704b2c] New upstream version 12.1.0
    Closes: #1018012 / CVE-2022-31676
  * [f9048c4] Remove patches applied upstream

 -- Bernd Zeimetz <bzed@debian.org>  Wed, 24 Aug 2022 09:49:58 +0200

open-vm-tools (2:12.0.5-2) unstable; urgency=medium

  * Release 12.0.5 to unstable
    - also (Closes: #1012814)

 -- Christian Ehrhardt <christian.ehrhardt@canonical.com>  Wed, 13 Jul 2022 11:30:52 +0200

open-vm-tools (2:12.0.5-1) experimental; urgency=medium

  [ Christian Ehrhardt ]
  * [827c3e4] New upstream version 12.0.5 (LP: #1971253) (Closes: #1011633)
  * [0d65b0785] d/copyright: fix whitespace damage
  * [e831bdcce] d/control,d/rules: salt-minion is not supported or even built on
    i386/arm64

  [ Bryce Harrington ]
  * [6a499a388] d/control: bump Standards-Version to 4.6.1 (no changes needed)
  * [e0b695cf9] d/copyright: Update debian copyright to 2022
  * [11f2f331d] d/control: Improve plugin description
  * [aa14fc72b] d/control, d/rules, d/*containerinfo*: add containerinfo plugin
  * [441d7a31c] d/control, d/rules, d/*salt-minion*: Add salt-minion plugin
  * [291c71b07] d/copyright: Add myself and Christian

 -- Christian Ehrhardt <christian.ehrhardt@canonical.com>  Mon, 11 Jul 2022 07:48:32 +0200

open-vm-tools (2:12.0.0-2) unstable; urgency=medium

  * [2eaee7c] Add dependencies for the containerinfo plugin.
  * [c21ef1d] Fix building containerinfo on i386
    %ld is not a 64bit integer on i386.
  * [5b23cd3] Use G_GINT64_FORMAT instead of lld

 -- Bernd Zeimetz <bzed@debian.org>  Mon, 02 May 2022 19:06:08 +0200

open-vm-tools (2:12.0.0-1) unstable; urgency=medium

  [ Debian Janitor Bot ]
  * [b8a7e72] Bump debhelper from old 12 to 13. + Rename debian/open-vm-tools-desktop.tmpfile to debian/open-vm-tools-desktop.tmpfiles.
    Changes-By: lintian-brush
    Fixes: lintian: package-uses-old-debhelper-compat-version
    See-also: https://lintian.debian.org/tags/package-uses-old-debhelper-compat-version.html
  * [db353fc] Update renamed lintian tag names in lintian overrides.
    Changes-By: lintian-brush
    Fixes: lintian: renamed-tag
    See-also: https://lintian.debian.org/tags/renamed-tag.html
  * [e836429] Set upstream metadata fields: Archive.
    Changes-By: lintian-brush

  [ Bernd Zeimetz ]
  * [c68b4a7] New upstream version 12.0.0 (Closes: #1006845)
  * [5e498c2] Refresh patches
  * [d1a0fb3] udevadm: trigger only for scsi devices on install.
    Thanks to Benjamin Drung (Closes: #1009194)

 -- Bernd Zeimetz <bzed@debian.org>  Wed, 27 Apr 2022 11:54:11 +0200

open-vm-tools (2:11.3.5-1) unstable; urgency=medium

  [ Debian Janitor ]
  * Remove constraints unnecessary since buster

  [ Christian Ehrhardt ]
  * New upstream version 11.3.5 (LP: #1946836) (Closes: #995221)
    - Closes gcc-11 FTBFS, actually since 11.3.0 (Closes: #984272)
  * d/rules, d/open-vm-tools.lintian-overrides: The hgfsmounter (mount.vmhgfs)
    command has been removed from open-vm-tools
  * d/p/Update-open-vm-tools-to-build-with-either-Fuse-3-or-2.patch: allow to
    build against fuse 3
  * d/rules, d/control: switch to use fuse3 (LP: #1935665)

 -- Christian Ehrhardt <christian.ehrhardt@canonical.com>  Tue, 04 Jan 2022 08:53:54 +0100

open-vm-tools (2:11.3.0-2) experimental; urgency=medium

  * d/copyright: further fix licenses after consulting SPDX
  * d/copyright: state multi-license under one glob pattern
  * d/control: enable arm64 which is ready in 11.3.0
  * d/control: drop no more needed net-tools dependency

 -- Christian Ehrhardt <christian.ehrhardt@canonical.com>  Wed, 18 Aug 2021 08:27:46 +0200

open-vm-tools (2:11.3.0-1) experimental; urgency=medium

  * New upstream version 11.3.0 (Closes: #990163)(LP: #1933143)
    - d/rules: install new binary vmwgfxctrl into open-vm-tools-desktop
    - d/rules: add new binary vmware-alias-import to open-vm-tools
    - d/rules: add new vmsvc plugins libguestStore.so and libgdp.so
      to open-vm-tools
  * d/open-vm-tools.maintscript: remove stale conffiles (Closes: #868273)
  * d/control: add myself to uploaders
  * Cleanups flagged by tracker.debian.org
    - d/watch: fix to work with upstreams github tags
    - d/control: bump Standards-Version to 4.5.1 (no changes needed)
  * Cleanups for various Lintian findings
    - d/source/lintian-overrides: allow helper scripts by setting
      patch-file-present-but-not-mentioned-in-series
    - d/{open-vm-tools,open-vm-tools-dev}.lintian-overrides tolerate
      package-name-doesnt-match-sonames
    - d/{open-vm-tools,open-vm-tools-desktop}.lintian-overrides: tolerate
      no-manual-page until upstream issue 526 is resolved
    - d/control: fix skip-systemd-native-flag-missing-pre-depends warning by
      adding misc:Pre-Depends
    - d/copyright: rename non allowed license names to fix
      space-in-std-shortname-in-dep5-copyright warning
    - d/open-vm-tools-desktop.lintian-overrides: fix setuid override
    - d/rules: drop no more needed handling of pam vmtoolsd-x64
    - d/rules: put libs and .pc files in correct multiarch directories
    - d/rules: do not ship vmware-vgauth-smoketest (only meant for build&test,
      per upstream it can wipe system config and therefore should not be
      shipped after build - upstream issue 527)
  * d/control: Remove constraints unnecessary since stretch (from Janitor)

 -- Christian Ehrhardt <christian.ehrhardt@canonical.com>  Tue, 06 Jul 2021 12:32:16 +0200
>>>>>>> eb5cedde

open-vm-tools (2:11.2.5-2) unstable; urgency=medium

  * [7f14954] Drop max_nic_count patch.
    See https://github.com/vmware/open-vm-tools/issues/128 for details.

 -- Bernd Zeimetz <bzed@debian.org>  Thu, 25 Feb 2021 17:49:11 +0100

open-vm-tools (2:11.2.5-1) unstable; urgency=medium

  * [b54d022] New upstream version 11.2.5
    Thanks: John Wolfe
    Closes: #980190

 -- Bernd Zeimetz <bzed@debian.org>  Fri, 15 Jan 2021 22:30:08 +0100

open-vm-tools (2:11.2.0-2) unstable; urgency=medium

  * [d5d4593] Fix building with new gcc versions
  * [94ce968] build-depend on libgdk-pixbuf-xlib-2.0-dev
    Closes: #978262
    Thanks to Lucas NUssbaum for the upload reminder.

 -- Bernd Zeimetz <bzed@debian.org>  Sun, 27 Dec 2020 00:01:29 +0100

open-vm-tools (2:11.2.0-1) unstable; urgency=medium

  * [447d833] Update upstream source from tag 'upstream/11.2.0'
    Update to upstream version '11.2.0'
    with Debian dir 67243748d9ba09fc4e53f1ab4e921e119c981beb
    Closes: #972732
  * [704edba] remove pam-use-common-auth-account patch.
    Not needed anymore
  * [f792922] Use upstream pam file for Debian

 -- Bernd Zeimetz <bzed@debian.org>  Sun, 25 Oct 2020 19:33:02 +0100

open-vm-tools (2:11.1.5-1) unstable; urgency=medium

  * [5515c98] Don't recommend xserver-xorg-input-vmmouse.
    Thanks to Raphaël Hertzog (Closes: #966465)
  * [8a31efc] Update upstream source from tag 'upstream/11.1.5'
    Update to upstream version '11.1.5'
    with Debian dir 62c70f15b660e7719555a78e6658ced5ca05ca35
    Closes: #968688
  * [09714a7] Removing patches that were applied upstream

 -- Bernd Zeimetz <bzed@debian.org>  Thu, 20 Aug 2020 09:52:24 +0200

open-vm-tools (2:11.1.0-3) unstable; urgency=medium

  * [03d18b3] Fix gcc-10 related issues. (Closes: #957631)

 -- Bernd Zeimetz <bzed@debian.org>  Mon, 27 Jul 2020 22:38:58 +0200

open-vm-tools (2:11.1.0-2) unstable; urgency=medium

  [ Christian Ehrhardt ]
  * [4d69c6a] d/p/lp-1877678-: fixes for the sdmp plugin that is new in 11.1.0.
    Signed-off-by: Christian Ehrhardt <christian.ehrhardt@canonical.com>
  * [38bd11e] d/control: change net-tools dependency to iproute2.
    Signed-off-by: Christian Ehrhardt <christian.ehrhardt@canonical.com>

  [ Bernd Zeimetz ]
  * [c15c08d] Add net-tools as dependency again.
    Various scripts still use ifconfig.

 -- Bernd Zeimetz <bzed@debian.org>  Fri, 19 Jun 2020 14:05:44 +0200

open-vm-tools (2:11.1.0-1) unstable; urgency=medium

  [ Christian Ehrhardt ]
  * [6b7d31d] New upstream version 11.1.0
    (Closes: #960061) (LP: #1877672)
  * [3ece93a14] d/control, d/rules, d//*sdmp*: add service discovery plugin (sdmp)
    (Closes: #960065) (LP: #1877678)
    Thanks to Oliver Kurth for the initial contribution, changes in addition:
    - d/control: improve description
    - rules fix whitespace damage
    - maintscripts: fixed some whihtespace damage
    - maintscripts: fixed maintainer scripts per skeletons from dh_make
    - maintscripts: added the service-active-before-restart check to postinst
      as well (was only in rm)
    - maintscripts: use deb-systemd-invoke
    - d/control: add further dependencies used in sdmp
  * [e0c9fbc14] remove patches applied upstream in 11.1.0
    - d/p/4ee0bd3c8_Rectify-a-log-spew-in-vmsvc-logging-vmware-vmsvc-root.log
    - d/p/89c0d4445_GitHub-Issue-367.-Remove-references-to-deprecated-G_INLINE_FUNC
    - d/p/f1f0b812e_add-appinfo-plugin
  * [f4cf14931] d/rules: drop perm fixup of vm-support as it is properly
    in /usr/bin/ now
  * [d71e99e33] lintian: add overrides for intentional cases
  * [ba27a73eb] d/p/debian/vmxnet_fix_kernel_4.7.patch: drop unused patch
  * [7488e6e2f] d/copyright: fix tab in text

 -- Bernd Zeimetz <bzed@debian.org>  Fri, 29 May 2020 09:46:40 +0200

open-vm-tools (2:11.0.5-5) unstable; urgency=medium

  * [8700b5e] Revert "Run vmtoolsd with Nice=-20"
    After discussing this issue with upstream we came to the conclusion that
    reverting this is the best option as it is possible to start programs
    trough vmtoolsd and they would also run with a nice level of -20.
    Upstream will fix this issue in a sane way.
  * [8a3a303] Add appinfo plugin.
    Thanks to Oliver Kurth (Closes: #954958)

 -- Bernd Zeimetz <bzed@debian.org>  Thu, 09 Apr 2020 11:42:15 +0200

open-vm-tools (2:11.0.5-4) unstable; urgency=medium

  * [c720d18] Run vmtoolsd with Nice=-20.
    Ensure that the watchdog is always able to answer.
    Thanks to Aron Xu (Closes: #953346)

 -- Bernd Zeimetz <bzed@debian.org>  Mon, 09 Mar 2020 17:10:31 +0100

open-vm-tools (2:11.0.5-3) unstable; urgency=medium

  * [9d3c1d7] Build-Depend on liblzma-dev.
    Thanks to Lucas Nussbaum (Closes: #951940)

 -- Bernd Zeimetz <bzed@debian.org>  Sun, 23 Feb 2020 16:57:41 +0100

open-vm-tools (2:11.0.5-2) unstable; urgency=medium

  * [eab2f1a] Add vmtoolsd.service alias.
    Debian's open-vm-tools.service is rather unsuaul and based on the
    history of the package, so ship an alias.
  * [b2977cd] Rectify a log spew in vmsvc logging.
    Upstream commit 4ee0bd3c8ead89541ab7d196fb54e940e397420d
    When a LSI Logic Parallel SCSI controller sits in PCI bus 0
    (SCSI controller 0), the Linux disk device enumeration does not provide
    a "label" file with the controller name.  This results in messages like
    "GuestInfoGetDiskDevice: Missing disk device name; VMDK mapping
    unavailable for "/var/log", fsName: "/dev/sda2" repeatedly appearing
    in the vmsvc logging.  The patch converts what previously was a warning
    message to a debug message and thus avoids the log spew.
    Thanks to Oliver Kurth (Closes: #950888)

 -- Bernd Zeimetz <bzed@debian.org>  Tue, 11 Feb 2020 15:56:51 +0100

open-vm-tools (2:11.0.5-1) unstable; urgency=medium

  * [e302fbf] Depend on lsb-release instead of recommending it.
  * [7731b26] Update upstream source from tag 'upstream/11.0.5'
    Update to upstream version '11.0.5'
    with Debian dir 7744f94a9026a7a3178032ef206d5d5798206fa5
    Closes: #949011
  * [68e74c1] snapshot changelog
  * [6ce977f] Refreshing patches

 -- Bernd Zeimetz <bzed@debian.org>  Thu, 16 Jan 2020 14:05:36 +0100

open-vm-tools (2:11.0.1-4) unstable; urgency=medium

  [ Christian Ehrhardt ]
  * [e30fabc] d/p/lp-1855686-Avoid-vmtoolsd-crash-in-HostInfo.patch:
    fix crash with uncommon lsb_output behavior (LP: #1855686)

 -- Bernd Zeimetz <bzed@debian.org>  Mon, 30 Dec 2019 00:56:03 +0100

open-vm-tools (2:11.0.1-3) unstable; urgency=medium

  * [c30953f] gitlab-ci: disable reprotest
  * [ee6873b] Use upstream patch to fix (ignore) ZFS.

 -- Bernd Zeimetz <bzed@debian.org>  Wed, 30 Oct 2019 21:16:31 +0100

open-vm-tools (2:11.0.1-2) unstable; urgency=medium

  * [76c600f] Fix segfault for fs devices without /
    See https://github.com/vmware/open-vm-tools/issues/378 for details.
    Thanks to Mo Zhou (Closes: #942692)

 -- Bernd Zeimetz <bzed@debian.org>  Tue, 22 Oct 2019 15:48:48 +0200

open-vm-tools (2:11.0.1-1) unstable; urgency=medium

  * [bb36e10] Update upstream source from tag 'upstream/11.0.1'
    Update to upstream version '11.0.1'
    with Debian dir 60c0d512096774b9a2a7cc9e4e94556b2893ae8a

 -- Bernd Zeimetz <bzed@debian.org>  Tue, 22 Oct 2019 09:40:50 +0200

open-vm-tools (2:11.0.0-2) unstable; urgency=medium

  * [4cfe383] Update Vcs-Git/Browser to point to salsa.
  * [bc253ad] Remove .travis.yml, add debian/.gitlab-ci.yml
  * [c92ca3a] Add add_patch.sh script to add patches from upstream.
  * [1d9b491] Add patch to remove deprecated inline functions
  * [3e2e307] Rename lintian-override file properly

 -- Bernd Zeimetz <bzed@debian.org>  Tue, 15 Oct 2019 23:25:24 +0200

open-vm-tools (2:11.0.0-1) unstable; urgency=medium

  [ goldstar611 ]
  * [c138871] Ensure VGAuthService starts after AppArmor
    https://gitlab.com/apparmor/apparmor/issues/13

  [ Bernd Zeimetz ]
  * [28ef841] New upstream version 11.0.0~0
  * [f78ed2d] New upstream version 11.0.0
    Closes: #940853
  * [19efc80] Revert "Revert "Removing libdumbnet-dev.""
    This reverts commit 31177fab964d92687501ab81774440a9b8d09e39.
  * [bc14a8b] snapshot changelog
  * [1c5e9ea] Dropping patches that were picked from upstream

 -- Bernd Zeimetz <bzed@debian.org>  Mon, 30 Sep 2019 14:37:27 +0200

open-vm-tools (2:10.3.10-3) unstable; urgency=medium

  [ Bernd Zeimetz ]
  * [19c646a] gcc9 compatibility.
    Upstream commit c68172ef7f2d4f116078e2aba82986a8cab0b16e (Closes: #925794)

  [ Christian Ehrhardt ]
  * [865763e] Fix other ftbfs with GCC-9
    * d/rules: disable address-of-packed-member gcc-9 warnings for pre 11.0 code
    (LP: #1842301)
    * d/rules: use modern syntax for disabling deprecated-declarations
    * d/p/gcc9-Remove-GLib-2.32-deprecated-APIs-from-tools.patch: stop using
      outdated GLib features
    Upstream commit a7c141fc
    * d/p/gcc9-drop-obsolete-G_INLINE_FUNC.patch: stop using deprecated GLib
      Macro
    * d/p/gcc9-GStaticRecMutex.patch: stop using deprecated GStaticRecMutex
    Upstream commit 19ca3e36
    * d/p/gcc9-build-error-in-vmblocktest.c.patch: avoid error due to
      stringop-truncation
    Upstream commit 553d1283

  [ Bernd Zeimetz ]
  * [0ce2ba2] Policy 4.0.1: The extra priority has been deprecated
  * [c8760c6] Bumping Standards-Version to 4.4.0
  * [a6ed8ce] Don't override dh_builddeb.
    debian-rules-should-not-use-custom-compression-settings
  * [bdfd8b5] Remove add_patch script
  * [be4d889] Update copyright years.
  * [9ac710e] Remove autotools-dev dependency.
  * [4296cf4] Fix permissions of udev rules file
  * [ed11c19] A new lintian override

 -- Bernd Zeimetz <bzed@debian.org>  Tue, 03 Sep 2019 18:06:54 +0200

open-vm-tools (2:10.3.10-2) unstable; urgency=medium

  [ Christian Ehrhardt ]
  * [d79cc9d] d/control: fix postinst missing lsmod/modprobe.
    Upgrades on open-vm-desktop can trigger errors like the following:
    /var/lib/dpkg/info/open-vm-tools-desktop.postinst: 5:
    /var/lib/dpkg/info/open-vm-tools-desktop.postinst: lsmod: not found
    /var/lib/dpkg/info/open-vm-tools-desktop.postinst: 6:
    /var/lib/dpkg/info/open-vm-tools-desktop.postinst: modprobe: not found
    The reason is that kmod isn't a dependency of open-vm-tools-desktop and
    could be missing e.g. if you installed it in a system container.
    Once might discuss how useful open-vm-tools-desktop is in that
    environment but a n issue to fix none the less.
    Signed-off-by: Christian Ehrhardt <christian.ehrhardt@canonical.com>

  [ Bernd Zeimetz ]
  * [4d3f25f] Fix guest OS reporting for Debian/Buster.
    Without this fix, open-vm-tools report other4xLinux64Guest instead of
    Debian/Buster.
    Reason is the output of lsb_release, which outputs:
    $ lsb_release -sd
    Debian GNU/Linux 10 (buster)
    But the code in open-vm-tools expects '10.'.
    Thanks to Oliver Kurth (Closes: #934005)

 -- Bernd Zeimetz <bzed@debian.org>  Wed, 07 Aug 2019 10:28:52 +0200

open-vm-tools (2:10.3.10-1+deb10u2pexip6) pexip; urgency=medium

  * Stop the kernel making noise about "unknown ioctl 1976"
    again. Rather than blocking usage of the VMCI interface
    altogether, we can safely assume that our kernel has the correct
    config and definitions already.

 -- Steve McIntyre <steve.mcintyre@pexip.com>  Wed, 27 Apr 2022 16:36:03 +0100

open-vm-tools (2:10.3.10-1+deb10u2pexip5) pexip; urgency=medium

  * Revert the previous change - it causes problems. See #24659

 -- Steve McIntyre <steve.mcintyre@pexip.com>  Fri, 10 Dec 2021 09:40:41 +0000

open-vm-tools (2:10.3.10-1+deb10u2pexip4) pexip; urgency=medium

  * Take patch from upstream to disable attempted accesses to
    VMCI. Stop the annoying "Unknown ioctl 1976" messages.

 -- Steve McIntyre <steve.mcintyre@pexip.com>  Thu, 09 Dec 2021 15:20:14 +0000

open-vm-tools (2:10.3.10-1+deb10u2pexip3) pexip; urgency=medium

  * Stop/restart service during upgrade.

 -- Huw Jones <huw@pexip.com>  Wed, 31 Mar 2021 10:25:41 +0100

open-vm-tools (2:10.3.10-1+deb10u2pexip2) pexip; urgency=medium

  * Move our flag file from /tmp/vm_frozen to /run/pexip/vm_frozen

 -- Steve McIntyre <steve.mcintyre@pexip.com>  Tue, 18 Aug 2020 15:13:41 +0100

open-vm-tools (2:10.3.10-1+deb10u2pexip1) pexip; urgency=medium

  * Migrate to Buster
  * Refresh debian/patches/notimesync.patch
  * Remove unwanted build dependancies on libdrm-dev libudev-dev

 -- Vincent Sanders <vince@pexip.com>  Wed, 04 Mar 2020 11:09:37 +0000

open-vm-tools (2:10.3.10-1) unstable; urgency=high

  * [122e511] Update upstream source from tag 'upstream/10.3.10'
    Update to upstream version '10.3.10'
    with Debian dir fb12c7cfc99a9497795475c29306e78d08cc3712
    - Closes: #925940
    - Bugfix release for the 10.3 series.
      - Correct and/or improve handling of certain quiesced
        snapshot failures (shipped as patch in 2:10.3.5-6).
      - Fix some bad derefs in primary NIC gather code
      - Fix possible security issue with the permissions of the
        intermediate staging directory and path.
        Closes: #925959
      - CONSTANT_EXPRESSION_RESULT in TimeUtil_StringToDate()
        Found by coverity.
      - Deploypkg log files of linux should not be world readable.
        They might contain sensitive data.
      - General code clean-up:
        - Treat local variables "len" consistently as "size_t"
          type in Posix_Getmntent_r()
        - Improve readability of error handling logic in
          ShrinkDoWipeAndShrink() and remove another line of dead code.
        - Setting "errno" to ENOENT when there is no passwd entry
          for the user.
      - Fix NULL pointer dereference and remove three lines of dead code.
    - Other changes/fixes, not related to Debian:
      - Update copyright years
      - Fix CentOS 7.6 detection
      - Include vmware/tools/log.h to define g_info (fix for SLES)
      - Special-case profile loading for StartProgram
        (Win32 only)
      - Changes to common source files not applicable to
        open-vm-tools. (Code used by other vmware tools, unrelated
        to open-vm-tools).
      - Bump up the SYSIMAGE_VERSION for VMware tools 10.3.10

  * [18de70f] Removing backported patches, shipped in 10.3.10.

 -- Bernd Zeimetz <bzed@debian.org>  Fri, 29 Mar 2019 11:58:17 +0100

open-vm-tools (2:10.3.5-8) unstable; urgency=medium

  [ Jean-Baptiste Lallement ]
  * [0f35aee] Add modaliases to open-vm-tools-desktop.
    Added Modaliases to open-vm-tools-desktop to auto-discover and
    auto-install the driver on Ubuntu via ubuntu-drivers. The driver is then
    installed at installation time and available on first boot for an
    improved user experience (LP: #1819207)

  [ Bernd Zeimetz ]
  * [dc4e1ce] Load vmwgfx module before vmtoolsd starts.
    As discussed on github in vmware/open-vm-tools#214
    we need to load the vmwgfx module before starting vmtoolsd
    for desktop users. Otherwise it is not able to retrieve the KMS
    resolutions and resizing the VM desktop fails.
    Thanks to @thomashvmw @rhertzog (Closes: #924518)

 -- Bernd Zeimetz <bzed@debian.org>  Wed, 13 Mar 2019 22:15:22 +0100

open-vm-tools (2:10.3.5-7) unstable; urgency=medium

  [ Christian Ehrhardt ]
  * [71b468f] make vgauth service execution more reliable.
    Since d3d47039 "Start vgauth before vmtoolsd" there is a potential race
    of starting vgauth so early that it might have issues. This was
    discussed back in the day in [1] to [2], but confirmed to be ok by
    VMWare.
    We were all somewhat convinced by this, but a bad feeling remained not
    only with me but also with Bernd [4].
    A recent SRU review denial made me rethink all of it and I think we can
    make it safer without thwarting the purpose of the original change.
    Note: Disambiguation of service names used below:
    vgauth     - open-vm-tools.vgauth.service
    vmtoolsd   - open-vm-tools.service
    fs         - systemd-remount-fs.service
    tmp        - systemd-tmpfiles-setup.service
    cloud-init - cloud-init-local.service
    Currently we have these dependency requirements:
    - vgauth should be before vmtoolsd
    - cloud init should be before vmtoolsd
    - cloud init has to be really early in general
      - therefore this is using DefaultDependencies=No
    That lead to this graph:
     fs / tmp -> vmtoolsd -> cloud-init
    And d3d47039 added it to be like:
     fs / tmp -> vmtoolsd -> cloud-init
                   ^
     vgauth      --|
    But there is no need to have vgauth without any pre-dependencies at all.
    It is only needed to be "before" vmtoolsd, therefore we can make it:
     fs / tmp -> vgauth -> vmtoolsd -> cloud-init
    That will make execution of vgauth much less error-prone (even though I
    have no hard issue to report) while at the same time holding up all
    known required ordering constraints.
    [1]: https://bugs.launchpad.net/ubuntu/+source/open-vm-tools/+bug/1804287/comments/3
    [2]: https://bugs.launchpad.net/ubuntu/+source/open-vm-tools/+bug/1804287/comments/12
    [3]: https://bugs.launchpad.net/ubuntu/+source/open-vm-tools/+bug/1804287/comments/25
    [4]: https://github.com/bzed/pkg-open-vm-tools/pull/15#issuecomment-447237910
    Signed-off-by: Christian Ehrhardt <christian.ehrhardt@canonical.com>

 -- Bernd Zeimetz <bzed@debian.org>  Mon, 04 Mar 2019 20:02:52 +0100

open-vm-tools (2:10.3.5-6) unstable; urgency=medium

  * [43ec618] Correct and/or improve handling of certain quiesced
    snapshot failures.
    Thanks to Oliver Kurth (Closes: #921470)

 -- Bernd Zeimetz <bzed@debian.org>  Mon, 11 Feb 2019 14:58:28 +0100

open-vm-tools (2:10.3.5-5) unstable; urgency=medium

  * [54cce3e] Start vmtoolsd after apparmor.service.
    Github issue #17

 -- Bernd Zeimetz <bzed@debian.org>  Thu, 31 Jan 2019 13:13:06 +0100

open-vm-tools (2:10.3.5-4) unstable; urgency=medium

  [ Alf Gaida ]
  * [e13792d] udevadm trigger should not fail (Closes: #917642)

 -- Bernd Zeimetz <bzed@debian.org>  Sat, 29 Dec 2018 23:00:37 +0100

open-vm-tools (2:10.3.5-3) unstable; urgency=medium

  [ Christian Ehrhardt ]
  * [d3d4703] Start vgauth before vmtoolsd.
    VGAuthService needs to be ready when vmtoolsd runs. Certain cases - e.g.
    Site Recovery Manager failover - will need vgauth to be up.
    Therefore add an After=vgauth.service dependency to open-vm-tools.service
    To have vgauth be able start early - and not pull cloud-init back late - it
    is also required to drop default dependencies which according to VMware is
    fine to do so.
    (LP: #1804287)

 -- Bernd Zeimetz <bzed@debian.org>  Fri, 14 Dec 2018 09:55:04 +0100

open-vm-tools (2:10.3.5-2) unstable; urgency=medium

  [ Raphaël Hertzog ]
  * [db2a364] Ensure vmwgfx module is loaded before start of vmtoolsd.
    This avoids a failure to start the resolutionKMS plugin and it's
    achieved through a drop-in snippet extending open-vm-tools.service
    adding an ExecStartPre directive loading the module prior to
    the start of the service. (Closes: #915031)

  [ Christian Ehrhardt ]
  * [e6e0ab8] d/rules: fix dangling symlink of vmware-user.
    Back in 2:9.4.0-1280544-6 vmware-user* was moved to the
    open-vm-tools-desktop package and some follow on fixes moved bits that
    were forgotten like the man page.
    (LP: #1807441)
    There still is a symlink in /usr/bin/vmware-user that is forgotten in
    the base package and broken unless open-vm-tools-desktop is installed.
    Change d/rules to move the symlink as well.
    Signed-off-by: Christian Ehrhardt <christian.ehrhardt@canonical.com>
  * [13d22e5] Breaks and Replaces for moving vmware-user.
    Signed-off-by: Christian Ehrhardt <christian.ehrhardt@canonical.com>
  * [d56826a] Bump breaks and replaces to next version to be released.
    Signed-off-by: Christian Ehrhardt <christian.ehrhardt@canonical.com>

  [ Bernd Zeimetz ]
  * [e4697c7] Fix race condition between open-vm-tools and
    systemd-tmpfiles-setup. Thanks to Jean-Louis Dupond (Closes: #914910)

 -- Bernd Zeimetz <bzed@debian.org>  Tue, 11 Dec 2018 20:40:48 +0100

open-vm-tools (2:10.3.5-1) unstable; urgency=medium

  * [7061cb7] Update upstream source from tag 'upstream/10.3.5'
    Update to upstream version '10.3.5'
    with Debian dir 9315f58cab8ba1356c1e4aa77d714257dc0651f2

 -- Bernd Zeimetz <bzed@debian.org>  Fri, 09 Nov 2018 11:32:15 +0100

open-vm-tools (2:10.3.0-1) unstable; urgency=medium

  * [16acbc3] Remove PrivateTmp=yes.
    Thanks to Christian Ehrhardt (Closes: #905170)
  * [72aabb2] Add RequiresMountsFor=/tmp.
    Thanks to Christopher Odenbach (Closes: #900566)
  * [96bf0c5] Update upstream source from tag 'upstream/10.3.0'
    Update to upstream version '10.3.0'
    with Debian dir ace0137b2d17e039ddac188fdcd15f882119925a
  * [e5a9b82] Re-add .travis.yml
  * [83e043f] Refreshing patches

 -- Bernd Zeimetz <bzed@debian.org>  Tue, 07 Aug 2018 23:41:00 +0200

open-vm-tools (2:10.2.5-1) unstable; urgency=medium

  * [ea03a58] Update upstream source from tag 'upstream/10.2.5'
    Update to upstream version '10.2.5'
    with Debian dir 74e96286320224bb6d5b717034930169514dbd51
  * [c1c18d3] Refreshing patches.

 -- Bernd Zeimetz <bzed@debian.org>  Fri, 06 Apr 2018 11:18:50 +0200

open-vm-tools (2:10.2.0-3) unstable; urgency=medium

  * [47e50a1] Fix debhelper dep for backports
  * [34538a5] Make tools.conf useful.
    Thanks to Dariusz Gadomski (Closes: #889884)

 -- Bernd Zeimetz <bzed@debian.org>  Wed, 14 Feb 2018 17:22:52 +0100

open-vm-tools (2:10.2.0-2) unstable; urgency=medium

  * [249d54c] Fix wayland segfault.
    Adding a patch from Fedora to fix a wayland/gnome related segfault.
    Thanks to Oliver Kurth (Closes: #887755)

 -- Bernd Zeimetz <bzed@debian.org>  Tue, 23 Jan 2018 23:50:17 +0100

open-vm-tools (2:10.2.0-1) unstable; urgency=medium

  * [f0bf956] Add .travis.yml which was removed by gbp.
  * [892e2f6] Build with gtk3.
  * [03a655b] Check if debhelper handles \ in systemd units.
    Thanks to Oliver Kurth (Closes: #886191)
  * [5bf9301] Drop -dkms package.
    Thanks to Christian Ehrhardt (Closes: #884656)
  * [236cdba] Update upstream source from tag 'upstream/10.2.0'
    Update to upstream version '10.2.0'
    with Debian dir d5190e486b6beb65ee7ed31c0c23a789b8f60cab
    (Closes: #884496)
  * [692beff] snapshot changelog.
  * [45aa743] Add .travis.yml which was removed by gbp.
  * [aabeded] Fix dpkg --compare-versions call
  * [0697425] Better debhelper version parsing.
  * [390ec09] fix even more makefile bugs.
  * [6e5fa38] Refreshing patches.
    Dropping kernel-module related patches.
  * [cbfec05] Drop dh_autoreconf, not needed anymore.
  * [d5fef50] autotools-dev is done by dh now.
  * [b66ab14] use dh_installsystemd

 -- Bernd Zeimetz <bzed@debian.org>  Fri, 19 Jan 2018 12:52:49 +0100

open-vm-tools (2:10.1.15-1) unstable; urgency=medium

  * [78a17f1] Remove fixed CXX std setting.
  * [f96f479] Updated version 10.1.15 from 'upstream/10.1.15'
    with Debian dir c44394c71e055f4cfd3a15ee578fc9895d64ebb1
  * [682790b] Refreshing patches.

 -- Bernd Zeimetz <bzed@debian.org>  Sat, 21 Oct 2017 15:02:46 +0200

open-vm-tools (2:10.1.10-3) unstable; urgency=medium

  * [00bc9bb] Build with CXXFLAGS=-std=c++14.
    Thanks to Rene Engelhard and Oliver Kurth (Closes: #876121)
  * [6b61376] Re-add .travis.yml.
    Seems it went missing with the last merge.
  * [bf07ae8] Work around dh_systemd escaping bugs again.
    Seems the unit escaping changed with a new dh version.
    Work around the known and reported fails again.
    Thanks to Christian Ehrhardt (Closes: #875657)

 -- Bernd Zeimetz <bzed@debian.org>  Thu, 21 Sep 2017 13:24:08 +0200

open-vm-tools (2:10.1.10-2) unstable; urgency=medium

  [ Shota Aratono ]
  * [5ab87bd] Fix scsi timeout setting error on debian stretch
  * [c0847eb] Fix attempting change setting to unintentional target

  [ Raphaël Hertzog ]
  * [dc2e27f] Add patch to support resolution switching with KMS.
    This is needed for proper support of Wayland sessions. (Closes: #872779)

 -- Bernd Zeimetz <bzed@debian.org>  Tue, 29 Aug 2017 23:32:32 +0200

open-vm-tools (2:10.1.10-1) unstable; urgency=medium

  * Drop the extra part of the version string.
    Easier to handle in the short variant.
  * [6be6a49] Updating watch file.
    Use tags from github.
  * [8c25235] Updated version 10.1.10 from 'upstream/10.1.10'
    with Debian dir 3dddea7985f21457b294b5f554d5ecdf32aabfff
  * [195cead] Refreshing patches.
    Removing cve-2015-5191.patch as it is part of the upstream release.
  * [e6b3fd5] Build using libssl-dev and libxmlsec1-dev. (Closes: #859416)

 -- Bernd Zeimetz <bzed@debian.org>  Sat, 12 Aug 2017 23:57:40 +0200

open-vm-tools (2:10.1.5-5055683-5) unstable; urgency=high

  * [dec8df6] Upstream fix for CVE-2015-5191 (Closes: #869633)
  * [718133e] Enable PrivateTmp for the open-vm-tools.service.

 -- Bernd Zeimetz <bzed@debian.org>  Tue, 25 Jul 2017 10:46:40 +0200

open-vm-tools (2:10.1.5-5055683-4+deb9u2pexip1) pexip; urgency=medium

  * New upstream release

 -- Vincent Sanders <vince@pexip.com>  Fri, 22 Nov 2019 16:34:37 +0000

open-vm-tools (2:10.1.5-5055683-4+deb9u1pexip1) pexip; urgency=medium

  * Migrate to Stretch
  * debian/open-vm-tools.postinst: drop modprobe config removal; no longer
    relevant
  * debian/patches/notimesync.patch: refresh
  * debian/patches/freezeorder.patch: drop; merged upstream
  * debian/patches/freezeflag.patch: refresh

 -- John-Mark Bell <jmb@pexip.com>  Fri, 13 Jul 2018 09:19:52 +0100

open-vm-tools (2:10.1.5-5055683-4) unstable; urgency=medium

  * [27689b3] Load the fuse module before mounting /run/vmblock-fuse.
    Thanks to Norbert Lange (Closes: #860875, #860861)
  * [008bdde] Don't recommend -dkms for -desktop.
    The dkms package is clearly not necessary anymore here.
    Thanks to Oliver Kurth (Closes: #860857)
  * [ffc37f2] Let -desktop depend on fuse.
    Mounting fuse filesystems requires mount.fuse - and doing so
    is required for a working desktop running under VMware.
  * [cf1f9b3] Ensure /run/vmblock-fuse is mounted properly.
    - open-vm-tools-desktop.postinst: Add the fuse module if it was
      not loaded into the kernel before
    - Handle the mount unit with dh_systemd_*
    - Ensure /run/vmblock-fuse is mounted before open-vm-tools.service
      is started.
  * [1f479db] Do not restart run-vmblock\x2dfuse.mount on upgrades.
    Restarting won't work if people are using the mountpoint,
    also it would require to restart vmtoolsd.
  * Unfortunately mounting the fuse filesystem properly depends
    on a fix in deb-systemd-invoke, see #861204.

 -- Bernd Zeimetz <bzed@debian.org>  Sun, 30 Apr 2017 06:21:41 +0200

open-vm-tools (2:10.1.5-5055683-3) unstable; urgency=medium

  * [0aa95b6] Start open-vm-tools before cloud-init-local.service.
    Required for a working guest customization as reported by VMware.
    Also add cloud-init to 'Suggests'.
    Thanks to Sankar Tanguturi (Closes: #859677)

 -- Bernd Zeimetz <bzed@debian.org>  Sun, 09 Apr 2017 21:54:21 +0200

open-vm-tools (2:10.1.5-5055683-2) unstable; urgency=medium

  * [651cdfe] Depend on iproute2.
    Necessary for /etc/vmware-tools/scripts/vmware/network.
  * [ed95c1d] Depend on libssl1.0-dev | libssl-dev.
    Thanks to Tiago Daitx (Closes: #856569)
    Makes building the package in Ubuntu easier.
  * [2750700] Add o-v-t as dependency of o-v-t-dev.
    Thanks to Andreas Beckmann (Closes: #858494)

 -- Bernd Zeimetz <bzed@debian.org>  Thu, 23 Mar 2017 09:35:16 +0100

open-vm-tools (2:10.1.5-5055683-1) unstable; urgency=medium

  * [60d1417] Merge tag 'upstream/10.1.5-5055683'
    Upstream version 10.1.5-5055683
    Closes: #856330

    10.1.5 is a point release fixing the following issues:
    - Authentication failure is reported as unknown general system error.
      Attempts to authenticate through VGAuth service might result
      in an authentication-specific error such as an expired account or
      password. The authentication-specific error might then be incorrectly
      reported as an unknown general system error, similar to the following:
      CommunicationException: Failed to create temp file on target
      <IP_ADDRESS>: A general system error occurred: Unknown error

    - Unable to backup virtual machines with active Docker containers.
      This bug should not happen in Debian stretch at all, but might
      be relevant for backports.

    - Fix ISO mappings for CentOS/OracleLinux. Not relevant for Debian

    - Thaw Filesystems if snapshot commit message to VMX fails.

    - Add missing agent configuration files that were accidentally
      ignored by .gitignore

 -- Bernd Zeimetz <bzed@debian.org>  Tue, 28 Feb 2017 15:54:58 +0100

open-vm-tools (2:10.1.0-4449150-4) unstable; urgency=medium

  [ Chris Glass ]
  * [d55b33f] Point the control file's homepage to the new one.
    The upstream open-vm-tools switched from sourceforge to github. This
    simply updates the link to reflect that.
    Signed-off-by: Chris Glass <chris.glass@canonical.com>

  [ Bernd Zeimetz ]
  * [f44a9a8] Drop duplicate udev rules.
    Timeouts are set in 99-vmware-scsi-udev.rules now,
    shipped by upstream.
    Thanks to Bernhard Schmidt (Closes: #851240)
  * [21df3fa] Install vgauth.service.
    vgauth is a service that allows authentication in the guest using SAML
    tokens. Necessary for guest operations initiated from the vSphere
    datacenter. (Closes: #855337)

 -- Bernd Zeimetz <bzed@debian.org>  Tue, 21 Feb 2017 22:45:06 +0100

open-vm-tools (2:10.1.0-4449150-3) unstable; urgency=medium

  * [17b04da] Override dh_md5sums for arch-dependent packages only.
    Thanks to Santiago Vila (Closes: #849876)

 -- Bernd Zeimetz <bzed@debian.org>  Sun, 01 Jan 2017 22:11:18 +0100

open-vm-tools (2:10.1.0-4449150-2) unstable; urgency=medium

  * [fe8ae94] Stay with .gz as compression.
  * [afb2f52] Use systemd-detect-virt if available.
    Use systemd-detect-virt to detect VMware platform because
    vmware-checkvm might misbehave on non-VMware platforms.
    (RHBZ#1251656)
  * [1505d5f] Re-indent files properly.
  * [1b0b7eb] vm-support script needs lspci from pciutils.
    (RHBZ#1388766)
  * [1e2eb34] Make dpkg --verify happy now. (Closes: #847221)

 -- Bernd Zeimetz <bzed@debian.org>  Tue, 06 Dec 2016 22:58:30 +0100

open-vm-tools (2:10.1.0-4449150-1) unstable; urgency=medium

  * [72150f0] Merge tag 'upstream/10.1.0-4449150'
    Upstream version 10.1.0-4449150
  * [d4743dd] Bump dh compat level to 10.
  * [acce982] Handle open-vm-tools subdirectory as shipped by upstream.
  * [9047555] Install upstream changelog.
  * [fafb845] Remove extra \ from md5sums file.
    See #843163
    dpkg: -V fails on files with \ in the name
    for details.
  * [1455af1] Refreshing patches.
  * [776971c] dh_autoreconf_clean doesn't need --sourcedirectory.
  * [d50714b] Stay with libssl1.0 for now. (Closes: #828476)
  * [a0c6696] Fix dkms.sh call for new directory structure.

 -- Bernd Zeimetz <bzed@debian.org>  Wed, 16 Nov 2016 03:35:44 +0100

open-vm-tools (2:10.0.7-3227872-5) unstable; urgency=medium

  * [9295c22] Add .travis.yml from http://travis.debian.net.
  * [af7da59] Fix building the vmxnet module for kernel 4.7.
    Thanks to Hilmar Preuße (Closes: #836915)

 -- Bernd Zeimetz <bzed@debian.org>  Sat, 17 Sep 2016 23:26:58 +0200

open-vm-tools (2:10.0.7-3227872-4.1) unstable; urgency=medium

  * Non-maintainer upload.

  [ Bernd Zeimetz ]
  * [0176637] Recommend lsb_release for consistent hostinfo.

  [ Raphaël Hertzog ]
  * [257c90b] Fix build failure with GCC 6.
    Thanks to Paul Wise for the patch. (Closes: #812046)

 -- Raphaël Hertzog <hertzog@debian.org>  Thu, 21 Jul 2016 17:24:34 +0200

open-vm-tools (2:10.0.7-3227872-4) unstable; urgency=medium

  * [007eacb] Better check for availability of vmware-checkvm and -rpctool.

 -- Bernd Zeimetz <bzed@debian.org>  Sat, 04 Jun 2016 07:31:17 +0200

open-vm-tools (2:10.0.7-3227872-3) unstable; urgency=medium

  * [5060f42] Notify vmware when removing open-vm-tools.
    Thanks to Yanhui He (Closes: #825810)

 -- Bernd Zeimetz <bzed@debian.org>  Tue, 31 May 2016 11:15:30 +0200

open-vm-tools (2:10.0.7-3227872-2) unstable; urgency=medium

  * [f2f4971] Work around wrong dkms versions.
  * [1be403b] Move vmhgfs-fuse to open-vm-tools.
    As suggested by various people: vmhgfs-fuse is useful on server
    installations by mounting it from fstab, without having GTK installed.
    This closes bzed/pkg-open-vm-tools#4

 -- Bernd Zeimetz <bzed@debian.org>  Thu, 24 Mar 2016 07:13:23 +0100

open-vm-tools (2:10.0.7-3227872-1) unstable; urgency=medium

  * [537ed0a] Drop -dbg package.
    Creating debug packages is handled by dh_strip automatically.
  * [3bef19a] Updating debian/watch to use github.
  * [806e1e9] Merge tag 'upstream/10.0.7-3227872'
    Upstream version 10.0.7-3227872

 -- Bernd Zeimetz <bzed@debian.org>  Wed, 23 Mar 2016 14:30:13 +0100

open-vm-tools (2:10.0.5-3227872-2) unstable; urgency=medium

  * [da26597] Merge pull request #3 from rfc1036/usrmerge.
    Move mount.vmhgfs to /sbin/
    Closes: #810274

 -- Bernd Zeimetz <bzed@debian.org>  Sat, 16 Jan 2016 15:27:14 +0100

open-vm-tools (2:10.0.5-3227872-1) unstable; urgency=medium

  * [c973a13] Merge tag 'upstream/10.0.5-3227872'
    Upstream version 10.0.5-3227872
  * [d10e230] Auto-update version in open-vm-tools-dkms.dkms

 -- Bernd Zeimetz <bzed@debian.org>  Sat, 26 Dec 2015 17:26:52 +0100

open-vm-tools (2:10.0.0-3000743-3) unstable; urgency=medium

  * [8b49d5b] fix open-vm-tools-dkms description

 -- Bernd Zeimetz <bzed@debian.org>  Sat, 31 Oct 2015 23:28:22 +0100

open-vm-tools (2:10.0.0-3000743-2) unstable; urgency=medium

  * [e42d6de] Fix dkms config file.

 -- Bernd Zeimetz <bzed@debian.org>  Sun, 25 Oct 2015 09:31:05 +0100

open-vm-tools (2:10.0.0-3000743-1) unstable; urgency=medium

  * [b0ae431] Merge tag 'upstream/10.0.0-3000743'
    Upstream version 10.0.0-3000743
    Closes: #797725
  * [27f0147] Snapshot changelog
  * [236554b] Refreshing patches.
  * [711f1e2] Merge remote-tracking branch 'origin/master'
  * [bfc0ed3] Remove the vmhgfs module and tools.
  * [6ab9fc7] Move fuse binaries into open-vm-tools-desktop package.
  * [2617cef] Use -std=gnu++11
  * [e5e0c1f] ensure dh_fixperms runs as root
  * [4c57986] Remove paths from maintainer scripts.
  * [03db1df] Fix dkms destination folder.
  * [fb5a5a1] Merge branch 'master' of github.com:bzed/pkg-open-vm-tools
  * [ba55c8a] Work around broken cflags from libsigc++.
  * [c78bd75] Always use vmhgfs-fuse.
    We want to avoid the need to patch the module for every new kernel.
    VMware officially supports vmhgfs-fuse for kernels >= 4.0, but
    it should just work fine for older kernels. (Closes: #800322)

 -- Bernd Zeimetz <bzed@debian.org>  Sun, 25 Oct 2015 08:52:49 +0100

open-vm-tools (2:9.10.2-2822639-3) unstable; urgency=medium

  * [41f90f1] Make open-vm-tools-dev amd64/i386 instead of all.

 -- Bernd Zeimetz <bzed@debian.org>  Sun, 16 Aug 2015 17:51:24 +0200

open-vm-tools (2:9.10.2-2822639-2) unstable; urgency=medium

  * [6537e76] Update package version in dkms file.
  * [c3a1d4a] Add patch to support backing dev info.
    Thanks to Peter Vrabel (Closes: #794843)
  * [be97f01] Add missing #DEBHELPER# statement.
  * [eac5b6a] Updating Standards Version
  * [a508cfe] Remove path from command in maintainer script.
  * [085d637] Remove executable bit from config files.
  * [b084140] Move all dev files into the -dev package.
  * [ac965de] Fix building vmghfs for kernel >= 4.1.
    Thanks to Achim Schaefer (Closes: #794707)
  * [16ca60a] Update gbp config header in debian/gbp.conf.

 -- Bernd Zeimetz <bzed@debian.org>  Sun, 16 Aug 2015 16:27:27 +0200

open-vm-tools (2:9.10.2-2822639-1) unstable; urgency=medium

  * [a4125bd1] Merge tag 'upstream/9.10.2-2822639'
    Upstream version 9.10.2-2822639
    (Closes: #789722)
  * Quiescing Filesystems should work as expected.  (Closes: #784398)

 -- Bernd Zeimetz <bzed@debian.org>  Wed, 24 Jun 2015 09:20:25 +0200

open-vm-tools (2:9.10.0-2476743-4) unstable; urgency=medium

  * [d7d898c4] Update package version in dkms file.

 -- Bernd Zeimetz <bzed@debian.org>  Mon, 04 May 2015 17:14:31 +0200

open-vm-tools (2:9.10.0-2476743-3) unstable; urgency=medium

  * [4148c544] Also fix version number in modules/linux/dkms.sh.

 -- Bernd Zeimetz <bzed@debian.org>  Tue, 28 Apr 2015 12:34:38 +0200

open-vm-tools (2:9.10.0-2476743-2) unstable; urgency=medium

  * [7967f7c1] Fix version number in configure.ac.

 -- Bernd Zeimetz <bzed@debian.org>  Sat, 18 Apr 2015 16:37:13 +0200

open-vm-tools (2:9.10.0-2476743-1) unstable; urgency=medium

  * [4de8ff44] Add script to update patches.
  * [52b74910] Merge tag 'upstream/9.10.0-2476743'
    Upstream version 9.10.0-2476743
    (Closes: #781784)
  * [fddc317d] Refreshing patches for new upstream version.
  * [7b53f258] Add libmspack-dev as build-dependency.
  * [6b5841da] Add libssl-dev as build-dependency.
  * [de52be8e] Add libxerces-c-dev as build-dependency.
  * [17b2788a] Add libxml-security-c-dev as build-dependency.

 -- Bernd Zeimetz <bzed@debian.org>  Sat, 18 Apr 2015 15:41:58 +0200

open-vm-tools (2:9.4.6-1770165-8pexip4) pexip; urgency=low

  * No-change rebuild

 -- John-Mark Bell <jmb@pexip.com>  Mon, 17 Apr 2017 14:05:12 +0100

open-vm-tools (2:9.4.6-1770165-8pexip3) pexip; urgency=low

  * Touch file on filesystem freeze

 -- Alan Ford <alan@pexip.com>  Mon, 13 Mar 2017 17:32:15 +0100

open-vm-tools (2:9.4.6-1770165-8pexip2) pexip; urgency=low

  * Remove obsolete modprobe config

 -- John-Mark Bell <jmb@pexip.com>  Fri, 10 Jun 2016 12:03:15 +0100

open-vm-tools (2:9.4.6-1770165-8pexip1) pexip; urgency=low

  * New upstream release; migrate to Jessie.

 -- John-Mark Bell <jmb@pexip.com>  Mon, 26 Oct 2015 19:21:46 +0000

open-vm-tools (2:9.4.6-1770165-8) unstable; urgency=medium

  * [406817b6] Add patch to move from d_alias to d_u.d_alias.
    Make open-vm-tools build with the recent jessie kernel again.
    Thanks to Timo Metsala (Closes: #778293)

 -- Bernd Zeimetz <bzed@debian.org>  Fri, 13 Feb 2015 11:26:59 +0100

open-vm-tools (2:9.4.6-1770165-7) unstable; urgency=medium

  * [8df5b4ac] Adding patch to fix CVE-2014-4199.
    Thanks to Moritz Muehlenhoff (Closes: #770809)

 -- Bernd Zeimetz <bzed@debian.org>  Sat, 29 Nov 2014 15:57:20 +0100

open-vm-tools (2:9.4.6-1770165-6) unstable; urgency=medium

  * [6b514014] Fix installation of systemd services.
    Thanks to Norbert Lange (Closes: #764295)
  * [1130d9e9] Workaround for buggy dh_systemd_start.
  * [1d43a9e7] Remove the automount feature for vmblock-fuse.
    vmtools* checks /etc/mtab and friends for mounted filesystems
    instead of using stat or something similar.
  * [b06f93e5] Add mate-panel to xautostart.conf
  * [26a5da76] Workaround open-vm-tools-desktop upgrade failures.
    For now just ignore errors while unmounting the fuse-vmblock
    file system.

 -- Bernd Zeimetz <bzed@debian.org>  Thu, 16 Oct 2014 09:49:17 +0200

open-vm-tools (2:9.4.6-1770165-5) unstable; urgency=medium

  * [7f362040] Create /tmp/VMwareDnD for vmblock-fuse.
  * [c5f35c1b] Revert "Fix Breaks and Replaces Fields in debian/control"
    This reverts commit 34797213251956fbc1451ab1affc7b6c413b7072.

 -- Bernd Zeimetz <bzed@debian.org>  Sun, 05 Oct 2014 23:36:27 +0200

open-vm-tools (2:9.4.6-1770165-4) unstable; urgency=medium

  [ Norbert Lange ]
  * [34797213] Fix Breaks and Replaces Fields in debian/control
  * [aff1eb77] Add udev rule for vsock.
    The blockdevice is created at /dev/vsock after loading the module,
    but with 0600 permissions which dont allow access for regular users.
    This rule fixes the issue by changing perms to 0666

  [ Bernd Zeimetz ]
  * [371e5d30] Move vsock udev rules into open-vm-tools.udev.
    The vsock module is shipped in the vanilla kernel these days.
  * [edaeb2fd] Add systemd (auto)mount units for vmblock-fuse.
    This will hopefully make drag & drop operations work properly.
    Also add fuse to Recommends of the -desktop package as it is
    needed to mount fuse filesystems.
    Thanks to Norbert Lange (Closes: #736812)
  * [171276e3] Remove update-rcd-params from dh_installinit.
    Thanks to Remi (Closes: #762695)

 -- Bernd Zeimetz <bzed@debian.org>  Sun, 05 Oct 2014 12:21:47 +0200

open-vm-tools (2:9.4.6-1770165-3) unstable; urgency=medium

  [ Bernd Zeimetz ]
  * [b04735fa] Ensure LINUX_BACKPORT is defined in
    patches/kuid_t-kgid_t-fix-for-3.12.

  [ Norbert Lange ]
  * [01aaa407] Fix initramfs hook for the vmxnet module
  * [5279fa17] Move the dkms module location patch before otehr patches
     changing the dkms.conf file. this eases adding or removing those patches
  * [b1db2b5c] Move files belonging to modules in dkms package.
    Call update-initramfs for the dkms package. Otherwise the initrd wont
    contain the vmxnet module if you installed the dkms package after the
    tools package. Move the module scripts to the dmks package.
    The modules in the dkms package should work without the tools now.

  [ Bernd Zeimetz ]
  * [d0ccee4f] Run #DEBHELPER# first in open-vm-tools-dkms.postinst.
    Otherwise dkms was not called and the module is not built yet.
  * [f680b4fa] Run update-initramfs in open-vm-tools-dkms.postrm.
    Otherwise a removed module stays in the initrd.
  * [ef4bd019] Remove unused DEPRECATED define.
    The dkms module ftbfs with 3.16 as DEPRECATED is define in the kernel
    source already.
    Thanks to Benjamin Kaduk (Closes: #761924)
  * [5389dd1f] Some more fixes to make dkms build on 3.16
  * [4c1f5fa7] Drop dkms.conf patches.
    Ship the dkms.conf file in debian/local instead.
  * [805ccb06] Tidying patches.
    - Removing those for kernel modules we don't build anymore
    - Taking fixes for current issues from Arch
    - Sorting patches into from_fedora / from_arch / debian directories.
    This will break backports to wheezy.
  * [519191ff] Fix dh_dkms call for new dkms.conf

 -- Bernd Zeimetz <bzed@debian.org>  Sat, 20 Sep 2014 17:21:27 +0200

open-vm-tools (2:9.4.6-1770165-2) unstable; urgency=medium

  * [d493d4ce] Remove vmware-user-suid-wrapper.1 from open-vm-tools.
    The manpage belongs to the -desktop package and was accidentally
    synced from Ubuntu.
    Thanks to Ralf Treinen (Closes: #757739)

 -- Bernd Zeimetz <bzed@debian.org>  Mon, 11 Aug 2014 07:52:27 +0200

open-vm-tools (2:9.4.6-1770165-1) unstable; urgency=medium

  [ Bernd Zeimetz ]
  * [d448e841] Merge tag 'upstream/9.4.6-1770165'
    Upstream version 9.4.6-1770165
    Closes: #756620
  * [969fc903] Ensure that vmware-user-suid-wrapper ships a suid bit.
  * [8067da08] Add -Wno-sizeof-pointer-memaccess gcc option.
    See http://sourceforge.net/p/open-vm-tools/mailman/message/32550433/
    for details. Code quality doesn't seem to be the best :(
  * [b5ba8c3b] refreshing patches.
  * [36cd39c6] Updating changelog.
  * [99f43e95] Revert "Add -Wno-sizeof-pointer-memaccess gcc option."
    This reverts commit 8067da0891e0fc6a2e55853a103ff2c95fa1f59b.
  * [bb95d814] Adding a patch from fedora instead of
    -Wno-sizeof-pointer-memaccess.
  * [d6b2ad4a] Update manpages.
    Changes taken from Ubuntu, thanks!
  * [3768ff7f] Better startup message if not in a vm.
    Patch taken from Ubuntu (LP: #1289564).
  * [4d5dec19] Add patch for Debian 7.X os recognition.
    Official code only handles 7.0 and 7.1.
    Also maybe 8.x, needs to be tested if it breaks stuff in vmware.
  * [7b3d23c9] Refreshing patches.
  * [af20a700] Make patches/kuid_t-kgid_t-fix-for-3.12 compatible with
    older kernels. Thanks to Norbert Lange for the idea.
  * [c4df056b] PIC handling in configure is broken.
    Add --with-pic as configure option and -fPIC to CFLAGS.

  [ Nicholas Levi Sielicki ]
  * [eafd8723] Rise the number of supported NICs.
    There is an arbitrary constant declared limiting the amount of NICs that
    it supports. I have bumped the limit from 16 to 64 to make this
    toolset functional for larger setups. (Closes: #756808)

 -- Bernd Zeimetz <bzed@debian.org>  Sat, 09 Aug 2014 01:40:56 +0200

open-vm-tools (2:9.4.0-1280544-8) unstable; urgency=medium

  * [0ecb889e] Removing old transitional packages.
  * [5e039b52] Add missing Breaks/Replaces for file moves.
  * [9d01b21d] Fix vsock removal patch, add some missing ""
  * [2ae80665] Add e55039c_HGFS-Fix-Linux-client-symlinks patch again.
    Went missing during a merge conflict. Ouch.
  * [d7f7e40e] Fix vsock removal patch (avoid { foo;; })

 -- Bernd Zeimetz <bzed@debian.org>  Fri, 16 May 2014 00:33:35 +0200

open-vm-tools (2:9.4.0-1280544-7) unstable; urgency=medium

  * [9960cb11] Add gbp setting for merge info in changelog.
  * [645a5350] Remove old patch for the vsock module.
    Not necessary in the current version anymore.
    Thanks to Hilmar Preuße (Closes: #748202)
  * [4c8effb7] Fix patch to avoid building vmblock on kernel >= 3.0.
    No real difference, though, as we don't build kernel modules with
    configure.
  * [2cbfa96d] Refreshing patches.
  * [be59923b] Do not build vsock on kernels >= 3.9
    the vsock module was included in the upstream kernel.
  * [6d36f49e] Move .desktop file into the -desktop package.
  * [ef406f81] Move /lib/modules-load.d/open-vm-tools.conf to
    open-vm-tools-dkms. Thanks to Jim Barber (Closes: #748187)
  * [56742c8c] Revert "Use /run/VMwareDnD instead of /tmp/VMwareDnD."
    This reverts commit 49dc599d453ed40a1299b9a376755cdbb43e0da2.
  * [c6df2503] Patch pam.d/vmtoolsd to use common-auth/account.

 -- Bernd Zeimetz <bzed@debian.org>  Thu, 15 May 2014 20:02:26 +0200

open-vm-tools (2:9.4.0-1280544-6) unstable; urgency=medium

  [ Cédric Barboiron ]
  * [4e45e2e8] Hot apply udev rule for disk timeout
  * [527525fc] fix syntax-error-in-dep5-copyright
  * [5f6b2a47] fix malformed-override open-vm-toolbox
  * [5aabaf79] fix manpage-has-errors-from-man
  * [f867443c] fix executable-not-elf-or-script
    match unit file rights in systemd package
  * [f89024a1] fix file locations in copyright

  [ Bernd Zeimetz ]
  * [76dadf83] Add patch for CVE-2013-3237.
  * [fa7d4a63] Merge pull request #1 from yastupin/master
    procps, init script and doc
  * [115b8c49] Better permission handling.
    Especially for pam.d files and vmware-user-suid-wrapper.
  * [70fa10d1] Fix vmxnet initramfs-tools hook.
    Thanks to Norbert Lange
  * [9d3f3c9b] Move vmware-user-suid-wrapper into desktop package.
  * [49dc599d] Use /run/VMwareDnD instead of /tmp/VMwareDnD.
    /tmp/VMwareDnD might be existing already or evil users might try to
    trick us into doing bad things. Using known directories in /tmp is bad
    enough not to spend time to try to figure out if the code tries to work
    around possible attacks. Using a directory in /run is a much safer
    approach. Proper init scripts will be added at a later point.
  * [d9467cd9] Dropping lintian override files.
    Also fixing some lintian warnings.
  * [a7f7e5bd] Use libprocps-dev instead of libprocps0-dev.
  * [21214012] Use manpages-desktop as source folder for -desktop.

 -- Bernd Zeimetz <bzed@debian.org>  Tue, 13 May 2014 00:08:03 +0200

open-vm-tools (2:9.4.0-1280544-5) unstable; urgency=low

  * [31c30832] Revert "Enable building of vmci again."
    This reverts commit 0d55577cd3c262dbbc2bf79593d6f500f84c4170.
    Too fast upload, sorry. vmhgfs is indeed (still) broken with
    vmci.

 -- Bernd Zeimetz <bzed@debian.org>  Wed, 08 Jan 2014 20:28:33 +0100

open-vm-tools (2:9.4.0-1280544-4) unstable; urgency=low

  * [0d55577c] Enable building of vmci again.
    Also patch it to build with 3.12

 -- Bernd Zeimetz <bzed@debian.org>  Wed, 08 Jan 2014 19:41:01 +0100

open-vm-tools (2:9.4.0-1280544-3) unstable; urgency=low

  * [8b23a27d] Revert "Add /mnt/hgfs as hgfs mountpoint."
    Although the idea from the Ubuntu people to ship the mountpoint
    in the package is nice, lintian is rather unhappy about it.
    This reverts commit 1e7d8645e48f601e79eb5771e05272b367fa4eb1.
  * [46f99c30] Remove procps support for now.
    Unfortunately the procps package in unstable is rather broken, procps
    support will be enabled again when the new procps version managed to
    migrate to testing.

 -- Bernd Zeimetz <bzed@debian.org>  Wed, 08 Jan 2014 18:17:28 +0100

open-vm-tools (2:9.4.0-1280544-2) unstable; urgency=low

  * [242d45e4] Pick patch from upstream to build with gcc 4.8
  * [ed8f797f] Add script to pick patches from upstream.
  * [312be5d5] Snapshot changelog.
  * [c125af80] Use /updates/dkms/ as location for kernel modules.
    We don't want to mess with files shipped in kernel module packages.
  * [f63a890c] Bumping Standards-Version, no changes needed.
  * [1e7d8645] Add /mnt/hgfs as hgfs mountpoint.
  * [0bcabab3] Fix add_patch script.
  * [1d436969] Add some more patches to make dkms succeed on recent kernels.
    Also add dh_autoreconf as we modify configure.ac
  * [088450dd] Also apply the changs from upstream's 530ef7f for dkms.
    vmblock should be used via fuse now, vmsync is not needed anymore.
  * [cf44ff2f] Pick patch from upstream: Harden HostinfoOSData
  * [21ca2b74] Pick patch from upstream: building on kfreebsd.
  * [82123155] Use libprocps3-dev instead of libprocps0-dev.
  * [da76a5e9] Add patch to convert kuid_t/kgid_t to uid_t/gid_t.
    Building against kernel 3.12 should succeed now.
  * [91e91538] Pick another fix from upstream to make vmhgfs build on 3.12
  * [53ea11a4] Add Vcs Headers to debian/control.
  * [d19592cc] Revert "Use libprocps3-dev instead of libprocps0-dev."
    This reverts commit 821231554486ec7ff36cd36e89a6b0ef7c7a5552.
    Due to procps being completely broken in unstable.

 -- Bernd Zeimetz <bzed@debian.org>  Wed, 08 Jan 2014 16:00:44 +0100

open-vm-tools (2:9.4.0-1280544-1) unstable; urgency=low

  * [b85cd491] Taking over the maintenance of open-vm-tools. (Closes: #717381)
  * [ecccbddd] Adding watch file.
  * [12cfd169] Merge tag 'upstream/9.4.0-1280544'
    Upstream version 9.4.0-1280544
  * [7e93ef77] Refreshing patches.
  * [25fe744b] Adding CUSTOM_PROCPS_NAME/CFLAGS to dh_auto_configure call.
  * [4d1081bc] Importing patches from Ubuntu.
    As open-vm-tools should just do the right thing, we leave building
    vmsync enabled to make backporting easier.
    Thanks to Nate Muench <NowIWillDestroyAbydos@gmail.com>
  * [a0fae111] Copy upstream's dkms config for dh_dkms.
  * The new upstream release, together with the flags and new patches
    mentioned above, makes open-vm-tools build with Kernel 3.11.
    Thanks to: Jim Barber and Mihai Limbasan
    Closes: #729540

 -- Bernd Zeimetz <bzed@debian.org>  Tue, 07 Jan 2014 02:32:03 +0100

open-vm-tools (2:9.2.3-1031360-7) unstable; urgency=low

  * QA upload
  * Fix compilation with Linux 3.10. Thanks to Zack Weinberg for the patch!
    (Closes: #717154)

 -- Moritz Mühlenhoff <muehlenhoff@univention.de>  Mon, 09 Sep 2013 05:19:44 +0200

open-vm-tools (2:9.2.3-1031360-6) unstable; urgency=low

  * Correcting syntax of file entries in copyright.
  * Adding section override for open-vm-tools-dkms.
  * Enforcing build with gcc 4.7 for the time being.
  * Orphaning package.

 -- Daniel Baumann <mail@daniel-baumann.ch>  Tue, 16 Jul 2013 10:18:50 +0200

open-vm-tools (2:9.2.3-1031360-5) experimental; urgency=low

  * Dropping obsolete sysvinit initscript start/stop numbers.

 -- Daniel Baumann <mail@daniel-baumann.ch>  Tue, 11 Jun 2013 17:52:08 +0200

open-vm-tools (2:9.2.3-1031360-4) experimental; urgency=low

  * Dropping kfreebsd from architecture list, it has never built and
    nobody seems willing to make it work (neither upstream, porters, nor
    users).

 -- Daniel Baumann <mail@daniel-baumann.ch>  Thu, 06 Jun 2013 13:10:41 +0200

open-vm-tools (2:9.2.3-1031360-3) experimental; urgency=low

  * Adding initial systemd service file from fedora.
  * Skipping vmsync kernel module for the time being until it has been
    fixed for the debian specific change introduced in linux 3.8.11-1 that
    broke it (Closes: #707208).

 -- Daniel Baumann <mail@daniel-baumann.ch>  Fri, 31 May 2013 12:01:52 +0200

open-vm-tools (2:9.2.3-1031360-2) experimental; urgency=low

  * Renaming debian-specific open-vm-toolbox package to open-vm-tools-
    desktop for consistency with upstream.
  * Revamping package descriptions.
  * Renaming open-vm-dkms to open-vm-tools-dkms for consistent package
    namespace.

 -- Daniel Baumann <mail@daniel-baumann.ch>  Thu, 23 May 2013 19:13:26 +0200

open-vm-tools (2:9.2.3-1031360-1) experimental; urgency=low

  * Merging upstream version 9.2.3-1031360.
  * Removing procps.patch, not needed anymore.
  * Renumbering patches.

 -- Daniel Baumann <mail@daniel-baumann.ch>  Sun, 05 May 2013 09:58:58 +0200

open-vm-tools (2:9.2.2-893683-8) experimental; urgency=low

  * Adding patch from Mathias Krause <minipli@googlemail.com> to fix
    kernel stack memory leack in vsock module [CVE-2013-3237] (Closes:
    #706557).

 -- Daniel Baumann <mail@daniel-baumann.ch>  Wed, 01 May 2013 17:11:01 +0200

open-vm-tools (2:9.2.2-893683-7) experimental; urgency=low

  * Removing purely cosmetical 'sleep 1' leftover in initscript (Closes:
    #686200).

 -- Daniel Baumann <mail@daniel-baumann.ch>  Sun, 31 Mar 2013 20:57:51 +0200

open-vm-tools (2:9.2.2-893683-6) unstable; urgency=low

  * Removing all references to my old email address.

 -- Daniel Baumann <mail@daniel-baumann.ch>  Sun, 10 Mar 2013 21:16:35 +0100

open-vm-tools (2:9.2.2-893683-5) unstable; urgency=low

  * Updating to standards version 3.9.4.
  * Shortening build-depends on procps again.
  * Updating year in copyright file.
  * Prefixing patches with 4 digits for consistency.
  * Tightening diff headers in patches.
  * Adding dpkg-source local-options to abort on upstream changes.
  * Dropping dpkg-source compression levels.

 -- Daniel Baumann <mail@daniel-baumann.ch>  Sun, 27 Jan 2013 11:28:37 +0100

open-vm-tools (2:9.2.2-893683-4) unstable; urgency=low

  * Removing init order to network also on start (Closes: #695845).

 -- Daniel Baumann <mail@daniel-baumann.ch>  Sun, 16 Dec 2012 19:42:26 +0100

open-vm-tools (2:9.2.2-893683-3) unstable; urgency=low

  * Correcting daemon name in stop section of the initscript (Closes:
    #696056).

 -- Daniel Baumann <mail@daniel-baumann.ch>  Sun, 16 Dec 2012 13:55:05 +0100

open-vm-tools (2:9.2.2-893683-2) unstable; urgency=low

  * Removing init order to network (Closes: #695845).
  * Correcting version number (Closes: #695912).
  * Don't check for vm on stop in initscript (Closes: #695993).

 -- Daniel Baumann <mail@daniel-baumann.ch>  Sat, 15 Dec 2012 14:38:30 +0100

open-vm-tools (2:9.2.2-893683-1) unstable; urgency=low

  [ Daniel Baumann ]
  * Switching to xz compression again for jessie.
  * Loading modules through kmod instead of initscript again for jessie.
  * Adding sleep during restart in initscript again for jessie.
  * Removing old dpkg trigger for update-initramfs again for jessie.
  * Updating of GPL boilerplate in copyright file again for jessie.
  * Adding bugnumber to previous changelog entries regarding wheezy
    unblocks.
  * Merging upstream version 9.2.2-893683.
  * Adding remote_fs dependency in initscript (Closes: #695845).

  [ Bernd Zeimetz ]
  * Handling binNMU/nmu/backports version numbers in rules.

  [ Daniel Baumann ]
  * Using suggested start-stop-daemon handling in initscript from Bernd
    Zeimetz <bernd@bzed.de> (Closes: #686200).
  * Adding changelog for 8.8.0+2012.05.21-724730-1+nmu1 (Closes: #687205).
  * Correcting architecture fields in control.
  * Keeping vmware-user-suid-wrapper completely in vmware-tools rather
    than partially in vmware-toolbox (Closes: #686202).

 -- Daniel Baumann <mail@daniel-baumann.ch>  Thu, 13 Dec 2012 14:08:53 +0100

open-vm-tools (2:8.8.0+2012.05.21-724730-4) unstable; urgency=low

  * Reverting switch to xz compression to ease wheezy unblock (#683299).
  * Reverting to load modules through kmod instead of initscript to ease
    wheezy unblock (#683299).
  * Reverting added sleep during restart in initscript to ease wheezy
    unblock (#683299).
  * Reverting removing old dpkg trigger for update-initramfs to ease
    wheezy unblock (#683299).
  * Reverting update of GPL boilerplate in copyright file to ease wheezy
    unblock (#683299).

 -- Daniel Baumann <mail@daniel-baumann.ch>  Thu, 02 Aug 2012 21:32:52 +0200

open-vm-tools (2:8.8.0+2012.05.21-724730-3) unstable; urgency=low

  [ Thijs Kinkhorst ]
  * Updating dkms.conf to make modules build again, thanks to H.A.J.
    Koster (Closes: #679886).

 -- Daniel Baumann <mail@daniel-baumann.ch>  Mon, 16 Jul 2012 22:06:58 +0200

open-vm-tools (2:8.8.0+2012.05.21-724730-2) unstable; urgency=low

  * Switching to xz compression.
  * Loading modules through kmod instead of initscript.
  * Adding sleep during restart in initscript.
  * Removing old dpkg trigger for update-initramfs.
  * Updating GPL boilerplate in copyright file.
  * Calling dh_dkms with version argument (Closes: #677503).

 -- Daniel Baumann <mail@daniel-baumann.ch>  Sat, 30 Jun 2012 04:55:23 +0200

open-vm-tools (2:8.8.0+2012.05.21-724730-1+nmu1) testing-proposed-updates; urgency=low

  [ Bernd Zeimetz ]
  * Non-maintainer upload to ensure open-vm-tools will
    be shipped with Wheezy.
  * Ensure upgrades to not fail due to the broken init script
    (Closes: #686200)
    - Fix open-vm-tools init script to stop vmtoolsd properly.
    - Handle upgrades from a version with broken init script.
      Try to stop again, just in case. Ignore errors as we don't know
      how successful the old buggy script was.
  * Remove the duplicate vmware-suid-wrapper from open-vm-toolbox.
    The better way would be to ship it in open-vm-toolbox instead of
    open-vm-tools, but to avoid moving config files from one package
    into another we will keep it this way for Wheezy. Partly addresses
    #686202.
  * Handle binNMU/nmu/backports/... version numbers.
    The old way to parse the version string from debian/changelog fails
    on binNMU/nmu/security/... version numbers. Fixing this.
    (Closes: #686582)

  [ Daniel Baumann ]
  * Updating GPL boilerplate in copyright file.
  * Calling dh_dkms with version argument (Closes: #677503).

  [ Thijs Kinkhorst ]
  * Updating dkms.conf to make modules build again,
    thanks to H.A.J. Koster (Closes: #679886).

 -- Bernd Zeimetz <bzed@debian.org>  Sun, 19 Aug 2012 22:20:10 +0200

open-vm-tools (2:8.8.0+2012.05.21-724730-1) unstable; urgency=low

  * Merging upstream version 8.8.0+2012.05.21-724730.

 -- Daniel Baumann <mail@daniel-baumann.ch>  Thu, 14 Jun 2012 12:05:11 +0200

open-vm-tools (2:8.8.0+2012.03.13-651368-1) unstable; urgency=low

  [ Michael Dorrington ]
  * Changed Build-Depends to libprocps0-dev to fix libproc-dev removal
    (Closes: #659595).

  [ Daniel Baumann ]
  * Merging upstream version 8.8.0+2012.03.13-651368:
    - compatible with linux 3.2 and 3.3 (Closes: #656618).
  * Updating to debhelper version 9.
  * Updating to standards version 3.9.3.
  * Updating copyright file machine-readable format version 1.0.
  * Building with debhelper dkms support (Closes: #651779, #654249).
  * Updating procps patch for newest procps library name.
  * Building without multiarch paths for now.

 -- Daniel Baumann <daniel.baumann@progress-linux.org>  Tue, 20 Mar 2012 07:52:18 +0100

open-vm-tools (2011.12.20-562307-0ubuntu1pexip3) pexip; urgency=low

  * SECURITY UPDATE: buffer overflow in MakeBigReq
    - debian/control: change Build-Depends to libx11 security update

 -- John-Mark Bell <jmb@pexip.com>  Mon, 01 Jun 2015 17:33:12 +0100

open-vm-tools (2011.12.20-562307-0ubuntu1pexip2) pexip; urgency=low

  * Respect ordering of mounts when freezing/thawing.

 -- Alan Ford <alan@pexip.com>  Mon, 19 Jan 2015 17:20:06 +0100

open-vm-tools (2011.12.20-562307-0ubuntu1pexip1) precise; urgency=low

  * Package for Pexip.

 -- Alan Ford <alan@pexip.com>  Tue, 20 Aug 2013 08:52:36 +0100

open-vm-tools (2011.12.20-562307-0ubuntu1) precise; urgency=high

  * Merge latest upstream git tag. Fixes building on Precise
    (LP: #898289, LP: #905612)

  * Items merged from Debian unstable:
    - debian/control:
      + open-vm-tools recommends open-vm-dkms. (LP: #598933)
      + open-vm-tools now suggests open-vm-toolbox. (LP: #604998)
    (From 2011.08.21-471295-1 release)
    - Updating maintainer and uploaders fields.
    - Removing vcs fields.
    - Removing references to Daniel's old email address.
    - Updating years in copyright file.
    - Updating to standards version 3.9.2.
    - Updating to debhelper version 8.
    - Switching to source format 3.0 (quilt).
    - Removing manual chrpath setting.
    - Removing exclusion from plugins from debhelper shlibs.
    - Rediffing kvers.patch.
    (From 2011.09.23-491607-1 release)
    - Marking binary architecture-dependend packages as linux and kfreebsd
    only.
    - Removing liburiparser-dev from build-depends as upstream dropped
    unity support.
    - Building with libproc-dev on amd64 again.
    - Dropping disabling of dnet support.
    (From 2011.09.23-491607-2 release)
    - Adding doxygen to build-depends for api documentation.
    - Adding libcunit1-dev to build-depends for test suites.
    - Minimizing rules file.
    - Adding open-vm-tools-dev package, containing only the api
      documentation for now.
    (From 2011.09.23-491607-3 release)
    - Sorting overrides in rules alphabetically.
    - Compacting copyright file.
    - Adding udev rule to set timeout for vmware scsi devices
    (From 2011.12.20-562307-1 release)
    - Adding patch to correct typo in upstreams dkms configuration

  * Remaining Changes:
    - Remove Stable part of version numbering.
    - debian folder:
      + Re-added open-vm-dkms.postinst & open-vm-dkms.prerm.
        * Allows dkms modules to compile upon installation.
    - debian/control:
      + Re-add open-vm-source and make into a transitional package
        for open-vm-toolbox.
      + Return dependancies that were moved to open-vm-tools back to
        open-vm-toolbox.
    - debian/rules and debian/open-vm-toolbox.lintian-overrides:
      + Make vmware-user-suid-wrapper suid-root
    - debian/rules:
      + Added CFLAGS field with -Wno-deprecated-declarations
        * Will suppress issues with glib 2.31 or later.
      + Add line to copy vmware-xdg-detect-de into place.
      + Install vmware-user.desktop through toolbox package.
    - debian/open-vm-tools.init:
      + Re-add 'modprobe [-r] vmblock'.
      + Add 'modprobe [-r] vmxnet'.
        * Incase it's not loaded during boot.
      + Remove and re-add pcnet32 module
        * Will be done before (remove) and after (readd) vmxnet module
          is added.
        * If vmxnet doesn't exist (aka modules fail to build), pcnet32 can be
          still used for network connectivity.
        * Workaround until a better fix can be done.
    - Re-add gnome-session to debian/local/xautostart.conf
    - Manpages removed (from debian/manpages):
      + vmmemctl.9
      + vmxnet3.9
      + Remove references to manpages that have been removed.

 -- Nate Muench <NowIWillDestroyAbydos@gmail.com>  Mon, 23 Jan 2012 16:09:45 -0600

open-vm-tools (2:8.8.0+2011.12.20-562307-1) unstable; urgency=low

  * Merging upstream version 8.8.0+2011.12.20-562307.
  * Adding patch to correct typo in upstreams dkms configuration
    (Closes: #651778).

 -- Daniel Baumann <mail@daniel-baumann.ch>  Mon, 26 Dec 2011 11:27:02 +0100

open-vm-tools (2:8.8.0+2011.11.20-535097-1) unstable; urgency=low

  * Merging upstream version 8.8.0+2011.11.20-535097.
  * Adding patch to update build-system for procps-ng.

 -- Daniel Baumann <mail@daniel-baumann.ch>  Mon, 28 Nov 2011 18:33:58 +0100

open-vm-tools (2:8.8.0+2011.10.26-514583-1) unstable; urgency=low

  * Merging upstream version 8.8.0+2011.10.26-514583.
  * Correcting typo in example fstab line of vmhgfs manpage.

 -- Daniel Baumann <mail@daniel-baumann.ch>  Tue, 01 Nov 2011 21:44:24 +0100

open-vm-tools (2:8.8.0+2011.09.23-491607-3) unstable; urgency=low

  * Sorting overrides in rules alphabetically.
  * Compacting copyright file.
  * Adding udev rule to set timeout for vmware scsi devices (Closes:
    #609001).

 -- Daniel Baumann <mail@daniel-baumann.ch>  Sun, 30 Oct 2011 21:26:00 +0100

open-vm-tools (2:8.8.0+2011.09.23-491607-2) unstable; urgency=low

  * Adding doxygen to build-depends for api documentation.
  * Adding libcunit1-dev to build-depends for test suites.
  * Adding dmks package again, it had to be dropped right before the
    squeeze release (Closes: #632220).
  * Removing open-vm-source in favour of open-vm-dkms (Closes: #518014).
  * Minimizing rules file.
  * Adding open-vm-tools-dev package, containing only the api
    documentation for now.
  * Moving package back to main as it is in the same category as
    xserver-xorg-video-vmware where it was in the first place.

 -- Daniel Baumann <mail@daniel-baumann.ch>  Sun, 09 Oct 2011 23:07:34 +0200

open-vm-tools (2:8.8.0+2011.09.23-491607-1) unstable; urgency=low

  * Marking binary architecture-dependend packages as linux and kfreebsd
    only.
  * Removing legacy symlink for vmware-user desktop file in vmware-
    toolbox (Closes: #639811).
  * Merging upstream version 8.8.0+2011.09.23-491607:
    - works with binutils-gold (Closes: #556756).
  * Removing liburiparser-dev from build-depends as upstream dropped
    unity support.
  * Building with libproc-dev on amd64 again.
  * Dropping disabling of dnet support (Closes: #639767).

 -- Daniel Baumann <mail@daniel-baumann.ch>  Sun, 09 Oct 2011 18:01:42 +0200

open-vm-tools (2:8.4.2+2011.08.21-471295-1) unstable; urgency=low

  * Merging upstream version 8.4.2+2011.08.21-471295 (Closes: #608823):
    - building against newer libnotify (Closes: #636344).
    - works with current kernels (Closes: #614292, #617536, #629980).
  * Updating maintainer and uploaders fields.
  * Removing vcs fields.
  * Removing references to my old email address.
  * Updating years in copyright file.
  * Updating to standards version 3.9.2.
  * Updating to debhelper version 8.
  * Switching to source format 3.0 (quilt).
  * Removing manual chrpath setting.
  * Removing exclusion from plugins from debhelper shlibs.
  * Rediffing kvers.patch.
  * Updating packaging for new upstream version.

 -- Daniel Baumann <mail@daniel-baumann.ch>  Sun, 28 Aug 2011 16:10:21 +0200

open-vm-tools (1:8.4.2-261024-1) unstable; urgency=low

  * Merging upstream version 8.4.2-261024.
  * Re-enabling vmmemctl (Closes: #606327).
  * Re-enabling pvscsi.
  * Re-enabling vmxnet3.
  * Rediffing kvers.patch.
  * Updating modules to standards version 3.9.1.
  * Removing dkms package, doesn't work with 8.4.2 yet.
  * Excluding plugins from shlibdeps.
  * Setting rpath for plugins.

 -- Daniel Baumann <mail@daniel-baumann.ch>  Wed, 15 Dec 2010 01:08:45 +0100

open-vm-tools (2010.06.16-268169-3) unstable; urgency=low

  * Updating local Makefile to inject symvers files to fix vmhgfs and
    vsock modules, thanks to Joe Gooch <mrwizard@k12system.com> (Closes:
    #579721).
  * Updating standards version to 3.9.1.

 -- Daniel Baumann <mail@daniel-baumann.ch>  Sat, 14 Aug 2010 12:59:39 +0200

open-vm-tools (2010.06.16-268169-2) unstable; urgency=low

  * Removing vmmemctl fom initscript (Closes: #588356).

 -- Daniel Baumann <mail@daniel-baumann.ch>  Fri, 09 Jul 2010 13:19:42 +0200

open-vm-tools (2010.06.16-268169-1) unstable; urgency=low

  * Merging upstream version 2010.06.16-268169.
  * Updating standards version to 3.9.0.
  * Updating README.source.
  * Rediffing kvers.patch.
  * Dropping procps.patch, not required anymore.
  * Updating packaging for upstreams vmmemctl module removal.

 -- Daniel Baumann <mail@daniel-baumann.ch>  Sat, 03 Jul 2010 21:34:25 +0200

open-vm-tools (2010.04.25-253928-2) unstable; urgency=low

  * Dropping la files.
  * Updating rules for pvscsi removal (Closes: #581160).

 -- Daniel Baumann <mail@daniel-baumann.ch>  Tue, 11 May 2010 20:10:45 +0200

open-vm-tools (2010.04.25-253928-1) unstable; urgency=low

  * Merging upstream version 2010.04.25-253928.
  * Updating packaging for upstreams pvscsi module removal.
  * Removing remote_fs from initscript again (Closes: #577163).
  * Updating lintian overrides for open-vm-tools.

 -- Daniel Baumann <mail@daniel-baumann.ch>  Thu, 29 Apr 2010 22:01:51 +0200

open-vm-tools (2010.03.20-243334-4) unstable; urgency=low

  * Updating date and version in manpage headers.
  * Adding manpage for vmxnet3.
  * Adding manpage for vmci.
  * Fixing spelling typo in vmsync manpage.
  * Adding manpage for vmsock.
  * Update formating of newly added manpages.
  * Adding vmware-toolbox-cmd manpage.
  * Adding guestlib manpage.
  * Adding libvmtools manpage.
  * Renaming guestlib manpage to libguestlib.
  * Including vmware-toolbox-cmd manpage in open-vm-tools package.
  * Updating initscript start/stop declarations (Closes: #576843,
    #577163).

 -- Daniel Baumann <mail@daniel-baumann.ch>  Wed, 14 Apr 2010 18:59:32 +0200

open-vm-tools (2010.03.20-243334-3) unstable; urgency=low

  * Adding misc depends.
  * Running open-vm-dkms postinst script with set -e.
  * Adding remote_fs to init depends.
  * Avoid including license files in open-vm-dkms.
  * Marking makefiles in open-vm-dkms executable to please lintian.
  * Adding make to open-vm-dkms depends.
  * Also stopping in runlevel 1.

 -- Daniel Baumann <mail@daniel-baumann.ch>  Tue, 06 Apr 2010 22:42:58 +0200

open-vm-tools (2010.03.20-243334-2) unstable; urgency=low

  * Addding dkms support based on the work of Evan Broder
    <broder@mit.edu> on the ubuntu package (Closes: #516251).

 -- Daniel Baumann <mail@daniel-baumann.ch>  Sat, 27 Mar 2010 17:09:36 +0100

open-vm-tools (2010.03.20-243334-1) unstable; urgency=low

  * Simplyfing initramfs triggers (Closes: #516355).
  * Merging upstream version 2010.03.20-243334.
  * Moving local Makefile to subdirectory.
  * Adding build-depends to libfuse-dev.

 -- Daniel Baumann <mail@daniel-baumann.ch>  Sat, 27 Mar 2010 11:01:55 +0100

open-vm-tools (2010.02.23-236320-1) unstable; urgency=low

  * Updating to standards 3.8.4.
  * Merging upstream version 2010.02.23-236320.

 -- Daniel Baumann <mail@daniel-baumann.ch>  Sat, 27 Feb 2010 16:34:11 +0100

open-vm-tools (2010.01.19-226760-1) unstable; urgency=low

  * Updating year in copyright file.
  * Merging upstream version 2010.01.19-226760.
  * Correcting plugins handling (Closes: #564069).
  * Updating packaging for upstreams vmxnet3 module removal.
  * Updating packaging for upstreams test plugin removal.

 -- Daniel Baumann <mail@daniel-baumann.ch>  Sun, 24 Jan 2010 09:55:47 +0100

open-vm-tools (2009.12.16-217847-1) unstable; urgency=low

  * Adding explicit debian source version 1.0 until switch to 3.0.
  * Merging upstream version 2009.12.16-217847.
  * Rediffing kvers.patch.
  * Rediffing procps.patch.

 -- Daniel Baumann <mail@daniel-baumann.ch>  Sun, 20 Dec 2009 13:36:35 +0100

open-vm-tools (2009.11.16-210370-1) unstable; urgency=low

  * Merging upstream version 2009.11.16-210370.
  * Moving vmusr plugins from open-vm-tools to open-vm-toolbox (Closes:
    #539282, #557215).
  * Correcting plugin location (Closes: #545222, #549044).
  * Dropping la files (Closes: #551626).
  * Adding open-vm-toolbox lintian overrides.
  * Removing test plugin.
  * Removing unused plugin symlinks.

 -- Daniel Baumann <mail@daniel-baumann.ch>  Sun, 06 Dec 2009 07:45:05 +0100

open-vm-tools (2009.10.15-201664-1) unstable; urgency=low

  * Merging upstream version 2009.10.15-201664.

 -- Daniel Baumann <mail@daniel-baumann.ch>  Sun, 18 Oct 2009 12:28:19 +0200

open-vm-tools (2009.09.18-193784-1) unstable; urgency=low

  * Adding maintainer homepage field in control.
  * Adding README.source.
  * Updating, sorting and wrapping depends.
  * Merging upstream version 2009.09.18-193784.
  * Moving maintainer homepage from control to copyright.
  * Updating README.source.

 -- Daniel Baumann <mail@daniel-baumann.ch>  Sun, 04 Oct 2009 08:18:40 +0200

open-vm-tools (2009.08.24-187411-1) unstable; urgency=low

  * Merging upstream version 2009.08.24-187411.
  * Updating maintainer field.
  * Updating vcs fields.
  * Updating package to standards version 3.8.3.

 -- Daniel Baumann <mail@daniel-baumann.ch>  Tue, 25 Aug 2009 10:35:29 +0200

open-vm-tools (2009.07.22-179896-2) unstable; urgency=low

  * Temporarily building without dumbnet, the recently uploaded
    new dumbnet upstream version broke down (Closes: #539006).
  * Using more common name to store local debian additions.

 -- Daniel Baumann <mail@daniel-baumann.ch>  Thu, 30 Jul 2009 12:56:49 +0200

open-vm-tools (2009.07.22-179896-1) unstable; urgency=low

  * Merging upstream version 2009.07.22-179896.

 -- Daniel Baumann <mail@daniel-baumann.ch>  Mon, 27 Jul 2009 11:46:49 +0200

open-vm-tools (2009.06.18-172495-3) unstable; urgency=medium

  * Adding libnotify-dev to build-depends.
  * Adding symlinks for plugins.
  * Updating vmtoolsd call in init script.
  * Adding missing files to module source, thanks to Brian Kroth
    <bpkroth@gmail.com> (Closes: #525816, #531936, #532293).
  * Building binary modules with neither module-assistant nor kernel-
    package is not supported by upstream (Closes: #518014).
  * Cleaning up module source by removing unecessary files.

 -- Daniel Baumann <mail@daniel-baumann.ch>  Sun, 19 Jul 2009 11:40:57 +0200

open-vm-tools (2009.06.18-172495-2) unstable; urgency=low

  * Correcting typo in rules for setting configure flags on amd64
    (Closes: #531414).

 -- Daniel Baumann <mail@daniel-baumann.ch>  Thu, 16 Jul 2009 23:10:27 +0200

open-vm-tools (2009.06.18-172495-1) unstable; urgency=low

  * Merging upstream version 2009.06.18-172495.
  * Updating to standards 3.8.2.
  * Updating year in copyright file.
  * Correcting vcs fields in modules control file.

 -- Daniel Baumann <mail@daniel-baumann.ch>  Wed, 01 Jul 2009 11:52:35 -0300

open-vm-tools (2009.05.22-167859-3) unstable; urgency=low

  * Building without procps on amd64 as a temporary workaround (Closes:
    #531429).

 -- Daniel Baumann <mail@daniel-baumann.ch>  Mon, 01 Jun 2009 17:13:07 +0200

open-vm-tools (2009.05.22-167859-2) unstable; urgency=low

  * Adding procps to build-depends (Closes: #531414).
  * Adding patch for configure to not hardcode procps version.

 -- Daniel Baumann <mail@daniel-baumann.ch>  Mon, 01 Jun 2009 12:53:51 +0200

open-vm-tools (2009.05.22-167859-1) unstable; urgency=low

  * Merging upstream version 2009.05.22-167859.

 -- Daniel Baumann <mail@daniel-baumann.ch>  Sat, 30 May 2009 09:48:43 +0200

open-vm-tools (2009.04.23-162451-1) unstable; urgency=low

  * Merging upstream version 2009.04.23-162451.
  * Removing vmware-guestd manpage, dropped by upstream and not included
    anymore.
  * Using correct rfc-2822 date formats in changelog.

 -- Daniel Baumann <mail@daniel-baumann.ch>  Tue, 19 May 2009 19:21:31 +0200

open-vm-tools (2009.03.18-154848-2) unstable; urgency=low

  * Correcting patch system depends (Closes: #520493).

 -- Daniel Baumann <mail@daniel-baumann.ch>  Fri, 20 Mar 2009 10:19:00 +0100

open-vm-tools (2009.03.18-154848-1) unstable; urgency=low

  * Updating section of debug packages.
  * Merging upstream version 2009.03.18-154848.
  * Updating debian files to match vmware-guestd to vmtoolsd migration.
  * Using quilt rather than dpatch.
  * Renaming debian manpages subdirectory for consistency reasons.
  * Updating standards to 3.8.1.
  * Manually handling modprobe file rename from lenny to squeeze
    (Closes: #519935).

 -- Daniel Baumann <mail@daniel-baumann.ch>  Thu, 19 Mar 2009 09:35:00 +0100

open-vm-tools (2009.02.18-148847-3) unstable; urgency=medium

  * Updating kvers.dpatch.

 -- Daniel Baumann <mail@daniel-baumann.ch>  Wed, 18 Mar 2009 23:16:06 +0100

open-vm-tools (2009.02.18-148847-2) unstable; urgency=low

  * Using debhelper to install vmxnet modprobe file.

 -- Daniel Baumann <mail@daniel-baumann.ch>  Sun, 08 Mar 2009 16:03:00 +0100

open-vm-tools (2009.02.18-148847-1) unstable; urgency=low

  * Merging upstream version 2009.02.18-148847.
  * Enabling unity support, uriparser 0.7 is finally available.
  * Adding libgtkmm-2.4-dev to build-depends.

 -- Daniel Baumann <mail@daniel-baumann.ch>  Fri, 20 Feb 2009 09:03:00 +0100

open-vm-tools (2009.01.21-142982-2) unstable; urgency=medium

  * Always prefering vmxnet over pcnet32 through modprobe and initramfs
    configuration (Closes: #502365).

 -- Daniel Baumann <mail@daniel-baumann.ch>  Wed, 04 Feb 2009 11:28:00 +0100

open-vm-tools (2009.01.21-142982-1) unstable; urgency=low

  * Merging upstream version 2009.01.21-142982.

 -- Daniel Baumann <mail@daniel-baumann.ch>  Sat, 24 Jan 2009 04:45:00 +0100

open-vm-tools (2008.12.23-137496-1) unstable; urgency=low

  * Merging upstream version 2008.12.23-137496.
  * Also unload vmxnet module in initscript when starting as a workaround of
    having vmxnet already loaded at initramfs stage. Thanks to Russ Allbery
    <rra@debian.org> (Closes: #510935).

 -- Daniel Baumann <mail@daniel-baumann.ch>  Fri, 09 Jan 2009 12:13:00 -0500

open-vm-tools (2008.11.18-130226-1) unstable; urgency=low

  * Replacing obsolete dh_clean -k with dh_prep.
  * Merging upstream version 2008.11.18-130226.
  * Updating debian directory for addition of pvscsi and vmxnet3 modules.

 -- Daniel Baumann <mail@daniel-baumann.ch>  Thu, 20 Nov 2008 21:56:00 +0100

open-vm-tools (2008.10.10-123053-2) unstable; urgency=medium

  * Correcting typo in dh_installinit call.
  * Downgrading depends on module-assistant to recommends.

 -- Daniel Baumann <mail@daniel-baumann.ch>  Thu, 23 Oct 2008 15:32:00 +0200

open-vm-tools (2008.10.10-123053-1) unstable; urgency=low

  * Using patch-stamp rather than patch in rules file.
  * Merging upstream version 2008.10.10-123053.
  * Updating kvers.dpatch.

 -- Daniel Baumann <mail@daniel-baumann.ch>  Thu, 16 Oct 2008 19:05:00 +0200

open-vm-tools (2008.09.03-114782-2) unstable; urgency=low

  * Updating kvers.dpatch (Closes: #498620).
  * Updating initscript to correctly handle vmxnet (Closes: #479090, #488810).

 -- Daniel Baumann <mail@daniel-baumann.ch>  Sun, 14 Sep 2008 14:30:00 +0200

open-vm-tools (2008.09.03-114782-1) unstable; urgency=low

  * Merging upstream version 2008.09.03-114782.
  * Updating rules to new location of the config.guess and config.sub files.
  * Updating vcs fields in control file.

 -- Daniel Baumann <mail@daniel-baumann.ch>  Tue, 09 Sep 2008 22:06:00 +0200

open-vm-tools (2008.08.08-109361-1) unstable; urgency=low

  * Removing destdir.dpatch, not needed anymore.
  * Adjusting rules to upstream changes with respect to the pixmap files.
  * Disabling unity, uiparser is too old (see #493073).
  * Adding build-depends to liburiparser-dev for new unity feature.
  * Adding build-depends to libxss-dev for new unity feature.
  * Updating to add new vmci and vsock modules.
  * Merging upstream version 2008.08.08-109361.

 -- Daniel Baumann <mail@daniel-baumann.ch>  Mon, 11 Aug 2008 15:56:00 +0200

open-vm-tools (2008.07.01-102166-3) unstable; urgency=medium

  * Replacing /lib64 with /lib in /etc/pam.d/vmware-guestd-x64.
  * Fixing FTBFS on amd64 by renaming /etc/pam.d/vmware-guestd-x64 to
    /etc/pam.d/vmware-guestd.

 -- Daniel Baumann <mail@daniel-baumann.ch>  Thu, 10 Jul 2008 23:24:00 +0200

open-vm-tools (2008.07.01-102166-2) unstable; urgency=medium

  * Adding manpages.
  * Stop removing setuid from /sbin/mount.vmhgfs.
  * Extending vmxnet_needed() in initscript to also check for availability of
    vmxnet.ko for the running kernel, otherwise don't attempt to load vmxnet
    (Closes: #488810).
  * Adding suggests to xdg-utils in open-vm-toolbox.
  * Using modprobe -r rather than rmmod in initscript.
  * Starting initscript at position 20, which is before networking comes up
    (Closes: #479090).
  * Adding vmware-user symlink to xdg autostart.
  * Adding symlink from mount.vmhgfs to old vmware-hgfsmounter name.
  * Removing executable bit for /etc/pam.d/vmware-guestd file.

 -- Daniel Baumann <mail@daniel-baumann.ch>  Fri, 04 Jul 2008 09:59:00 +0200

open-vm-tools (2008.07.01-102166-1) unstable; urgency=low

  * Merging upstream version 2008.07.01-102166.

 -- Daniel Baumann <mail@daniel-baumann.ch>  Thu, 03 Jul 2008 13:01:00 +0200

open-vm-tools (2008.06.20-100027-1) unstable; urgency=low

  * Dropping autobuild patch in favour for upstreams new --without-
    kernel-modules configure switch.
  * Merging upstream version 2008.06.20-100027.

 -- Daniel Baumann <mail@daniel-baumann.ch>  Tue, 01 Jul 2008 22:22:00 +0200

open-vm-tools (2008.06.03-96374-2) unstable; urgency=medium

  * Adding debug package.
  * Splitting open-vm-tools into open-vm-tools (CLI tools) and open-vm-
    toolbox (GUI tools) (Closes: #467042).

 -- Daniel Baumann <mail@daniel-baumann.ch>  Fri, 20 Jun 2008 14:51:00 +0200

open-vm-tools (2008.06.03-96374-1) unstable; urgency=medium

  * Updating rules file for upstream version 2008.06.03-96374.
  * Adding patch to make build-system respect  again.
  * Adding xauth to recommends of open-vm-tools (Closes: #487088).
  * Adding patch to avoid building kernel modules in this new upstream version.
  * Merging upstream version 2008.06.03-96374 (Closes: #484242).
  * Updating to standards 3.8.0.

 -- Daniel Baumann <mail@daniel-baumann.ch>  Fri, 20 Jun 2008 14:12:00 +0200

open-vm-tools (2008.05.15-93241-2) unstable; urgency=medium

  * Updating location of vmware-checkvm in init script (Closes: #483056).
  * Correcting typo in mount.vmhgfs symlink (Closes: #474694).

 -- Daniel Baumann <mail@daniel-baumann.ch>  Tue, 27 May 2008 07:29:00 +0200

open-vm-tools (2008.05.15-93241-1) unstable; urgency=medium

  * Moving mount.vmhgfs from /usr/sbin to /sbin, thanks to Lea Wiemann
    <lewiemann@gmail.com> (Closes: #474694).
  * Also loading and unloading vmsync module in init script, thanks to
    Lea Wiemann <lewiemann@gmail.com> (Closes: #481001).
  * Moving vmware-checkvm from /usr/sbin to /usr/bin, thanks to Lea
    Wiemann <lewiemann@gmail.com> (Closes: #481004).
  * Using lintian debhelper to install lintian overrides.
  * Correcting manpage section of module-assistant in README.Debian.
  * Removing debian todo file.
  * Merging upstream version 2008.05.15-93241.

 -- Daniel Baumann <mail@daniel-baumann.ch>  Wed, 21 May 2008 09:15:00 +0200

open-vm-tools (2008.05.02-90473-1) unstable; urgency=low

  * Adding libicu-dev to build-depends.
  * Merging upstream version 2008.05.02-90473.

 -- Daniel Baumann <mail@daniel-baumann.ch>  Sat, 03 May 2008 09:44:00 +0200

open-vm-tools (2008.04.14-87182-1) unstable; urgency=medium

  * Correcting wrong email address in changelog file.
  * Including vmware support scripts (Closes: #469160).
  * Correcting symlink for vmware-hgfsmounter (Closes: #474694).
  * Updating rules to cover new component xferlogs.
  * Adding libdumbnet-dev to build-depends.
  * Adding libproc-dev to build-depends.
  * Merging upstream version 2008.04.14-87182.
  * Adding open-vm-source to open-vm-tools recommends (Closes: #471784).
  * Adding zerofree to open-vm-tools suggests, thanks to Thibaut Paumard
    <paumard@users.sourceforge.net> (Closes: #472799).
  * Updating vcs fields in control.
  * Updating package to debhelper 7.

 -- Daniel Baumann <mail@daniel-baumann.ch>  Sat, 26 Apr 2008 13:40:00 +0200

open-vm-tools (2008.02.13-77928-2) unstable; urgency=medium

  * Rewriting copyright in machine-interpretable format.
  * Cleaned up copyright.
  * Fixing pathes and binary names in init script (Closes: #469146).

 -- Daniel Baumann <mail@daniel-baumann.ch>  Sat, 08 Mar 2008 08:48:00 +0100

open-vm-tools (2008.02.13-77928-1) unstable; urgency=low

  * Adding upstream version 2008.02.13-77928.

 -- Daniel Baumann <mail@daniel-baumann.ch>  Sun, 24 Feb 2008 20:41:00 +0100

open-vm-tools (2008.01.23-74039-2) unstable; urgency=low

  * Adding vcs fields in control.
  * Removing watch file.
  * Correcting wrong manpage section of module-assistant in
    README.Debian.
  * Correcting wrong filename of module-source tarball in README.Debian.
  * Updating formating of README.Debian.
  * Removing config.guess and config.sub from the debian diff.
  * Reverting config.guess and config.sub to upstream.
  * Adding vmware-guestd init script (Closes: #465276).

 -- Daniel Baumann <mail@daniel-baumann.ch>  Sun, 24 Feb 2008 20:20:00 +0100

open-vm-tools (2008.01.23-74039-1) unstable; urgency=low

  * New upstream release.
  * Fixing manpage section in README.Debian.
  * Bumping package to debhelper 6.
  * Bumping package to policy 3.7.3.
  * Also removing user/ in clean target of rules.

 -- Daniel Baumann <mail@daniel-baumann.ch>  Wed, 30 Jan 2008 15:24:00 +0100

open-vm-tools (2007.11.21-64693-2) unstable; urgency=low

  * Adding open-vm-source package for module source.
  * Upload to unstable.

 -- Daniel Baumann <mail@daniel-baumann.ch>  Mon, 26 Nov 2007 11:08:00 +0100

open-vm-tools (2007.11.21-64693-1) experimental; urgency=low

  * New upstream release.

 -- Daniel Baumann <mail@daniel-baumann.ch>  Mon, 26 Nov 2007 11:07:00 +0100

open-vm-tools (2007.09.04-56574-2) experimental; urgency=low

  * Moving package to contrib (Closes: #445439).
  * Limiting architectures to amd64 and i386 (Closes: #445374).

 -- Daniel Baumann <mail@daniel-baumann.ch>  Tue, 09 Oct 2007 10:05:00 +0200

open-vm-tools (2007.09.04-56574-1) experimental; urgency=low

  * Initial release (Closes: #441905).

 -- Daniel Baumann <mail@daniel-baumann.ch>  Sun, 09 Sep 2007 16:53:00 +0200<|MERGE_RESOLUTION|>--- conflicted
+++ resolved
@@ -1,29 +1,3 @@
-<<<<<<< HEAD
-open-vm-tools (2:11.2.5-2pexip4) pexip-bullseye; urgency=medium
-
-  * Bullseye rebuild for ARM64 inclusion
-
- -- Mark Hymers <mark.hymers@pexip.com>  Mon, 05 Sep 2022 10:34:50 +0100
-
-open-vm-tools (2:11.2.5-2pexip3) pexip-bullseye; urgency=medium
-
-  * Turn off --enable-resolutionkms so that we do not need to ship
-    libdrm.
-
- -- Mark Hymers <mark.hymers@pexip.com>  Wed, 20 Jul 2022 17:20:55 +0100
-
-open-vm-tools (2:11.2.5-2pexip2) pexip-bullseye; urgency=medium
-
-  * Main bullseye build
-
- -- Mark Hymers <mark.hymers@pexip.com>  Fri, 24 Jun 2022 14:04:00 +0100
-
-open-vm-tools (2:11.2.5-2pexip1) pexip; urgency=medium
-
-  * Initial bullseye build
-
- -- Mark Hymers <mark.hymers@pexip.com>  Thu, 02 Jun 2022 14:42:39 +0100
-=======
 open-vm-tools (2:12.1.0-1~bpo11+2) bullseye-backports; urgency=medium
 
   * [aaf9088] Add salt-minion/containerinfo packages again.
@@ -160,7 +134,31 @@
   * d/control: Remove constraints unnecessary since stretch (from Janitor)
 
  -- Christian Ehrhardt <christian.ehrhardt@canonical.com>  Tue, 06 Jul 2021 12:32:16 +0200
->>>>>>> eb5cedde
+
+open-vm-tools (2:11.2.5-2pexip4) pexip-bullseye; urgency=medium
+
+  * Bullseye rebuild for ARM64 inclusion
+
+ -- Mark Hymers <mark.hymers@pexip.com>  Mon, 05 Sep 2022 10:34:50 +0100
+
+open-vm-tools (2:11.2.5-2pexip3) pexip-bullseye; urgency=medium
+
+  * Turn off --enable-resolutionkms so that we do not need to ship
+    libdrm.
+
+ -- Mark Hymers <mark.hymers@pexip.com>  Wed, 20 Jul 2022 17:20:55 +0100
+
+open-vm-tools (2:11.2.5-2pexip2) pexip-bullseye; urgency=medium
+
+  * Main bullseye build
+
+ -- Mark Hymers <mark.hymers@pexip.com>  Fri, 24 Jun 2022 14:04:00 +0100
+
+open-vm-tools (2:11.2.5-2pexip1) pexip; urgency=medium
+
+  * Initial bullseye build
+
+ -- Mark Hymers <mark.hymers@pexip.com>  Thu, 02 Jun 2022 14:42:39 +0100
 
 open-vm-tools (2:11.2.5-2) unstable; urgency=medium
 
