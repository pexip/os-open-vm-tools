<<<<<<< HEAD
open-vm-tools (2:9.4.6-1770165-8pexip4) pexip; urgency=low

  * No-change rebuild

 -- John-Mark Bell <jmb@pexip.com>  Mon, 17 Apr 2017 14:05:12 +0100

open-vm-tools (2:9.4.6-1770165-8pexip3) pexip; urgency=low

  * Touch file on filesystem freeze

 -- Alan Ford <alan@pexip.com>  Mon, 13 Mar 2017 17:32:15 +0100

open-vm-tools (2:9.4.6-1770165-8pexip2) pexip; urgency=low

  * Remove obsolete modprobe config

 -- John-Mark Bell <jmb@pexip.com>  Fri, 10 Jun 2016 12:03:15 +0100

open-vm-tools (2:9.4.6-1770165-8pexip1) pexip; urgency=low

  * New upstream release; migrate to Jessie.

 -- John-Mark Bell <jmb@pexip.com>  Mon, 26 Oct 2015 19:21:46 +0000
=======
open-vm-tools (2:10.1.5-5055683-4+deb9u1) stretch; urgency=medium

  * [dec8df6] Upstream fix for CVE-2015-5191 (Closes: #869633)
  * [ff10dcb] Update gbp.conf for stretch.

 -- Bernd Zeimetz <bzed@debian.org>  Tue, 25 Jul 2017 11:40:02 +0200

open-vm-tools (2:10.1.5-5055683-4) unstable; urgency=medium

  * [27689b3] Load the fuse module before mounting /run/vmblock-fuse.
    Thanks to Norbert Lange (Closes: #860875, #860861)
  * [008bdde] Don't recommend -dkms for -desktop.
    The dkms package is clearly not necessary anymore here.
    Thanks to Oliver Kurth (Closes: #860857)
  * [ffc37f2] Let -desktop depend on fuse.
    Mounting fuse filesystems requires mount.fuse - and doing so
    is required for a working desktop running under VMware.
  * [cf1f9b3] Ensure /run/vmblock-fuse is mounted properly.
    - open-vm-tools-desktop.postinst: Add the fuse module if it was
      not loaded into the kernel before
    - Handle the mount unit with dh_systemd_*
    - Ensure /run/vmblock-fuse is mounted before open-vm-tools.service
      is started.
  * [1f479db] Do not restart run-vmblock\x2dfuse.mount on upgrades.
    Restarting won't work if people are using the mountpoint,
    also it would require to restart vmtoolsd.
  * Unfortunately mounting the fuse filesystem properly depends
    on a fix in deb-systemd-invoke, see #861204.

 -- Bernd Zeimetz <bzed@debian.org>  Sun, 30 Apr 2017 06:21:41 +0200

open-vm-tools (2:10.1.5-5055683-3) unstable; urgency=medium

  * [0aa95b6] Start open-vm-tools before cloud-init-local.service.
    Required for a working guest customization as reported by VMware.
    Also add cloud-init to 'Suggests'.
    Thanks to Sankar Tanguturi (Closes: #859677)

 -- Bernd Zeimetz <bzed@debian.org>  Sun, 09 Apr 2017 21:54:21 +0200

open-vm-tools (2:10.1.5-5055683-2) unstable; urgency=medium

  * [651cdfe] Depend on iproute2.
    Necessary for /etc/vmware-tools/scripts/vmware/network.
  * [ed95c1d] Depend on libssl1.0-dev | libssl-dev.
    Thanks to Tiago Daitx (Closes: #856569)
    Makes building the package in Ubuntu easier.
  * [2750700] Add o-v-t as dependency of o-v-t-dev.
    Thanks to Andreas Beckmann (Closes: #858494)

 -- Bernd Zeimetz <bzed@debian.org>  Thu, 23 Mar 2017 09:35:16 +0100

open-vm-tools (2:10.1.5-5055683-1) unstable; urgency=medium

  * [60d1417] Merge tag 'upstream/10.1.5-5055683'
    Upstream version 10.1.5-5055683
    Closes: #856330

    10.1.5 is a point release fixing the following issues:
    - Authentication failure is reported as unknown general system error.
      Attempts to authenticate through VGAuth service might result
      in an authentication-specific error such as an expired account or
      password. The authentication-specific error might then be incorrectly
      reported as an unknown general system error, similar to the following:
      CommunicationException: Failed to create temp file on target
      <IP_ADDRESS>: A general system error occurred: Unknown error

    - Unable to backup virtual machines with active Docker containers.
      This bug should not happen in Debian stretch at all, but might
      be relevant for backports.

    - Fix ISO mappings for CentOS/OracleLinux. Not relevant for Debian

    - Thaw Filesystems if snapshot commit message to VMX fails.

    - Add missing agent configuration files that were accidentally
      ignored by .gitignore

 -- Bernd Zeimetz <bzed@debian.org>  Tue, 28 Feb 2017 15:54:58 +0100

open-vm-tools (2:10.1.0-4449150-4) unstable; urgency=medium

  [ Chris Glass ]
  * [d55b33f] Point the control file's homepage to the new one.
    The upstream open-vm-tools switched from sourceforge to github. This
    simply updates the link to reflect that.
    Signed-off-by: Chris Glass <chris.glass@canonical.com>

  [ Bernd Zeimetz ]
  * [f44a9a8] Drop duplicate udev rules.
    Timeouts are set in 99-vmware-scsi-udev.rules now,
    shipped by upstream.
    Thanks to Bernhard Schmidt (Closes: #851240)
  * [21df3fa] Install vgauth.service.
    vgauth is a service that allows authentication in the guest using SAML
    tokens. Necessary for guest operations initiated from the vSphere
    datacenter. (Closes: #855337)

 -- Bernd Zeimetz <bzed@debian.org>  Tue, 21 Feb 2017 22:45:06 +0100

open-vm-tools (2:10.1.0-4449150-3) unstable; urgency=medium

  * [17b04da] Override dh_md5sums for arch-dependent packages only.
    Thanks to Santiago Vila (Closes: #849876)

 -- Bernd Zeimetz <bzed@debian.org>  Sun, 01 Jan 2017 22:11:18 +0100

open-vm-tools (2:10.1.0-4449150-2) unstable; urgency=medium

  * [fe8ae94] Stay with .gz as compression.
  * [afb2f52] Use systemd-detect-virt if available.
    Use systemd-detect-virt to detect VMware platform because
    vmware-checkvm might misbehave on non-VMware platforms.
    (RHBZ#1251656)
  * [1505d5f] Re-indent files properly.
  * [1b0b7eb] vm-support script needs lspci from pciutils.
    (RHBZ#1388766)
  * [1e2eb34] Make dpkg --verify happy now. (Closes: #847221)

 -- Bernd Zeimetz <bzed@debian.org>  Tue, 06 Dec 2016 22:58:30 +0100

open-vm-tools (2:10.1.0-4449150-1) unstable; urgency=medium

  * [72150f0] Merge tag 'upstream/10.1.0-4449150'
    Upstream version 10.1.0-4449150
  * [d4743dd] Bump dh compat level to 10.
  * [acce982] Handle open-vm-tools subdirectory as shipped by upstream.
  * [9047555] Install upstream changelog.
  * [fafb845] Remove extra \ from md5sums file.
    See #843163
    dpkg: -V fails on files with \ in the name
    for details.
  * [1455af1] Refreshing patches.
  * [776971c] dh_autoreconf_clean doesn't need --sourcedirectory.
  * [d50714b] Stay with libssl1.0 for now. (Closes: #828476)
  * [a0c6696] Fix dkms.sh call for new directory structure.

 -- Bernd Zeimetz <bzed@debian.org>  Wed, 16 Nov 2016 03:35:44 +0100

open-vm-tools (2:10.0.7-3227872-5) unstable; urgency=medium

  * [9295c22] Add .travis.yml from http://travis.debian.net.
  * [af7da59] Fix building the vmxnet module for kernel 4.7.
    Thanks to Hilmar Preuße (Closes: #836915)

 -- Bernd Zeimetz <bzed@debian.org>  Sat, 17 Sep 2016 23:26:58 +0200

open-vm-tools (2:10.0.7-3227872-4.1) unstable; urgency=medium

  * Non-maintainer upload.

  [ Bernd Zeimetz ]
  * [0176637] Recommend lsb_release for consistent hostinfo.

  [ Raphaël Hertzog ]
  * [257c90b] Fix build failure with GCC 6.
    Thanks to Paul Wise for the patch. (Closes: #812046)

 -- Raphaël Hertzog <hertzog@debian.org>  Thu, 21 Jul 2016 17:24:34 +0200

open-vm-tools (2:10.0.7-3227872-4) unstable; urgency=medium

  * [007eacb] Better check for availability of vmware-checkvm and -rpctool.

 -- Bernd Zeimetz <bzed@debian.org>  Sat, 04 Jun 2016 07:31:17 +0200

open-vm-tools (2:10.0.7-3227872-3) unstable; urgency=medium

  * [5060f42] Notify vmware when removing open-vm-tools.
    Thanks to Yanhui He (Closes: #825810)

 -- Bernd Zeimetz <bzed@debian.org>  Tue, 31 May 2016 11:15:30 +0200

open-vm-tools (2:10.0.7-3227872-2) unstable; urgency=medium

  * [f2f4971] Work around wrong dkms versions.
  * [1be403b] Move vmhgfs-fuse to open-vm-tools.
    As suggested by various people: vmhgfs-fuse is useful on server
    installations by mounting it from fstab, without having GTK installed.
    This closes bzed/pkg-open-vm-tools#4

 -- Bernd Zeimetz <bzed@debian.org>  Thu, 24 Mar 2016 07:13:23 +0100

open-vm-tools (2:10.0.7-3227872-1) unstable; urgency=medium

  * [537ed0a] Drop -dbg package.
    Creating debug packages is handled by dh_strip automatically.
  * [3bef19a] Updating debian/watch to use github.
  * [806e1e9] Merge tag 'upstream/10.0.7-3227872'
    Upstream version 10.0.7-3227872

 -- Bernd Zeimetz <bzed@debian.org>  Wed, 23 Mar 2016 14:30:13 +0100

open-vm-tools (2:10.0.5-3227872-2) unstable; urgency=medium

  * [da26597] Merge pull request #3 from rfc1036/usrmerge.
    Move mount.vmhgfs to /sbin/
    Closes: #810274

 -- Bernd Zeimetz <bzed@debian.org>  Sat, 16 Jan 2016 15:27:14 +0100

open-vm-tools (2:10.0.5-3227872-1) unstable; urgency=medium

  * [c973a13] Merge tag 'upstream/10.0.5-3227872'
    Upstream version 10.0.5-3227872
  * [d10e230] Auto-update version in open-vm-tools-dkms.dkms

 -- Bernd Zeimetz <bzed@debian.org>  Sat, 26 Dec 2015 17:26:52 +0100

open-vm-tools (2:10.0.0-3000743-3) unstable; urgency=medium

  * [8b49d5b] fix open-vm-tools-dkms description

 -- Bernd Zeimetz <bzed@debian.org>  Sat, 31 Oct 2015 23:28:22 +0100

open-vm-tools (2:10.0.0-3000743-2) unstable; urgency=medium

  * [e42d6de] Fix dkms config file.

 -- Bernd Zeimetz <bzed@debian.org>  Sun, 25 Oct 2015 09:31:05 +0100

open-vm-tools (2:10.0.0-3000743-1) unstable; urgency=medium

  * [b0ae431] Merge tag 'upstream/10.0.0-3000743'
    Upstream version 10.0.0-3000743
    Closes: #797725
  * [27f0147] Snapshot changelog
  * [236554b] Refreshing patches.
  * [711f1e2] Merge remote-tracking branch 'origin/master'
  * [bfc0ed3] Remove the vmhgfs module and tools.
  * [6ab9fc7] Move fuse binaries into open-vm-tools-desktop package.
  * [2617cef] Use -std=gnu++11
  * [e5e0c1f] ensure dh_fixperms runs as root
  * [4c57986] Remove paths from maintainer scripts.
  * [03db1df] Fix dkms destination folder.
  * [fb5a5a1] Merge branch 'master' of github.com:bzed/pkg-open-vm-tools
  * [ba55c8a] Work around broken cflags from libsigc++.
  * [c78bd75] Always use vmhgfs-fuse.
    We want to avoid the need to patch the module for every new kernel.
    VMware officially supports vmhgfs-fuse for kernels >= 4.0, but
    it should just work fine for older kernels. (Closes: #800322)

 -- Bernd Zeimetz <bzed@debian.org>  Sun, 25 Oct 2015 08:52:49 +0100

open-vm-tools (2:9.10.2-2822639-3) unstable; urgency=medium

  * [41f90f1] Make open-vm-tools-dev amd64/i386 instead of all.

 -- Bernd Zeimetz <bzed@debian.org>  Sun, 16 Aug 2015 17:51:24 +0200

open-vm-tools (2:9.10.2-2822639-2) unstable; urgency=medium

  * [6537e76] Update package version in dkms file.
  * [c3a1d4a] Add patch to support backing dev info.
    Thanks to Peter Vrabel (Closes: #794843)
  * [be97f01] Add missing #DEBHELPER# statement.
  * [eac5b6a] Updating Standards Version
  * [a508cfe] Remove path from command in maintainer script.
  * [085d637] Remove executable bit from config files.
  * [b084140] Move all dev files into the -dev package.
  * [ac965de] Fix building vmghfs for kernel >= 4.1.
    Thanks to Achim Schaefer (Closes: #794707)
  * [16ca60a] Update gbp config header in debian/gbp.conf.

 -- Bernd Zeimetz <bzed@debian.org>  Sun, 16 Aug 2015 16:27:27 +0200

open-vm-tools (2:9.10.2-2822639-1) unstable; urgency=medium

  * [a4125bd1] Merge tag 'upstream/9.10.2-2822639'
    Upstream version 9.10.2-2822639
    (Closes: #789722)
  * Quiescing Filesystems should work as expected.  (Closes: #784398)

 -- Bernd Zeimetz <bzed@debian.org>  Wed, 24 Jun 2015 09:20:25 +0200

open-vm-tools (2:9.10.0-2476743-4) unstable; urgency=medium

  * [d7d898c4] Update package version in dkms file.

 -- Bernd Zeimetz <bzed@debian.org>  Mon, 04 May 2015 17:14:31 +0200

open-vm-tools (2:9.10.0-2476743-3) unstable; urgency=medium

  * [4148c544] Also fix version number in modules/linux/dkms.sh.

 -- Bernd Zeimetz <bzed@debian.org>  Tue, 28 Apr 2015 12:34:38 +0200

open-vm-tools (2:9.10.0-2476743-2) unstable; urgency=medium

  * [7967f7c1] Fix version number in configure.ac.

 -- Bernd Zeimetz <bzed@debian.org>  Sat, 18 Apr 2015 16:37:13 +0200

open-vm-tools (2:9.10.0-2476743-1) unstable; urgency=medium

  * [4de8ff44] Add script to update patches.
  * [52b74910] Merge tag 'upstream/9.10.0-2476743'
    Upstream version 9.10.0-2476743
    (Closes: #781784)
  * [fddc317d] Refreshing patches for new upstream version.
  * [7b53f258] Add libmspack-dev as build-dependency.
  * [6b5841da] Add libssl-dev as build-dependency.
  * [de52be8e] Add libxerces-c-dev as build-dependency.
  * [17b2788a] Add libxml-security-c-dev as build-dependency.

 -- Bernd Zeimetz <bzed@debian.org>  Sat, 18 Apr 2015 15:41:58 +0200
>>>>>>> d02904c7

open-vm-tools (2:9.4.6-1770165-8) unstable; urgency=medium

  * [406817b6] Add patch to move from d_alias to d_u.d_alias.
    Make open-vm-tools build with the recent jessie kernel again.
    Thanks to Timo Metsala (Closes: #778293)

 -- Bernd Zeimetz <bzed@debian.org>  Fri, 13 Feb 2015 11:26:59 +0100

open-vm-tools (2:9.4.6-1770165-7) unstable; urgency=medium

  * [8df5b4ac] Adding patch to fix CVE-2014-4199.
    Thanks to Moritz Muehlenhoff (Closes: #770809)

 -- Bernd Zeimetz <bzed@debian.org>  Sat, 29 Nov 2014 15:57:20 +0100

open-vm-tools (2:9.4.6-1770165-6) unstable; urgency=medium

  * [6b514014] Fix installation of systemd services.
    Thanks to Norbert Lange (Closes: #764295)
  * [1130d9e9] Workaround for buggy dh_systemd_start.
  * [1d43a9e7] Remove the automount feature for vmblock-fuse.
    vmtools* checks /etc/mtab and friends for mounted filesystems
    instead of using stat or something similar.
  * [b06f93e5] Add mate-panel to xautostart.conf
  * [26a5da76] Workaround open-vm-tools-desktop upgrade failures.
    For now just ignore errors while unmounting the fuse-vmblock
    file system.

 -- Bernd Zeimetz <bzed@debian.org>  Thu, 16 Oct 2014 09:49:17 +0200

open-vm-tools (2:9.4.6-1770165-5) unstable; urgency=medium

  * [7f362040] Create /tmp/VMwareDnD for vmblock-fuse.
  * [c5f35c1b] Revert "Fix Breaks and Replaces Fields in debian/control"
    This reverts commit 34797213251956fbc1451ab1affc7b6c413b7072.

 -- Bernd Zeimetz <bzed@debian.org>  Sun, 05 Oct 2014 23:36:27 +0200

open-vm-tools (2:9.4.6-1770165-4) unstable; urgency=medium

  [ Norbert Lange ]
  * [34797213] Fix Breaks and Replaces Fields in debian/control
  * [aff1eb77] Add udev rule for vsock.
    The blockdevice is created at /dev/vsock after loading the module,
    but with 0600 permissions which dont allow access for regular users.
    This rule fixes the issue by changing perms to 0666

  [ Bernd Zeimetz ]
  * [371e5d30] Move vsock udev rules into open-vm-tools.udev.
    The vsock module is shipped in the vanilla kernel these days.
  * [edaeb2fd] Add systemd (auto)mount units for vmblock-fuse.
    This will hopefully make drag & drop operations work properly.
    Also add fuse to Recommends of the -desktop package as it is
    needed to mount fuse filesystems.
    Thanks to Norbert Lange (Closes: #736812)
  * [171276e3] Remove update-rcd-params from dh_installinit.
    Thanks to Remi (Closes: #762695)

 -- Bernd Zeimetz <bzed@debian.org>  Sun, 05 Oct 2014 12:21:47 +0200

open-vm-tools (2:9.4.6-1770165-3) unstable; urgency=medium

  [ Bernd Zeimetz ]
  * [b04735fa] Ensure LINUX_BACKPORT is defined in patches/kuid_t-kgid_t-fix-for-3.12.

  [ Norbert Lange ]
  * [01aaa407] Fix initramfs hook for the vmxnet module
  * [5279fa17] Move the dkms module location patch before otehr patches
     changing the dkms.conf file. this eases adding or removing those patches
  * [b1db2b5c] Move files belonging to modules in dkms package.
    Call update-initramfs for the dkms package. Otherwise the initrd wont
    contain the vmxnet module if you installed the dkms package after the
    tools package. Move the module scripts to the dmks package.
    The modules in the dkms package should work without the tools now.

  [ Bernd Zeimetz ]
  * [d0ccee4f] Run #DEBHELPER# first in open-vm-tools-dkms.postinst.
    Otherwise dkms was not called and the module is not built yet.
  * [f680b4fa] Run update-initramfs in open-vm-tools-dkms.postrm.
    Otherwise a removed module stays in the initrd.
  * [ef4bd019] Remove unused DEPRECATED define.
    The dkms module ftbfs with 3.16 as DEPRECATED is define in the kernel
    source already.
    Thanks to Benjamin Kaduk (Closes: #761924)
  * [5389dd1f] Some more fixes to make dkms build on 3.16
  * [4c1f5fa7] Drop dkms.conf patches.
    Ship the dkms.conf file in debian/local instead.
  * [805ccb06] Tidying patches.
    - Removing those for kernel modules we don't build anymore
    - Taking fixes for current issues from Arch
    - Sorting patches into from_fedora / from_arch / debian directories.
    This will break backports to wheezy.
  * [519191ff] Fix dh_dkms call for new dkms.conf

 -- Bernd Zeimetz <bzed@debian.org>  Sat, 20 Sep 2014 17:21:27 +0200

open-vm-tools (2:9.4.6-1770165-2) unstable; urgency=medium

  * [d493d4ce] Remove vmware-user-suid-wrapper.1 from open-vm-tools.
    The manpage belongs to the -desktop package and was accidentally
    synced from Ubuntu.
    Thanks to Ralf Treinen (Closes: #757739)

 -- Bernd Zeimetz <bzed@debian.org>  Mon, 11 Aug 2014 07:52:27 +0200

open-vm-tools (2:9.4.6-1770165-1) unstable; urgency=medium

  [ Bernd Zeimetz ]
  * [d448e841] Merge tag 'upstream/9.4.6-1770165'
    Upstream version 9.4.6-1770165
    Closes: #756620
  * [969fc903] Ensure that vmware-user-suid-wrapper ships a suid bit.
  * [8067da08] Add -Wno-sizeof-pointer-memaccess gcc option.
    See http://sourceforge.net/p/open-vm-tools/mailman/message/32550433/
    for details. Code quality doesn't seem to be the best :(
  * [b5ba8c3b] refreshing patches.
  * [36cd39c6] Updating changelog.
  * [99f43e95] Revert "Add -Wno-sizeof-pointer-memaccess gcc option."
    This reverts commit 8067da0891e0fc6a2e55853a103ff2c95fa1f59b.
  * [bb95d814] Adding a patch from fedora instead of
    -Wno-sizeof-pointer-memaccess.
  * [d6b2ad4a] Update manpages.
    Changes taken from Ubuntu, thanks!
  * [3768ff7f] Better startup message if not in a vm.
    Patch taken from Ubuntu (LP: #1289564).
  * [4d5dec19] Add patch for Debian 7.X os recognition.
    Official code only handles 7.0 and 7.1.
    Also maybe 8.x, needs to be tested if it breaks stuff in vmware.
  * [7b3d23c9] Refreshing patches.
  * [af20a700] Make patches/kuid_t-kgid_t-fix-for-3.12 compatible with
    older kernels. Thanks to Norbert Lange for the idea.
  * [c4df056b] PIC handling in configure is broken.
    Add --with-pic as configure option and -fPIC to CFLAGS.

  [ Nicholas Levi Sielicki ]
  * [eafd8723] Rise the number of supported NICs.
    There is an arbitrary constant declared limiting the amount of NICs that
    it supports. I have bumped the limit from 16 to 64 to make this
    toolset functional for larger setups. (Closes: #756808)

 -- Bernd Zeimetz <bzed@debian.org>  Sat, 09 Aug 2014 01:40:56 +0200

open-vm-tools (2:9.4.0-1280544-8) unstable; urgency=medium

  * [0ecb889e] Removing old transitional packages.
  * [5e039b52] Add missing Breaks/Replaces for file moves.
  * [9d01b21d] Fix vsock removal patch, add some missing ""
  * [2ae80665] Add e55039c_HGFS-Fix-Linux-client-symlinks patch again.
    Went missing during a merge conflict. Ouch.
  * [d7f7e40e] Fix vsock removal patch (avoid { foo;; })

 -- Bernd Zeimetz <bzed@debian.org>  Fri, 16 May 2014 00:33:35 +0200

open-vm-tools (2:9.4.0-1280544-7) unstable; urgency=medium

  * [9960cb11] Add gbp setting for merge info in changelog.
  * [645a5350] Remove old patch for the vsock module.
    Not necessary in the current version anymore.
    Thanks to Hilmar Preuße (Closes: #748202)
  * [4c8effb7] Fix patch to avoid building vmblock on kernel >= 3.0.
    No real difference, though, as we don't build kernel modules with
    configure.
  * [2cbfa96d] Refreshing patches.
  * [be59923b] Do not build vsock on kernels >= 3.9
    the vsock module was included in the upstream kernel.
  * [6d36f49e] Move .desktop file into the -desktop package.
  * [ef406f81] Move /lib/modules-load.d/open-vm-tools.conf to open-vm-tools-dkms.
    Thanks to Jim Barber (Closes: #748187)
  * [56742c8c] Revert "Use /run/VMwareDnD instead of /tmp/VMwareDnD."
    This reverts commit 49dc599d453ed40a1299b9a376755cdbb43e0da2.
  * [c6df2503] Patch pam.d/vmtoolsd to use common-auth/account.

 -- Bernd Zeimetz <bzed@debian.org>  Thu, 15 May 2014 20:02:26 +0200

open-vm-tools (2:9.4.0-1280544-6) unstable; urgency=medium

  [ Cédric Barboiron ]
  * [4e45e2e8] Hot apply udev rule for disk timeout
  * [527525fc] fix syntax-error-in-dep5-copyright
  * [5f6b2a47] fix malformed-override open-vm-toolbox
  * [5aabaf79] fix manpage-has-errors-from-man
  * [f867443c] fix executable-not-elf-or-script
    match unit file rights in systemd package
  * [f89024a1] fix file locations in copyright

  [ Bernd Zeimetz ]
  * [76dadf83] Add patch for CVE-2013-3237.
  * [fa7d4a63] Merge pull request #1 from yastupin/master
    procps, init script and doc
  * [115b8c49] Better permission handling.
    Especially for pam.d files and vmware-user-suid-wrapper.
  * [70fa10d1] Fix vmxnet initramfs-tools hook.
    Thanks to Norbert Lange
  * [9d3f3c9b] Move vmware-user-suid-wrapper into desktop package.
  * [49dc599d] Use /run/VMwareDnD instead of /tmp/VMwareDnD.
    /tmp/VMwareDnD might be existing already or evil users might try to
    trick us into doing bad things. Using known directories in /tmp is bad
    enough not to spend time to try to figure out if the code tries to work
    around possible attacks. Using a directory in /run is a much safer
    approach. Proper init scripts will be added at a later point.
  * [d9467cd9] Dropping lintian override files.
    Also fixing some lintian warnings.
  * [a7f7e5bd] Use libprocps-dev instead of libprocps0-dev.
  * [21214012] Use manpages-desktop as source folder for -desktop.

 -- Bernd Zeimetz <bzed@debian.org>  Tue, 13 May 2014 00:08:03 +0200

open-vm-tools (2:9.4.0-1280544-5) unstable; urgency=low

  * [31c30832] Revert "Enable building of vmci again."
    This reverts commit 0d55577cd3c262dbbc2bf79593d6f500f84c4170.
    Too fast upload, sorry. vmhgfs is indeed (still) broken with
    vmci.

 -- Bernd Zeimetz <bzed@debian.org>  Wed, 08 Jan 2014 20:28:33 +0100

open-vm-tools (2:9.4.0-1280544-4) unstable; urgency=low

  * [0d55577c] Enable building of vmci again.
    Also patch it to build with 3.12

 -- Bernd Zeimetz <bzed@debian.org>  Wed, 08 Jan 2014 19:41:01 +0100

open-vm-tools (2:9.4.0-1280544-3) unstable; urgency=low

  * [8b23a27d] Revert "Add /mnt/hgfs as hgfs mountpoint."
    Although the idea from the Ubuntu people to ship the mountpoint
    in the package is nice, lintian is rather unhappy about it.
    This reverts commit 1e7d8645e48f601e79eb5771e05272b367fa4eb1.
  * [46f99c30] Remove procps support for now.
    Unfortunately the procps package in unstable is rather broken, procps
    support will be enabled again when the new procps version managed to
    migrate to testing.

 -- Bernd Zeimetz <bzed@debian.org>  Wed, 08 Jan 2014 18:17:28 +0100

open-vm-tools (2:9.4.0-1280544-2) unstable; urgency=low

  * [242d45e4] Pick patch from upstream to build with gcc 4.8
  * [ed8f797f] Add script to pick patches from upstream.
  * [312be5d5] Snapshot changelog.
  * [c125af80] Use /updates/dkms/ as location for kernel modules.
    We don't want to mess with files shipped in kernel module packages.
  * [f63a890c] Bumping Standards-Version, no changes needed.
  * [1e7d8645] Add /mnt/hgfs as hgfs mountpoint.
  * [0bcabab3] Fix add_patch script.
  * [1d436969] Add some more patches to make dkms succeed on recent kernels.
    Also add dh_autoreconf as we modify configure.ac
  * [088450dd] Also apply the changs from upstream's 530ef7f for dkms.
    vmblock should be used via fuse now, vmsync is not needed anymore.
  * [cf44ff2f] Pick patch from upstream: Harden HostinfoOSData
  * [21ca2b74] Pick patch from upstream: building on kfreebsd.
  * [82123155] Use libprocps3-dev instead of libprocps0-dev.
  * [da76a5e9] Add patch to convert kuid_t/kgid_t to uid_t/gid_t.
    Building against kernel 3.12 should succeed now.
  * [91e91538] Pick another fix from upstream to make vmhgfs build on 3.12
  * [53ea11a4] Add Vcs Headers to debian/control.
  * [d19592cc] Revert "Use libprocps3-dev instead of libprocps0-dev."
    This reverts commit 821231554486ec7ff36cd36e89a6b0ef7c7a5552.
    Due to procps being completely broken in unstable.

 -- Bernd Zeimetz <bzed@debian.org>  Wed, 08 Jan 2014 16:00:44 +0100

open-vm-tools (2:9.4.0-1280544-1) unstable; urgency=low

  * [b85cd491] Taking over the maintenance of open-vm-tools. (Closes: #717381)
  * [ecccbddd] Adding watch file.
  * [12cfd169] Merge tag 'upstream/9.4.0-1280544'
    Upstream version 9.4.0-1280544
  * [7e93ef77] Refreshing patches.
  * [25fe744b] Adding CUSTOM_PROCPS_NAME/CFLAGS to dh_auto_configure call.
  * [4d1081bc] Importing patches from Ubuntu.
    As open-vm-tools should just do the right thing, we leave building
    vmsync enabled to make backporting easier.
    Thanks to Nate Muench <NowIWillDestroyAbydos@gmail.com>
  * [a0fae111] Copy upstream's dkms config for dh_dkms.
  * The new upstream release, together with the flags and new patches
    mentioned above, makes open-vm-tools build with Kernel 3.11.
    Thanks to: Jim Barber and Mihai Limbasan
    Closes: #729540

 -- Bernd Zeimetz <bzed@debian.org>  Tue, 07 Jan 2014 02:32:03 +0100

open-vm-tools (2:9.2.3-1031360-7) unstable; urgency=low

  * QA upload
  * Fix compilation with Linux 3.10. Thanks to Zack Weinberg for the patch! 
    (Closes: #717154)

 -- Moritz Mühlenhoff <muehlenhoff@univention.de>  Mon, 09 Sep 2013 05:19:44 +0200

open-vm-tools (2:9.2.3-1031360-6) unstable; urgency=low

  * Correcting syntax of file entries in copyright.
  * Adding section override for open-vm-tools-dkms.
  * Enforcing build with gcc 4.7 for the time being.
  * Orphaning package.

 -- Daniel Baumann <mail@daniel-baumann.ch>  Tue, 16 Jul 2013 10:18:50 +0200

open-vm-tools (2:9.2.3-1031360-5) experimental; urgency=low

  * Dropping obsolete sysvinit initscript start/stop numbers.

 -- Daniel Baumann <mail@daniel-baumann.ch>  Tue, 11 Jun 2013 17:52:08 +0200

open-vm-tools (2:9.2.3-1031360-4) experimental; urgency=low

  * Dropping kfreebsd from architecture list, it has never built and
    nobody seems willing to make it work (neither upstream, porters, nor
    users).

 -- Daniel Baumann <mail@daniel-baumann.ch>  Thu, 06 Jun 2013 13:10:41 +0200

open-vm-tools (2:9.2.3-1031360-3) experimental; urgency=low

  * Adding initial systemd service file from fedora.
  * Skipping vmsync kernel module for the time being until it has been
    fixed for the debian specific change introduced in linux 3.8.11-1 that
    broke it (Closes: #707208).

 -- Daniel Baumann <mail@daniel-baumann.ch>  Fri, 31 May 2013 12:01:52 +0200

open-vm-tools (2:9.2.3-1031360-2) experimental; urgency=low

  * Renaming debian-specific open-vm-toolbox package to open-vm-tools-
    desktop for consistency with upstream.
  * Revamping package descriptions.
  * Renaming open-vm-dkms to open-vm-tools-dkms for consistent package
    namespace.

 -- Daniel Baumann <mail@daniel-baumann.ch>  Thu, 23 May 2013 19:13:26 +0200

open-vm-tools (2:9.2.3-1031360-1) experimental; urgency=low

  * Merging upstream version 9.2.3-1031360.
  * Removing procps.patch, not needed anymore.
  * Renumbering patches.

 -- Daniel Baumann <mail@daniel-baumann.ch>  Sun, 05 May 2013 09:58:58 +0200

open-vm-tools (2:9.2.2-893683-8) experimental; urgency=low

  * Adding patch from Mathias Krause <minipli@googlemail.com> to fix
    kernel stack memory leack in vsock module [CVE-2013-3237] (Closes:
    #706557).

 -- Daniel Baumann <mail@daniel-baumann.ch>  Wed, 01 May 2013 17:11:01 +0200

open-vm-tools (2:9.2.2-893683-7) experimental; urgency=low

  * Removing purely cosmetical 'sleep 1' leftover in initscript (Closes:
    #686200).

 -- Daniel Baumann <mail@daniel-baumann.ch>  Sun, 31 Mar 2013 20:57:51 +0200

open-vm-tools (2:9.2.2-893683-6) unstable; urgency=low

  * Removing all references to my old email address.

 -- Daniel Baumann <mail@daniel-baumann.ch>  Sun, 10 Mar 2013 21:16:35 +0100

open-vm-tools (2:9.2.2-893683-5) unstable; urgency=low

  * Updating to standards version 3.9.4.
  * Shortening build-depends on procps again.
  * Updating year in copyright file.
  * Prefixing patches with 4 digits for consistency.
  * Tightening diff headers in patches.
  * Adding dpkg-source local-options to abort on upstream changes.
  * Dropping dpkg-source compression levels.

 -- Daniel Baumann <mail@daniel-baumann.ch>  Sun, 27 Jan 2013 11:28:37 +0100

open-vm-tools (2:9.2.2-893683-4) unstable; urgency=low

  * Removing init order to network also on start (Closes: #695845).

 -- Daniel Baumann <mail@daniel-baumann.ch>  Sun, 16 Dec 2012 19:42:26 +0100

open-vm-tools (2:9.2.2-893683-3) unstable; urgency=low

  * Correcting daemon name in stop section of the initscript (Closes:
    #696056).

 -- Daniel Baumann <mail@daniel-baumann.ch>  Sun, 16 Dec 2012 13:55:05 +0100

open-vm-tools (2:9.2.2-893683-2) unstable; urgency=low

  * Removing init order to network (Closes: #695845).
  * Correcting version number (Closes: #695912).
  * Don't check for vm on stop in initscript (Closes: #695993).

 -- Daniel Baumann <mail@daniel-baumann.ch>  Sat, 15 Dec 2012 14:38:30 +0100

open-vm-tools (2:9.2.2-893683-1) unstable; urgency=low

  [ Daniel Baumann ]
  * Switching to xz compression again for jessie.
  * Loading modules through kmod instead of initscript again for jessie.
  * Adding sleep during restart in initscript again for jessie.
  * Removing old dpkg trigger for update-initramfs again for jessie.
  * Updating of GPL boilerplate in copyright file again for jessie.
  * Adding bugnumber to previous changelog entries regarding wheezy
    unblocks.
  * Merging upstream version 9.2.2-893683.
  * Adding remote_fs dependency in initscript (Closes: #695845).

  [ Bernd Zeimetz ]
  * Handling binNMU/nmu/backports version numbers in rules.

  [ Daniel Baumann ]
  * Using suggested start-stop-daemon handling in initscript from Bernd
    Zeimetz <bernd@bzed.de> (Closes: #686200).
  * Adding changelog for 8.8.0+2012.05.21-724730-1+nmu1 (Closes: #687205).
  * Correcting architecture fields in control.
  * Keeping vmware-user-suid-wrapper completely in vmware-tools rather
    than partially in vmware-toolbox (Closes: #686202).

 -- Daniel Baumann <mail@daniel-baumann.ch>  Thu, 13 Dec 2012 14:08:53 +0100

open-vm-tools (2:8.8.0+2012.05.21-724730-4) unstable; urgency=low

  * Reverting switch to xz compression to ease wheezy unblock (#683299).
  * Reverting to load modules through kmod instead of initscript to ease
    wheezy unblock (#683299).
  * Reverting added sleep during restart in initscript to ease wheezy
    unblock (#683299).
  * Reverting removing old dpkg trigger for update-initramfs to ease
    wheezy unblock (#683299).
  * Reverting update of GPL boilerplate in copyright file to ease wheezy
    unblock (#683299).

 -- Daniel Baumann <mail@daniel-baumann.ch>  Thu, 02 Aug 2012 21:32:52 +0200

open-vm-tools (2:8.8.0+2012.05.21-724730-3) unstable; urgency=low

  [ Thijs Kinkhorst ]
  * Updating dkms.conf to make modules build again, thanks to H.A.J.
    Koster (Closes: #679886).

 -- Daniel Baumann <mail@daniel-baumann.ch>  Mon, 16 Jul 2012 22:06:58 +0200

open-vm-tools (2:8.8.0+2012.05.21-724730-2) unstable; urgency=low

  * Switching to xz compression.
  * Loading modules through kmod instead of initscript.
  * Adding sleep during restart in initscript.
  * Removing old dpkg trigger for update-initramfs.
  * Updating GPL boilerplate in copyright file.
  * Calling dh_dkms with version argument (Closes: #677503).

 -- Daniel Baumann <mail@daniel-baumann.ch>  Sat, 30 Jun 2012 04:55:23 +0200

open-vm-tools (2:8.8.0+2012.05.21-724730-1+nmu1) testing-proposed-updates; urgency=low

  [ Bernd Zeimetz ]
  * Non-maintainer upload to ensure open-vm-tools will
    be shipped with Wheezy.
  * Ensure upgrades to not fail due to the broken init script
    (Closes: #686200)
    - Fix open-vm-tools init script to stop vmtoolsd properly.
    - Handle upgrades from a version with broken init script.
      Try to stop again, just in case. Ignore errors as we don't know
      how successful the old buggy script was.
  * Remove the duplicate vmware-suid-wrapper from open-vm-toolbox.
    The better way would be to ship it in open-vm-toolbox instead of
    open-vm-tools, but to avoid moving config files from one package
    into another we will keep it this way for Wheezy. Partly addresses
    #686202.
  * Handle binNMU/nmu/backports/... version numbers.
    The old way to parse the version string from debian/changelog fails
    on binNMU/nmu/security/... version numbers. Fixing this.
    (Closes: #686582)

  [ Daniel Baumann ]
  * Updating GPL boilerplate in copyright file.
  * Calling dh_dkms with version argument (Closes: #677503).

  [ Thijs Kinkhorst ]
  * Updating dkms.conf to make modules build again,
    thanks to H.A.J. Koster (Closes: #679886).

 -- Bernd Zeimetz <bzed@debian.org>  Sun, 19 Aug 2012 22:20:10 +0200

open-vm-tools (2:8.8.0+2012.05.21-724730-1) unstable; urgency=low

  * Merging upstream version 8.8.0+2012.05.21-724730.

 -- Daniel Baumann <mail@daniel-baumann.ch>  Thu, 14 Jun 2012 12:05:11 +0200

open-vm-tools (2:8.8.0+2012.03.13-651368-1) unstable; urgency=low

  [ Michael Dorrington ]
  * Changed Build-Depends to libprocps0-dev to fix libproc-dev removal
    (Closes: #659595).

  [ Daniel Baumann ]
  * Merging upstream version 8.8.0+2012.03.13-651368:
    - compatible with linux 3.2 and 3.3 (Closes: #656618).
  * Updating to debhelper version 9.
  * Updating to standards version 3.9.3.
  * Updating copyright file machine-readable format version 1.0.
  * Building with debhelper dkms support (Closes: #651779, #654249).
  * Updating procps patch for newest procps library name.
  * Building without multiarch paths for now.

 -- Daniel Baumann <daniel.baumann@progress-linux.org>  Tue, 20 Mar 2012 07:52:18 +0100

open-vm-tools (2011.12.20-562307-0ubuntu1pexip3) pexip; urgency=low

  * SECURITY UPDATE: buffer overflow in MakeBigReq
    - debian/control: change Build-Depends to libx11 security update

 -- John-Mark Bell <jmb@pexip.com>  Mon, 01 Jun 2015 17:33:12 +0100

open-vm-tools (2011.12.20-562307-0ubuntu1pexip2) pexip; urgency=low

  * Respect ordering of mounts when freezing/thawing.

 -- Alan Ford <alan@pexip.com>  Mon, 19 Jan 2015 17:20:06 +0100

open-vm-tools (2011.12.20-562307-0ubuntu1pexip1) precise; urgency=low

  * Package for Pexip.

 -- Alan Ford <alan@pexip.com>  Tue, 20 Aug 2013 08:52:36 +0100

open-vm-tools (2011.12.20-562307-0ubuntu1) precise; urgency=high

  * Merge latest upstream git tag. Fixes building on Precise
    (LP: #898289, LP: #905612)

  * Items merged from Debian unstable:
    - debian/control:
      + open-vm-tools recommends open-vm-dkms. (LP: #598933)
      + open-vm-tools now suggests open-vm-toolbox. (LP: #604998)
    (From 2011.08.21-471295-1 release)
    - Updating maintainer and uploaders fields.
    - Removing vcs fields.
    - Removing references to Daniel's old email address.
    - Updating years in copyright file.
    - Updating to standards version 3.9.2.
    - Updating to debhelper version 8.
    - Switching to source format 3.0 (quilt).
    - Removing manual chrpath setting.
    - Removing exclusion from plugins from debhelper shlibs.
    - Rediffing kvers.patch.
    (From 2011.09.23-491607-1 release)
    - Marking binary architecture-dependend packages as linux and kfreebsd
    only.
    - Removing liburiparser-dev from build-depends as upstream dropped
    unity support.
    - Building with libproc-dev on amd64 again.
    - Dropping disabling of dnet support.
    (From 2011.09.23-491607-2 release)
    - Adding doxygen to build-depends for api documentation.
    - Adding libcunit1-dev to build-depends for test suites.
    - Minimizing rules file.
    - Adding open-vm-tools-dev package, containing only the api
      documentation for now.
    (From 2011.09.23-491607-3 release)
    - Sorting overrides in rules alphabetically.
    - Compacting copyright file.
    - Adding udev rule to set timeout for vmware scsi devices
    (From 2011.12.20-562307-1 release)
    - Adding patch to correct typo in upstreams dkms configuration

  * Remaining Changes:
    - Remove Stable part of version numbering.
    - debian folder:
      + Re-added open-vm-dkms.postinst & open-vm-dkms.prerm.
        * Allows dkms modules to compile upon installation.
    - debian/control:
      + Re-add open-vm-source and make into a transitional package
        for open-vm-toolbox.
      + Return dependancies that were moved to open-vm-tools back to
        open-vm-toolbox.
    - debian/rules and debian/open-vm-toolbox.lintian-overrides:
      + Make vmware-user-suid-wrapper suid-root
    - debian/rules:
      + Added CFLAGS field with -Wno-deprecated-declarations
        * Will suppress issues with glib 2.31 or later.
      + Add line to copy vmware-xdg-detect-de into place.
      + Install vmware-user.desktop through toolbox package.
    - debian/open-vm-tools.init:
      + Re-add 'modprobe [-r] vmblock'.
      + Add 'modprobe [-r] vmxnet'.
        * Incase it's not loaded during boot.
      + Remove and re-add pcnet32 module
        * Will be done before (remove) and after (readd) vmxnet module
          is added.
        * If vmxnet doesn't exist (aka modules fail to build), pcnet32 can be
          still used for network connectivity.
        * Workaround until a better fix can be done.
    - Re-add gnome-session to debian/local/xautostart.conf
    - Manpages removed (from debian/manpages):
      + vmmemctl.9
      + vmxnet3.9
      + Remove references to manpages that have been removed.

 -- Nate Muench <NowIWillDestroyAbydos@gmail.com>  Mon, 23 Jan 2012 16:09:45 -0600

open-vm-tools (2:8.8.0+2011.12.20-562307-1) unstable; urgency=low

  * Merging upstream version 8.8.0+2011.12.20-562307.
  * Adding patch to correct typo in upstreams dkms configuration
    (Closes: #651778).

 -- Daniel Baumann <mail@daniel-baumann.ch>  Mon, 26 Dec 2011 11:27:02 +0100

open-vm-tools (2:8.8.0+2011.11.20-535097-1) unstable; urgency=low

  * Merging upstream version 8.8.0+2011.11.20-535097.
  * Adding patch to update build-system for procps-ng.

 -- Daniel Baumann <mail@daniel-baumann.ch>  Mon, 28 Nov 2011 18:33:58 +0100

open-vm-tools (2:8.8.0+2011.10.26-514583-1) unstable; urgency=low

  * Merging upstream version 8.8.0+2011.10.26-514583.
  * Correcting typo in example fstab line of vmhgfs manpage.

 -- Daniel Baumann <mail@daniel-baumann.ch>  Tue, 01 Nov 2011 21:44:24 +0100

open-vm-tools (2:8.8.0+2011.09.23-491607-3) unstable; urgency=low

  * Sorting overrides in rules alphabetically.
  * Compacting copyright file.
  * Adding udev rule to set timeout for vmware scsi devices (Closes:
    #609001).

 -- Daniel Baumann <mail@daniel-baumann.ch>  Sun, 30 Oct 2011 21:26:00 +0100

open-vm-tools (2:8.8.0+2011.09.23-491607-2) unstable; urgency=low

  * Adding doxygen to build-depends for api documentation.
  * Adding libcunit1-dev to build-depends for test suites.
  * Adding dmks package again, it had to be dropped right before the
    squeeze release (Closes: #632220).
  * Removing open-vm-source in favour of open-vm-dkms (Closes: #518014).
  * Minimizing rules file.
  * Adding open-vm-tools-dev package, containing only the api
    documentation for now.
  * Moving package back to main as it is in the same category as
    xserver-xorg-video-vmware where it was in the first place.

 -- Daniel Baumann <mail@daniel-baumann.ch>  Sun, 09 Oct 2011 23:07:34 +0200

open-vm-tools (2:8.8.0+2011.09.23-491607-1) unstable; urgency=low

  * Marking binary architecture-dependend packages as linux and kfreebsd
    only.
  * Removing legacy symlink for vmware-user desktop file in vmware-
    toolbox (Closes: #639811).
  * Merging upstream version 8.8.0+2011.09.23-491607:
    - works with binutils-gold (Closes: #556756).
  * Removing liburiparser-dev from build-depends as upstream dropped
    unity support.
  * Building with libproc-dev on amd64 again.
  * Dropping disabling of dnet support (Closes: #639767).

 -- Daniel Baumann <mail@daniel-baumann.ch>  Sun, 09 Oct 2011 18:01:42 +0200

open-vm-tools (2:8.4.2+2011.08.21-471295-1) unstable; urgency=low

  * Merging upstream version 8.4.2+2011.08.21-471295 (Closes: #608823):
    - building against newer libnotify (Closes: #636344).
    - works with current kernels (Closes: #614292, #617536, #629980).
  * Updating maintainer and uploaders fields.
  * Removing vcs fields.
  * Removing references to my old email address.
  * Updating years in copyright file.
  * Updating to standards version 3.9.2.
  * Updating to debhelper version 8.
  * Switching to source format 3.0 (quilt).
  * Removing manual chrpath setting.
  * Removing exclusion from plugins from debhelper shlibs.
  * Rediffing kvers.patch.
  * Updating packaging for new upstream version.

 -- Daniel Baumann <mail@daniel-baumann.ch>  Sun, 28 Aug 2011 16:10:21 +0200

open-vm-tools (1:8.4.2-261024-1) unstable; urgency=low

  * Merging upstream version 8.4.2-261024.
  * Re-enabling vmmemctl (Closes: #606327).
  * Re-enabling pvscsi.
  * Re-enabling vmxnet3.
  * Rediffing kvers.patch.
  * Updating modules to standards version 3.9.1.
  * Removing dkms package, doesn't work with 8.4.2 yet.
  * Excluding plugins from shlibdeps.
  * Setting rpath for plugins.

 -- Daniel Baumann <mail@daniel-baumann.ch>  Wed, 15 Dec 2010 01:08:45 +0100

open-vm-tools (2010.06.16-268169-3) unstable; urgency=low

  * Updating local Makefile to inject symvers files to fix vmhgfs and
    vsock modules, thanks to Joe Gooch <mrwizard@k12system.com> (Closes:
    #579721).
  * Updating standards version to 3.9.1.

 -- Daniel Baumann <mail@daniel-baumann.ch>  Sat, 14 Aug 2010 12:59:39 +0200

open-vm-tools (2010.06.16-268169-2) unstable; urgency=low

  * Removing vmmemctl fom initscript (Closes: #588356).

 -- Daniel Baumann <mail@daniel-baumann.ch>  Fri, 09 Jul 2010 13:19:42 +0200

open-vm-tools (2010.06.16-268169-1) unstable; urgency=low

  * Merging upstream version 2010.06.16-268169.
  * Updating standards version to 3.9.0.
  * Updating README.source.
  * Rediffing kvers.patch.
  * Dropping procps.patch, not required anymore.
  * Updating packaging for upstreams vmmemctl module removal.

 -- Daniel Baumann <mail@daniel-baumann.ch>  Sat, 03 Jul 2010 21:34:25 +0200

open-vm-tools (2010.04.25-253928-2) unstable; urgency=low

  * Dropping la files.
  * Updating rules for pvscsi removal (Closes: #581160).

 -- Daniel Baumann <mail@daniel-baumann.ch>  Tue, 11 May 2010 20:10:45 +0200

open-vm-tools (2010.04.25-253928-1) unstable; urgency=low

  * Merging upstream version 2010.04.25-253928.
  * Updating packaging for upstreams pvscsi module removal.
  * Removing remote_fs from initscript again (Closes: #577163).
  * Updating lintian overrides for open-vm-tools.

 -- Daniel Baumann <mail@daniel-baumann.ch>  Thu, 29 Apr 2010 22:01:51 +0200

open-vm-tools (2010.03.20-243334-4) unstable; urgency=low

  * Updating date and version in manpage headers.
  * Adding manpage for vmxnet3.
  * Adding manpage for vmci.
  * Fixing spelling typo in vmsync manpage.
  * Adding manpage for vmsock.
  * Update formating of newly added manpages.
  * Adding vmware-toolbox-cmd manpage.
  * Adding guestlib manpage.
  * Adding libvmtools manpage.
  * Renaming guestlib manpage to libguestlib.
  * Including vmware-toolbox-cmd manpage in open-vm-tools package.
  * Updating initscript start/stop declarations (Closes: #576843,
    #577163).

 -- Daniel Baumann <mail@daniel-baumann.ch>  Wed, 14 Apr 2010 18:59:32 +0200

open-vm-tools (2010.03.20-243334-3) unstable; urgency=low

  * Adding misc depends.
  * Running open-vm-dkms postinst script with set -e.
  * Adding remote_fs to init depends.
  * Avoid including license files in open-vm-dkms.
  * Marking makefiles in open-vm-dkms executable to please lintian.
  * Adding make to open-vm-dkms depends.
  * Also stopping in runlevel 1.

 -- Daniel Baumann <mail@daniel-baumann.ch>  Tue, 06 Apr 2010 22:42:58 +0200

open-vm-tools (2010.03.20-243334-2) unstable; urgency=low

  * Addding dkms support based on the work of Evan Broder
    <broder@mit.edu> on the ubuntu package (Closes: #516251).

 -- Daniel Baumann <mail@daniel-baumann.ch>  Sat, 27 Mar 2010 17:09:36 +0100

open-vm-tools (2010.03.20-243334-1) unstable; urgency=low

  * Simplyfing initramfs triggers (Closes: #516355).
  * Merging upstream version 2010.03.20-243334.
  * Moving local Makefile to subdirectory.
  * Adding build-depends to libfuse-dev.

 -- Daniel Baumann <mail@daniel-baumann.ch>  Sat, 27 Mar 2010 11:01:55 +0100

open-vm-tools (2010.02.23-236320-1) unstable; urgency=low

  * Updating to standards 3.8.4.
  * Merging upstream version 2010.02.23-236320.

 -- Daniel Baumann <mail@daniel-baumann.ch>  Sat, 27 Feb 2010 16:34:11 +0100

open-vm-tools (2010.01.19-226760-1) unstable; urgency=low

  * Updating year in copyright file.
  * Merging upstream version 2010.01.19-226760.
  * Correcting plugins handling (Closes: #564069).
  * Updating packaging for upstreams vmxnet3 module removal.
  * Updating packaging for upstreams test plugin removal.

 -- Daniel Baumann <mail@daniel-baumann.ch>  Sun, 24 Jan 2010 09:55:47 +0100

open-vm-tools (2009.12.16-217847-1) unstable; urgency=low

  * Adding explicit debian source version 1.0 until switch to 3.0.
  * Merging upstream version 2009.12.16-217847.
  * Rediffing kvers.patch.
  * Rediffing procps.patch.

 -- Daniel Baumann <mail@daniel-baumann.ch>  Sun, 20 Dec 2009 13:36:35 +0100

open-vm-tools (2009.11.16-210370-1) unstable; urgency=low

  * Merging upstream version 2009.11.16-210370.
  * Moving vmusr plugins from open-vm-tools to open-vm-toolbox (Closes:
    #539282, #557215).
  * Correcting plugin location (Closes: #545222, #549044).
  * Dropping la files (Closes: #551626).
  * Adding open-vm-toolbox lintian overrides.
  * Removing test plugin.
  * Removing unused plugin symlinks.

 -- Daniel Baumann <mail@daniel-baumann.ch>  Sun, 06 Dec 2009 07:45:05 +0100

open-vm-tools (2009.10.15-201664-1) unstable; urgency=low

  * Merging upstream version 2009.10.15-201664.

 -- Daniel Baumann <mail@daniel-baumann.ch>  Sun, 18 Oct 2009 12:28:19 +0200

open-vm-tools (2009.09.18-193784-1) unstable; urgency=low

  * Adding maintainer homepage field in control.
  * Adding README.source.
  * Updating, sorting and wrapping depends.
  * Merging upstream version 2009.09.18-193784.
  * Moving maintainer homepage from control to copyright.
  * Updating README.source.

 -- Daniel Baumann <mail@daniel-baumann.ch>  Sun, 04 Oct 2009 08:18:40 +0200

open-vm-tools (2009.08.24-187411-1) unstable; urgency=low

  * Merging upstream version 2009.08.24-187411.
  * Updating maintainer field.
  * Updating vcs fields.
  * Updating package to standards version 3.8.3.

 -- Daniel Baumann <mail@daniel-baumann.ch>  Tue, 25 Aug 2009 10:35:29 +0200

open-vm-tools (2009.07.22-179896-2) unstable; urgency=low

  * Temporarily building without dumbnet, the recently uploaded
    new dumbnet upstream version broke down (Closes: #539006).
  * Using more common name to store local debian additions.

 -- Daniel Baumann <mail@daniel-baumann.ch>  Thu, 30 Jul 2009 12:56:49 +0200

open-vm-tools (2009.07.22-179896-1) unstable; urgency=low

  * Merging upstream version 2009.07.22-179896.

 -- Daniel Baumann <mail@daniel-baumann.ch>  Mon, 27 Jul 2009 11:46:49 +0200

open-vm-tools (2009.06.18-172495-3) unstable; urgency=medium

  * Adding libnotify-dev to build-depends.
  * Adding symlinks for plugins.
  * Updating vmtoolsd call in init script.
  * Adding missing files to module source, thanks to Brian Kroth
    <bpkroth@gmail.com> (Closes: #525816, #531936, #532293).
  * Building binary modules with neither module-assistant nor kernel-
    package is not supported by upstream (Closes: #518014).
  * Cleaning up module source by removing unecessary files.

 -- Daniel Baumann <mail@daniel-baumann.ch>  Sun, 19 Jul 2009 11:40:57 +0200

open-vm-tools (2009.06.18-172495-2) unstable; urgency=low

  * Correcting typo in rules for setting configure flags on amd64
    (Closes: #531414).

 -- Daniel Baumann <mail@daniel-baumann.ch>  Thu, 16 Jul 2009 23:10:27 +0200

open-vm-tools (2009.06.18-172495-1) unstable; urgency=low

  * Merging upstream version 2009.06.18-172495.
  * Updating to standards 3.8.2.
  * Updating year in copyright file.
  * Correcting vcs fields in modules control file.

 -- Daniel Baumann <mail@daniel-baumann.ch>  Wed, 01 Jul 2009 11:52:35 -0300

open-vm-tools (2009.05.22-167859-3) unstable; urgency=low

  * Building without procps on amd64 as a temporary workaround (Closes:
    #531429).

 -- Daniel Baumann <mail@daniel-baumann.ch>  Mon, 01 Jun 2009 17:13:07 +0200

open-vm-tools (2009.05.22-167859-2) unstable; urgency=low

  * Adding procps to build-depends (Closes: #531414).
  * Adding patch for configure to not hardcode procps version.

 -- Daniel Baumann <mail@daniel-baumann.ch>  Mon, 01 Jun 2009 12:53:51 +0200

open-vm-tools (2009.05.22-167859-1) unstable; urgency=low

  * Merging upstream version 2009.05.22-167859.

 -- Daniel Baumann <mail@daniel-baumann.ch>  Sat, 30 May 2009 09:48:43 +0200

open-vm-tools (2009.04.23-162451-1) unstable; urgency=low

  * Merging upstream version 2009.04.23-162451.
  * Removing vmware-guestd manpage, dropped by upstream and not included
    anymore.
  * Using correct rfc-2822 date formats in changelog.

 -- Daniel Baumann <mail@daniel-baumann.ch>  Tue, 19 May 2009 19:21:31 +0200

open-vm-tools (2009.03.18-154848-2) unstable; urgency=low

  * Correcting patch system depends (Closes: #520493).

 -- Daniel Baumann <mail@daniel-baumann.ch>  Fri, 20 Mar 2009 10:19:00 +0100

open-vm-tools (2009.03.18-154848-1) unstable; urgency=low

  * Updating section of debug packages.
  * Merging upstream version 2009.03.18-154848.
  * Updating debian files to match vmware-guestd to vmtoolsd migration.
  * Using quilt rather than dpatch.
  * Renaming debian manpages subdirectory for consistency reasons.
  * Updating standards to 3.8.1.
  * Manually handling modprobe file rename from lenny to squeeze
    (Closes: #519935).

 -- Daniel Baumann <mail@daniel-baumann.ch>  Thu, 19 Mar 2009 09:35:00 +0100

open-vm-tools (2009.02.18-148847-3) unstable; urgency=medium

  * Updating kvers.dpatch.

 -- Daniel Baumann <mail@daniel-baumann.ch>  Wed, 18 Mar 2009 23:16:06 +0100

open-vm-tools (2009.02.18-148847-2) unstable; urgency=low

  * Using debhelper to install vmxnet modprobe file.

 -- Daniel Baumann <mail@daniel-baumann.ch>  Sun, 08 Mar 2009 16:03:00 +0100

open-vm-tools (2009.02.18-148847-1) unstable; urgency=low

  * Merging upstream version 2009.02.18-148847.
  * Enabling unity support, uriparser 0.7 is finally available.
  * Adding libgtkmm-2.4-dev to build-depends.

 -- Daniel Baumann <mail@daniel-baumann.ch>  Fri, 20 Feb 2009 09:03:00 +0100

open-vm-tools (2009.01.21-142982-2) unstable; urgency=medium

  * Always prefering vmxnet over pcnet32 through modprobe and initramfs
    configuration (Closes: #502365).

 -- Daniel Baumann <mail@daniel-baumann.ch>  Wed, 04 Feb 2009 11:28:00 +0100

open-vm-tools (2009.01.21-142982-1) unstable; urgency=low

  * Merging upstream version 2009.01.21-142982.

 -- Daniel Baumann <mail@daniel-baumann.ch>  Sat, 24 Jan 2009 04:45:00 +0100

open-vm-tools (2008.12.23-137496-1) unstable; urgency=low

  * Merging upstream version 2008.12.23-137496.
  * Also unload vmxnet module in initscript when starting as a workaround of
    having vmxnet already loaded at initramfs stage. Thanks to Russ Allbery
    <rra@debian.org> (Closes: #510935).

 -- Daniel Baumann <mail@daniel-baumann.ch>  Fri, 09 Jan 2009 12:13:00 -0500

open-vm-tools (2008.11.18-130226-1) unstable; urgency=low

  * Replacing obsolete dh_clean -k with dh_prep.
  * Merging upstream version 2008.11.18-130226.
  * Updating debian directory for addition of pvscsi and vmxnet3 modules.

 -- Daniel Baumann <mail@daniel-baumann.ch>  Thu, 20 Nov 2008 21:56:00 +0100

open-vm-tools (2008.10.10-123053-2) unstable; urgency=medium

  * Correcting typo in dh_installinit call.
  * Downgrading depends on module-assistant to recommends.

 -- Daniel Baumann <mail@daniel-baumann.ch>  Thu, 23 Oct 2008 15:32:00 +0200

open-vm-tools (2008.10.10-123053-1) unstable; urgency=low

  * Using patch-stamp rather than patch in rules file.
  * Merging upstream version 2008.10.10-123053.
  * Updating kvers.dpatch.

 -- Daniel Baumann <mail@daniel-baumann.ch>  Thu, 16 Oct 2008 19:05:00 +0200

open-vm-tools (2008.09.03-114782-2) unstable; urgency=low

  * Updating kvers.dpatch (Closes: #498620).
  * Updating initscript to correctly handle vmxnet (Closes: #479090, #488810).

 -- Daniel Baumann <mail@daniel-baumann.ch>  Sun, 14 Sep 2008 14:30:00 +0200

open-vm-tools (2008.09.03-114782-1) unstable; urgency=low

  * Merging upstream version 2008.09.03-114782.
  * Updating rules to new location of the config.guess and config.sub files.
  * Updating vcs fields in control file.

 -- Daniel Baumann <mail@daniel-baumann.ch>  Tue, 09 Sep 2008 22:06:00 +0200

open-vm-tools (2008.08.08-109361-1) unstable; urgency=low

  * Removing destdir.dpatch, not needed anymore.
  * Adjusting rules to upstream changes with respect to the pixmap files.
  * Disabling unity, uiparser is too old (see #493073).
  * Adding build-depends to liburiparser-dev for new unity feature.
  * Adding build-depends to libxss-dev for new unity feature.
  * Updating to add new vmci and vsock modules.
  * Merging upstream version 2008.08.08-109361.

 -- Daniel Baumann <mail@daniel-baumann.ch>  Mon, 11 Aug 2008 15:56:00 +0200

open-vm-tools (2008.07.01-102166-3) unstable; urgency=medium

  * Replacing /lib64 with /lib in /etc/pam.d/vmware-guestd-x64.
  * Fixing FTBFS on amd64 by renaming /etc/pam.d/vmware-guestd-x64 to
    /etc/pam.d/vmware-guestd.

 -- Daniel Baumann <mail@daniel-baumann.ch>  Thu, 10 Jul 2008 23:24:00 +0200

open-vm-tools (2008.07.01-102166-2) unstable; urgency=medium

  * Adding manpages.
  * Stop removing setuid from /sbin/mount.vmhgfs.
  * Extending vmxnet_needed() in initscript to also check for availability of
    vmxnet.ko for the running kernel, otherwise don't attempt to load vmxnet
    (Closes: #488810).
  * Adding suggests to xdg-utils in open-vm-toolbox.
  * Using modprobe -r rather than rmmod in initscript.
  * Starting initscript at position 20, which is before networking comes up
    (Closes: #479090).
  * Adding vmware-user symlink to xdg autostart.
  * Adding symlink from mount.vmhgfs to old vmware-hgfsmounter name.
  * Removing executable bit for /etc/pam.d/vmware-guestd file.

 -- Daniel Baumann <mail@daniel-baumann.ch>  Fri, 04 Jul 2008 09:59:00 +0200

open-vm-tools (2008.07.01-102166-1) unstable; urgency=low

  * Merging upstream version 2008.07.01-102166.

 -- Daniel Baumann <mail@daniel-baumann.ch>  Thu, 03 Jul 2008 13:01:00 +0200

open-vm-tools (2008.06.20-100027-1) unstable; urgency=low

  * Dropping autobuild patch in favour for upstreams new --without-
    kernel-modules configure switch.
  * Merging upstream version 2008.06.20-100027.

 -- Daniel Baumann <mail@daniel-baumann.ch>  Tue, 01 Jul 2008 22:22:00 +0200

open-vm-tools (2008.06.03-96374-2) unstable; urgency=medium

  * Adding debug package.
  * Splitting open-vm-tools into open-vm-tools (CLI tools) and open-vm-
    toolbox (GUI tools) (Closes: #467042).

 -- Daniel Baumann <mail@daniel-baumann.ch>  Fri, 20 Jun 2008 14:51:00 +0200

open-vm-tools (2008.06.03-96374-1) unstable; urgency=medium

  * Updating rules file for upstream version 2008.06.03-96374.
  * Adding patch to make build-system respect  again.
  * Adding xauth to recommends of open-vm-tools (Closes: #487088).
  * Adding patch to avoid building kernel modules in this new upstream version.
  * Merging upstream version 2008.06.03-96374 (Closes: #484242).
  * Updating to standards 3.8.0.

 -- Daniel Baumann <mail@daniel-baumann.ch>  Fri, 20 Jun 2008 14:12:00 +0200

open-vm-tools (2008.05.15-93241-2) unstable; urgency=medium

  * Updating location of vmware-checkvm in init script (Closes: #483056).
  * Correcting typo in mount.vmhgfs symlink (Closes: #474694).

 -- Daniel Baumann <mail@daniel-baumann.ch>  Tue, 27 May 2008 07:29:00 +0200

open-vm-tools (2008.05.15-93241-1) unstable; urgency=medium

  * Moving mount.vmhgfs from /usr/sbin to /sbin, thanks to Lea Wiemann
    <lewiemann@gmail.com> (Closes: #474694).
  * Also loading and unloading vmsync module in init script, thanks to
    Lea Wiemann <lewiemann@gmail.com> (Closes: #481001).
  * Moving vmware-checkvm from /usr/sbin to /usr/bin, thanks to Lea
    Wiemann <lewiemann@gmail.com> (Closes: #481004).
  * Using lintian debhelper to install lintian overrides.
  * Correcting manpage section of module-assistant in README.Debian.
  * Removing debian todo file.
  * Merging upstream version 2008.05.15-93241.

 -- Daniel Baumann <mail@daniel-baumann.ch>  Wed, 21 May 2008 09:15:00 +0200

open-vm-tools (2008.05.02-90473-1) unstable; urgency=low

  * Adding libicu-dev to build-depends.
  * Merging upstream version 2008.05.02-90473.

 -- Daniel Baumann <mail@daniel-baumann.ch>  Sat, 03 May 2008 09:44:00 +0200

open-vm-tools (2008.04.14-87182-1) unstable; urgency=medium

  * Correcting wrong email address in changelog file.
  * Including vmware support scripts (Closes: #469160).
  * Correcting symlink for vmware-hgfsmounter (Closes: #474694).
  * Updating rules to cover new component xferlogs.
  * Adding libdumbnet-dev to build-depends.
  * Adding libproc-dev to build-depends.
  * Merging upstream version 2008.04.14-87182.
  * Adding open-vm-source to open-vm-tools recommends (Closes: #471784).
  * Adding zerofree to open-vm-tools suggests, thanks to Thibaut Paumard
    <paumard@users.sourceforge.net> (Closes: #472799).
  * Updating vcs fields in control.
  * Updating package to debhelper 7.

 -- Daniel Baumann <mail@daniel-baumann.ch>  Sat, 26 Apr 2008 13:40:00 +0200

open-vm-tools (2008.02.13-77928-2) unstable; urgency=medium

  * Rewriting copyright in machine-interpretable format.
  * Cleaned up copyright.
  * Fixing pathes and binary names in init script (Closes: #469146).

 -- Daniel Baumann <mail@daniel-baumann.ch>  Sat, 08 Mar 2008 08:48:00 +0100

open-vm-tools (2008.02.13-77928-1) unstable; urgency=low

  * Adding upstream version 2008.02.13-77928.

 -- Daniel Baumann <mail@daniel-baumann.ch>  Sun, 24 Feb 2008 20:41:00 +0100

open-vm-tools (2008.01.23-74039-2) unstable; urgency=low

  * Adding vcs fields in control.
  * Removing watch file.
  * Correcting wrong manpage section of module-assistant in
    README.Debian.
  * Correcting wrong filename of module-source tarball in README.Debian.
  * Updating formating of README.Debian.
  * Removing config.guess and config.sub from the debian diff.
  * Reverting config.guess and config.sub to upstream.
  * Adding vmware-guestd init script (Closes: #465276).

 -- Daniel Baumann <mail@daniel-baumann.ch>  Sun, 24 Feb 2008 20:20:00 +0100

open-vm-tools (2008.01.23-74039-1) unstable; urgency=low

  * New upstream release.
  * Fixing manpage section in README.Debian.
  * Bumping package to debhelper 6.
  * Bumping package to policy 3.7.3.
  * Also removing user/ in clean target of rules.

 -- Daniel Baumann <mail@daniel-baumann.ch>  Wed, 30 Jan 2008 15:24:00 +0100

open-vm-tools (2007.11.21-64693-2) unstable; urgency=low

  * Adding open-vm-source package for module source.
  * Upload to unstable.

 -- Daniel Baumann <mail@daniel-baumann.ch>  Mon, 26 Nov 2007 11:08:00 +0100

open-vm-tools (2007.11.21-64693-1) experimental; urgency=low

  * New upstream release.

 -- Daniel Baumann <mail@daniel-baumann.ch>  Mon, 26 Nov 2007 11:07:00 +0100

open-vm-tools (2007.09.04-56574-2) experimental; urgency=low

  * Moving package to contrib (Closes: #445439).
  * Limiting architectures to amd64 and i386 (Closes: #445374).

 -- Daniel Baumann <mail@daniel-baumann.ch>  Tue, 09 Oct 2007 10:05:00 +0200

open-vm-tools (2007.09.04-56574-1) experimental; urgency=low

  * Initial release (Closes: #441905).

 -- Daniel Baumann <mail@daniel-baumann.ch>  Sun, 09 Sep 2007 16:53:00 +0200<|MERGE_RESOLUTION|>--- conflicted
+++ resolved
@@ -1,28 +1,11 @@
-<<<<<<< HEAD
-open-vm-tools (2:9.4.6-1770165-8pexip4) pexip; urgency=low
-
-  * No-change rebuild
-
- -- John-Mark Bell <jmb@pexip.com>  Mon, 17 Apr 2017 14:05:12 +0100
-
-open-vm-tools (2:9.4.6-1770165-8pexip3) pexip; urgency=low
-
-  * Touch file on filesystem freeze
-
- -- Alan Ford <alan@pexip.com>  Mon, 13 Mar 2017 17:32:15 +0100
-
-open-vm-tools (2:9.4.6-1770165-8pexip2) pexip; urgency=low
-
-  * Remove obsolete modprobe config
-
- -- John-Mark Bell <jmb@pexip.com>  Fri, 10 Jun 2016 12:03:15 +0100
-
-open-vm-tools (2:9.4.6-1770165-8pexip1) pexip; urgency=low
-
-  * New upstream release; migrate to Jessie.
-
- -- John-Mark Bell <jmb@pexip.com>  Mon, 26 Oct 2015 19:21:46 +0000
-=======
+open-vm-tools (2:10.1.5-5055683-4+deb9u1pexip1) pexip; urgency=medium
+
+  * Migrate to Stretch
+  * debian/open-vm-tools.postinst: drop modprobe config removal; no longer
+    relevant
+
+ -- John-Mark Bell <jmb@pexip.com>  Fri, 13 Jul 2018 09:19:52 +0100
+
 open-vm-tools (2:10.1.5-5055683-4+deb9u1) stretch; urgency=medium
 
   * [dec8df6] Upstream fix for CVE-2015-5191 (Closes: #869633)
@@ -329,7 +312,30 @@
   * [17b2788a] Add libxml-security-c-dev as build-dependency.
 
  -- Bernd Zeimetz <bzed@debian.org>  Sat, 18 Apr 2015 15:41:58 +0200
->>>>>>> d02904c7
+
+open-vm-tools (2:9.4.6-1770165-8pexip4) pexip; urgency=low
+
+  * No-change rebuild
+
+ -- John-Mark Bell <jmb@pexip.com>  Mon, 17 Apr 2017 14:05:12 +0100
+
+open-vm-tools (2:9.4.6-1770165-8pexip3) pexip; urgency=low
+
+  * Touch file on filesystem freeze
+
+ -- Alan Ford <alan@pexip.com>  Mon, 13 Mar 2017 17:32:15 +0100
+
+open-vm-tools (2:9.4.6-1770165-8pexip2) pexip; urgency=low
+
+  * Remove obsolete modprobe config
+
+ -- John-Mark Bell <jmb@pexip.com>  Fri, 10 Jun 2016 12:03:15 +0100
+
+open-vm-tools (2:9.4.6-1770165-8pexip1) pexip; urgency=low
+
+  * New upstream release; migrate to Jessie.
+
+ -- John-Mark Bell <jmb@pexip.com>  Mon, 26 Oct 2015 19:21:46 +0000
 
 open-vm-tools (2:9.4.6-1770165-8) unstable; urgency=medium
 
