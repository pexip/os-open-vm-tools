<<<<<<< HEAD
open-vm-tools (2:12.2.0-1+deb12u1pexip1) pexip; urgency=medium

  * New upstream release with security fixes

 -- Steve McIntyre <steve.mcintyre@pexip.com>  Mon, 11 Sep 2023 12:01:26 +0100
=======
open-vm-tools (2:12.2.0-1+deb12u2) bookworm-security; urgency=medium

  * Closes:  #1054666
  * [81326c8] Fixing CVE-2023-34059.
    This fixes a file descriptor hijack vulnerability in the vmware-user-suid-wrapper
    command.  A malicious actor with non-root privileges might have been able to hijack the
    /dev/uinput file descriptor allowing them to simulate user inputs.
  * [95acc49] Fixing CVE-2023-34058.
    This fixes a SAML Token Signature Bypass vulnerability. A malicious actor
    that has been granted Guest Operation Privileges in a target virtual
    machine might have been able to elevate their privileges if that target
    virtual machine has been assigned a more privileged Guest Alias.

 -- Bernd Zeimetz <bzed@debian.org>  Mon, 30 Oct 2023 17:59:25 +0100
>>>>>>> 84167040

open-vm-tools (2:12.2.0-1+deb12u1) bookworm-security; urgency=medium

  * [3812674] Fixing CVE-2023-20867, CVE-2023-20900
    - Authentication Bypass vulnerability in VMware Tools (CVE-2023-20867)
      A fully compromised ESXi host can force VMware Tools to fail to
      authenticate host-to-guest operations, impacting the confidentiality
      and integrity of the guest virtual machine.
    - SAML token signature bypass vulnerability (CVE-2023-20900)
      A malicious actor with man-in-the-middle (MITM) network positioning
      between vCenter server and the virtual machine may be able to bypass
      SAML token signature verification, to perform VMware Tools Guest
      Operations. (Closes: #1050970)
  * [fb0ab84] Updating gitlab CI and GBP to build in bookworm

 -- Bernd Zeimetz <bzed@debian.org>  Wed, 06 Sep 2023 20:01:06 +0200

open-vm-tools (2:12.2.0-1pexip1) pexip; urgency=medium

  * Switch to following bookworm
  * New upstream release

 -- Steve McIntyre <steve.mcintyre@pexip.com>  Fri, 09 Sep 2023 15:50:55 +0100

open-vm-tools (2:12.2.0-1) unstable; urgency=medium

  * [bebda7c] New upstream version 12.2.0
    (Closes: #1032607)
  * [d266aa7] Add libabsl-dev as explicit build-dependency.
    Not needed in Debian, but let's support the Deepin package maintainer.
    (Closes: #1032305)

 -- Bernd Zeimetz <bzed@debian.org>  Tue, 14 Mar 2023 19:12:00 +0100

open-vm-tools (2:12.1.5-3) unstable; urgency=medium

  * [1e4d8a9] Remove libprocps-dev build-dep. (Closes: #1027271)

 -- Bernd Zeimetz <bzed@debian.org>  Tue, 03 Jan 2023 12:19:05 +0100

open-vm-tools (2:12.1.5-2) unstable; urgency=medium

  * [f450cf8] Fix building with gRPC 1.51+
    Thanks to Laszlo Boszormenyi (GCS) (Closes: #1025491)

 -- Bernd Zeimetz <bzed@debian.org>  Sat, 24 Dec 2022 16:52:48 +0100

open-vm-tools (2:12.1.5-1) unstable; urgency=medium

  * [d4a64a2] New upstream version 12.1.5
  * [adcd7a9] Remove accidentally added patch backup files

 -- Bernd Zeimetz <bzed@debian.org>  Wed, 07 Dec 2022 17:30:35 +0100

open-vm-tools (2:12.1.0-2) unstable; urgency=medium

  [ Debian Janitor ]
  * [2d8b9bb] Update lintian override info to new format on line 2.
    Changes-By: lintian-brush
    Fixes: lintian: mismatched-override
    See-also: https://lintian.debian.org/tags/mismatched-override.html

  [ Bernd Zeimetz ]
  * [fa63406] Move libguestStore.so, libgdp.so to open-vm-tools
    (Closes: #1021611) (LP: #1992501)

 -- Bernd Zeimetz <bzed@debian.org>  Mon, 14 Nov 2022 16:19:10 +0100

open-vm-tools (2:12.1.0-1~bpo11+2pexip4) pexip; urgency=medium

  * Merge openssl3 changes to bullseye

 -- Steve McIntyre <steve.mcintyre@pexip.com>  Thu, 26 Jan 2023 16:58:09 +0000

open-vm-tools (2:12.1.0-1~bpo11+2pexip3) pexip-bullseye-openssl3; urgency=medium

  * Build-Depend on libssl-dev >= 3

 -- John-Mark Bell <jmb@pexip.com>  Fri, 10 Nov 2022 20:05:33 +0000

open-vm-tools (2:12.1.0-1~bpo11+2pexip2) pexip; urgency=medium

  * Disable fuse support
  * Add a log message when the VM host calls reboot or halt

 -- Steve McIntyre <steve.mcintyre@pexip.com>  Wed, 15 Nov 2022 14:45:13 +0000

open-vm-tools (2:12.1.0-1~bpo11+2pexip1) pexip-bullseye; urgency=medium

  * New upstream release.
  * Disable containerinfo plugin to avoid need for libgrpc etc.

 -- Mark Hymers <mark.hymers@pexip.com>  Wed, 07 Sep 2022 10:22:33 +0100

open-vm-tools (2:12.1.0-1) unstable; urgency=high

  * [e704b2c] New upstream version 12.1.0
    Closes: #1018012 / CVE-2022-31676
  * [f9048c4] Remove patches applied upstream

 -- Bernd Zeimetz <bzed@debian.org>  Wed, 24 Aug 2022 09:49:58 +0200

open-vm-tools (2:12.0.5-2) unstable; urgency=medium

  * Release 12.0.5 to unstable
    - also (Closes: #1012814)

 -- Christian Ehrhardt <christian.ehrhardt@canonical.com>  Wed, 13 Jul 2022 11:30:52 +0200

open-vm-tools (2:12.0.5-1) experimental; urgency=medium

  [ Christian Ehrhardt ]
  * [827c3e4] New upstream version 12.0.5 (LP: #1971253) (Closes: #1011633)
  * [0d65b0785] d/copyright: fix whitespace damage
  * [e831bdcce] d/control,d/rules: salt-minion is not supported or even built on
    i386/arm64

  [ Bryce Harrington ]
  * [6a499a388] d/control: bump Standards-Version to 4.6.1 (no changes needed)
  * [e0b695cf9] d/copyright: Update debian copyright to 2022
  * [11f2f331d] d/control: Improve plugin description
  * [aa14fc72b] d/control, d/rules, d/*containerinfo*: add containerinfo plugin
  * [441d7a31c] d/control, d/rules, d/*salt-minion*: Add salt-minion plugin
  * [291c71b07] d/copyright: Add myself and Christian

 -- Christian Ehrhardt <christian.ehrhardt@canonical.com>  Mon, 11 Jul 2022 07:48:32 +0200

open-vm-tools (2:12.0.0-2) unstable; urgency=medium

  * [2eaee7c] Add dependencies for the containerinfo plugin.
  * [c21ef1d] Fix building containerinfo on i386
    %ld is not a 64bit integer on i386.
  * [5b23cd3] Use G_GINT64_FORMAT instead of lld

 -- Bernd Zeimetz <bzed@debian.org>  Mon, 02 May 2022 19:06:08 +0200

open-vm-tools (2:12.0.0-1) unstable; urgency=medium

  [ Debian Janitor Bot ]
  * [b8a7e72] Bump debhelper from old 12 to 13. + Rename debian/open-vm-tools-desktop.tmpfile to debian/open-vm-tools-desktop.tmpfiles.
    Changes-By: lintian-brush
    Fixes: lintian: package-uses-old-debhelper-compat-version
    See-also: https://lintian.debian.org/tags/package-uses-old-debhelper-compat-version.html
  * [db353fc] Update renamed lintian tag names in lintian overrides.
    Changes-By: lintian-brush
    Fixes: lintian: renamed-tag
    See-also: https://lintian.debian.org/tags/renamed-tag.html
  * [e836429] Set upstream metadata fields: Archive.
    Changes-By: lintian-brush

  [ Bernd Zeimetz ]
  * [c68b4a7] New upstream version 12.0.0 (Closes: #1006845)
  * [5e498c2] Refresh patches
  * [d1a0fb3] udevadm: trigger only for scsi devices on install.
    Thanks to Benjamin Drung (Closes: #1009194)

 -- Bernd Zeimetz <bzed@debian.org>  Wed, 27 Apr 2022 11:54:11 +0200

open-vm-tools (2:11.3.5-1) unstable; urgency=medium

  [ Debian Janitor ]
  * Remove constraints unnecessary since buster

  [ Christian Ehrhardt ]
  * New upstream version 11.3.5 (LP: #1946836) (Closes: #995221)
    - Closes gcc-11 FTBFS, actually since 11.3.0 (Closes: #984272)
  * d/rules, d/open-vm-tools.lintian-overrides: The hgfsmounter (mount.vmhgfs)
    command has been removed from open-vm-tools
  * d/p/Update-open-vm-tools-to-build-with-either-Fuse-3-or-2.patch: allow to
    build against fuse 3
  * d/rules, d/control: switch to use fuse3 (LP: #1935665)

 -- Christian Ehrhardt <christian.ehrhardt@canonical.com>  Tue, 04 Jan 2022 08:53:54 +0100

open-vm-tools (2:11.3.0-2) experimental; urgency=medium

  * d/copyright: further fix licenses after consulting SPDX
  * d/copyright: state multi-license under one glob pattern
  * d/control: enable arm64 which is ready in 11.3.0
  * d/control: drop no more needed net-tools dependency

 -- Christian Ehrhardt <christian.ehrhardt@canonical.com>  Wed, 18 Aug 2021 08:27:46 +0200

open-vm-tools (2:11.3.0-1) experimental; urgency=medium

  * New upstream version 11.3.0 (Closes: #990163)(LP: #1933143)
    - d/rules: install new binary vmwgfxctrl into open-vm-tools-desktop
    - d/rules: add new binary vmware-alias-import to open-vm-tools
    - d/rules: add new vmsvc plugins libguestStore.so and libgdp.so
      to open-vm-tools
  * d/open-vm-tools.maintscript: remove stale conffiles (Closes: #868273)
  * d/control: add myself to uploaders
  * Cleanups flagged by tracker.debian.org
    - d/watch: fix to work with upstreams github tags
    - d/control: bump Standards-Version to 4.5.1 (no changes needed)
  * Cleanups for various Lintian findings
    - d/source/lintian-overrides: allow helper scripts by setting
      patch-file-present-but-not-mentioned-in-series
    - d/{open-vm-tools,open-vm-tools-dev}.lintian-overrides tolerate
      package-name-doesnt-match-sonames
    - d/{open-vm-tools,open-vm-tools-desktop}.lintian-overrides: tolerate
      no-manual-page until upstream issue 526 is resolved
    - d/control: fix skip-systemd-native-flag-missing-pre-depends warning by
      adding misc:Pre-Depends
    - d/copyright: rename non allowed license names to fix
      space-in-std-shortname-in-dep5-copyright warning
    - d/open-vm-tools-desktop.lintian-overrides: fix setuid override
    - d/rules: drop no more needed handling of pam vmtoolsd-x64
    - d/rules: put libs and .pc files in correct multiarch directories
    - d/rules: do not ship vmware-vgauth-smoketest (only meant for build&test,
      per upstream it can wipe system config and therefore should not be
      shipped after build - upstream issue 527)
  * d/control: Remove constraints unnecessary since stretch (from Janitor)

 -- Christian Ehrhardt <christian.ehrhardt@canonical.com>  Tue, 06 Jul 2021 12:32:16 +0200

open-vm-tools (2:11.2.5-2pexip4) pexip-bullseye; urgency=medium

  * Bullseye rebuild for ARM64 inclusion

 -- Mark Hymers <mark.hymers@pexip.com>  Mon, 05 Sep 2022 10:34:50 +0100

open-vm-tools (2:11.2.5-2pexip3) pexip-bullseye; urgency=medium

  * Turn off --enable-resolutionkms so that we do not need to ship
    libdrm.

 -- Mark Hymers <mark.hymers@pexip.com>  Wed, 20 Jul 2022 17:20:55 +0100

open-vm-tools (2:11.2.5-2pexip2) pexip-bullseye; urgency=medium

  * Main bullseye build

 -- Mark Hymers <mark.hymers@pexip.com>  Fri, 24 Jun 2022 14:04:00 +0100

open-vm-tools (2:11.2.5-2pexip1) pexip; urgency=medium

  * Initial bullseye build

 -- Mark Hymers <mark.hymers@pexip.com>  Thu, 02 Jun 2022 14:42:39 +0100

open-vm-tools (2:11.2.5-2) unstable; urgency=medium

  * [7f14954] Drop max_nic_count patch.
    See https://github.com/vmware/open-vm-tools/issues/128 for details.

 -- Bernd Zeimetz <bzed@debian.org>  Thu, 25 Feb 2021 17:49:11 +0100

open-vm-tools (2:11.2.5-1) unstable; urgency=medium

  * [b54d022] New upstream version 11.2.5
    Thanks: John Wolfe
    Closes: #980190

 -- Bernd Zeimetz <bzed@debian.org>  Fri, 15 Jan 2021 22:30:08 +0100

open-vm-tools (2:11.2.0-2) unstable; urgency=medium

  * [d5d4593] Fix building with new gcc versions
  * [94ce968] build-depend on libgdk-pixbuf-xlib-2.0-dev
    Closes: #978262
    Thanks to Lucas NUssbaum for the upload reminder.

 -- Bernd Zeimetz <bzed@debian.org>  Sun, 27 Dec 2020 00:01:29 +0100

open-vm-tools (2:11.2.0-1) unstable; urgency=medium

  * [447d833] Update upstream source from tag 'upstream/11.2.0'
    Update to upstream version '11.2.0'
    with Debian dir 67243748d9ba09fc4e53f1ab4e921e119c981beb
    Closes: #972732
  * [704edba] remove pam-use-common-auth-account patch.
    Not needed anymore
  * [f792922] Use upstream pam file for Debian

 -- Bernd Zeimetz <bzed@debian.org>  Sun, 25 Oct 2020 19:33:02 +0100

open-vm-tools (2:11.1.5-1) unstable; urgency=medium

  * [5515c98] Don't recommend xserver-xorg-input-vmmouse.
    Thanks to Raphaël Hertzog (Closes: #966465)
  * [8a31efc] Update upstream source from tag 'upstream/11.1.5'
    Update to upstream version '11.1.5'
    with Debian dir 62c70f15b660e7719555a78e6658ced5ca05ca35
    Closes: #968688
  * [09714a7] Removing patches that were applied upstream

 -- Bernd Zeimetz <bzed@debian.org>  Thu, 20 Aug 2020 09:52:24 +0200

open-vm-tools (2:11.1.0-3) unstable; urgency=medium

  * [03d18b3] Fix gcc-10 related issues. (Closes: #957631)

 -- Bernd Zeimetz <bzed@debian.org>  Mon, 27 Jul 2020 22:38:58 +0200

open-vm-tools (2:11.1.0-2) unstable; urgency=medium

  [ Christian Ehrhardt ]
  * [4d69c6a] d/p/lp-1877678-: fixes for the sdmp plugin that is new in 11.1.0.
    Signed-off-by: Christian Ehrhardt <christian.ehrhardt@canonical.com>
  * [38bd11e] d/control: change net-tools dependency to iproute2.
    Signed-off-by: Christian Ehrhardt <christian.ehrhardt@canonical.com>

  [ Bernd Zeimetz ]
  * [c15c08d] Add net-tools as dependency again.
    Various scripts still use ifconfig.

 -- Bernd Zeimetz <bzed@debian.org>  Fri, 19 Jun 2020 14:05:44 +0200

open-vm-tools (2:11.1.0-1) unstable; urgency=medium

  [ Christian Ehrhardt ]
  * [6b7d31d] New upstream version 11.1.0
    (Closes: #960061) (LP: #1877672)
  * [3ece93a14] d/control, d/rules, d//*sdmp*: add service discovery plugin (sdmp)
    (Closes: #960065) (LP: #1877678)
    Thanks to Oliver Kurth for the initial contribution, changes in addition:
    - d/control: improve description
    - rules fix whitespace damage
    - maintscripts: fixed some whihtespace damage
    - maintscripts: fixed maintainer scripts per skeletons from dh_make
    - maintscripts: added the service-active-before-restart check to postinst
      as well (was only in rm)
    - maintscripts: use deb-systemd-invoke
    - d/control: add further dependencies used in sdmp
  * [e0c9fbc14] remove patches applied upstream in 11.1.0
    - d/p/4ee0bd3c8_Rectify-a-log-spew-in-vmsvc-logging-vmware-vmsvc-root.log
    - d/p/89c0d4445_GitHub-Issue-367.-Remove-references-to-deprecated-G_INLINE_FUNC
    - d/p/f1f0b812e_add-appinfo-plugin
  * [f4cf14931] d/rules: drop perm fixup of vm-support as it is properly
    in /usr/bin/ now
  * [d71e99e33] lintian: add overrides for intentional cases
  * [ba27a73eb] d/p/debian/vmxnet_fix_kernel_4.7.patch: drop unused patch
  * [7488e6e2f] d/copyright: fix tab in text

 -- Bernd Zeimetz <bzed@debian.org>  Fri, 29 May 2020 09:46:40 +0200

open-vm-tools (2:11.0.5-5) unstable; urgency=medium

  * [8700b5e] Revert "Run vmtoolsd with Nice=-20"
    After discussing this issue with upstream we came to the conclusion that
    reverting this is the best option as it is possible to start programs
    trough vmtoolsd and they would also run with a nice level of -20.
    Upstream will fix this issue in a sane way.
  * [8a3a303] Add appinfo plugin.
    Thanks to Oliver Kurth (Closes: #954958)

 -- Bernd Zeimetz <bzed@debian.org>  Thu, 09 Apr 2020 11:42:15 +0200

open-vm-tools (2:11.0.5-4) unstable; urgency=medium

  * [c720d18] Run vmtoolsd with Nice=-20.
    Ensure that the watchdog is always able to answer.
    Thanks to Aron Xu (Closes: #953346)

 -- Bernd Zeimetz <bzed@debian.org>  Mon, 09 Mar 2020 17:10:31 +0100

open-vm-tools (2:11.0.5-3) unstable; urgency=medium

  * [9d3c1d7] Build-Depend on liblzma-dev.
    Thanks to Lucas Nussbaum (Closes: #951940)

 -- Bernd Zeimetz <bzed@debian.org>  Sun, 23 Feb 2020 16:57:41 +0100

open-vm-tools (2:11.0.5-2) unstable; urgency=medium

  * [eab2f1a] Add vmtoolsd.service alias.
    Debian's open-vm-tools.service is rather unsuaul and based on the
    history of the package, so ship an alias.
  * [b2977cd] Rectify a log spew in vmsvc logging.
    Upstream commit 4ee0bd3c8ead89541ab7d196fb54e940e397420d
    When a LSI Logic Parallel SCSI controller sits in PCI bus 0
    (SCSI controller 0), the Linux disk device enumeration does not provide
    a "label" file with the controller name.  This results in messages like
    "GuestInfoGetDiskDevice: Missing disk device name; VMDK mapping
    unavailable for "/var/log", fsName: "/dev/sda2" repeatedly appearing
    in the vmsvc logging.  The patch converts what previously was a warning
    message to a debug message and thus avoids the log spew.
    Thanks to Oliver Kurth (Closes: #950888)

 -- Bernd Zeimetz <bzed@debian.org>  Tue, 11 Feb 2020 15:56:51 +0100

open-vm-tools (2:11.0.5-1) unstable; urgency=medium

  * [e302fbf] Depend on lsb-release instead of recommending it.
  * [7731b26] Update upstream source from tag 'upstream/11.0.5'
    Update to upstream version '11.0.5'
    with Debian dir 7744f94a9026a7a3178032ef206d5d5798206fa5
    Closes: #949011
  * [68e74c1] snapshot changelog
  * [6ce977f] Refreshing patches

 -- Bernd Zeimetz <bzed@debian.org>  Thu, 16 Jan 2020 14:05:36 +0100

open-vm-tools (2:11.0.1-4) unstable; urgency=medium

  [ Christian Ehrhardt ]
  * [e30fabc] d/p/lp-1855686-Avoid-vmtoolsd-crash-in-HostInfo.patch:
    fix crash with uncommon lsb_output behavior (LP: #1855686)

 -- Bernd Zeimetz <bzed@debian.org>  Mon, 30 Dec 2019 00:56:03 +0100

open-vm-tools (2:11.0.1-3) unstable; urgency=medium

  * [c30953f] gitlab-ci: disable reprotest
  * [ee6873b] Use upstream patch to fix (ignore) ZFS.

 -- Bernd Zeimetz <bzed@debian.org>  Wed, 30 Oct 2019 21:16:31 +0100

open-vm-tools (2:11.0.1-2) unstable; urgency=medium

  * [76c600f] Fix segfault for fs devices without /
    See https://github.com/vmware/open-vm-tools/issues/378 for details.
    Thanks to Mo Zhou (Closes: #942692)

 -- Bernd Zeimetz <bzed@debian.org>  Tue, 22 Oct 2019 15:48:48 +0200

open-vm-tools (2:11.0.1-1) unstable; urgency=medium

  * [bb36e10] Update upstream source from tag 'upstream/11.0.1'
    Update to upstream version '11.0.1'
    with Debian dir 60c0d512096774b9a2a7cc9e4e94556b2893ae8a

 -- Bernd Zeimetz <bzed@debian.org>  Tue, 22 Oct 2019 09:40:50 +0200

open-vm-tools (2:11.0.0-2) unstable; urgency=medium

  * [4cfe383] Update Vcs-Git/Browser to point to salsa.
  * [bc253ad] Remove .travis.yml, add debian/.gitlab-ci.yml
  * [c92ca3a] Add add_patch.sh script to add patches from upstream.
  * [1d9b491] Add patch to remove deprecated inline functions
  * [3e2e307] Rename lintian-override file properly

 -- Bernd Zeimetz <bzed@debian.org>  Tue, 15 Oct 2019 23:25:24 +0200

open-vm-tools (2:11.0.0-1) unstable; urgency=medium

  [ goldstar611 ]
  * [c138871] Ensure VGAuthService starts after AppArmor
    https://gitlab.com/apparmor/apparmor/issues/13

  [ Bernd Zeimetz ]
  * [28ef841] New upstream version 11.0.0~0
  * [f78ed2d] New upstream version 11.0.0
    Closes: #940853
  * [19efc80] Revert "Revert "Removing libdumbnet-dev.""
    This reverts commit 31177fab964d92687501ab81774440a9b8d09e39.
  * [bc14a8b] snapshot changelog
  * [1c5e9ea] Dropping patches that were picked from upstream

 -- Bernd Zeimetz <bzed@debian.org>  Mon, 30 Sep 2019 14:37:27 +0200

open-vm-tools (2:10.3.10-3) unstable; urgency=medium

  [ Bernd Zeimetz ]
  * [19c646a] gcc9 compatibility.
    Upstream commit c68172ef7f2d4f116078e2aba82986a8cab0b16e (Closes: #925794)

  [ Christian Ehrhardt ]
  * [865763e] Fix other ftbfs with GCC-9
    * d/rules: disable address-of-packed-member gcc-9 warnings for pre 11.0 code
    (LP: #1842301)
    * d/rules: use modern syntax for disabling deprecated-declarations
    * d/p/gcc9-Remove-GLib-2.32-deprecated-APIs-from-tools.patch: stop using
      outdated GLib features
    Upstream commit a7c141fc
    * d/p/gcc9-drop-obsolete-G_INLINE_FUNC.patch: stop using deprecated GLib
      Macro
    * d/p/gcc9-GStaticRecMutex.patch: stop using deprecated GStaticRecMutex
    Upstream commit 19ca3e36
    * d/p/gcc9-build-error-in-vmblocktest.c.patch: avoid error due to
      stringop-truncation
    Upstream commit 553d1283

  [ Bernd Zeimetz ]
  * [0ce2ba2] Policy 4.0.1: The extra priority has been deprecated
  * [c8760c6] Bumping Standards-Version to 4.4.0
  * [a6ed8ce] Don't override dh_builddeb.
    debian-rules-should-not-use-custom-compression-settings
  * [bdfd8b5] Remove add_patch script
  * [be4d889] Update copyright years.
  * [9ac710e] Remove autotools-dev dependency.
  * [4296cf4] Fix permissions of udev rules file
  * [ed11c19] A new lintian override

 -- Bernd Zeimetz <bzed@debian.org>  Tue, 03 Sep 2019 18:06:54 +0200

open-vm-tools (2:10.3.10-2) unstable; urgency=medium

  [ Christian Ehrhardt ]
  * [d79cc9d] d/control: fix postinst missing lsmod/modprobe.
    Upgrades on open-vm-desktop can trigger errors like the following:
    /var/lib/dpkg/info/open-vm-tools-desktop.postinst: 5:
    /var/lib/dpkg/info/open-vm-tools-desktop.postinst: lsmod: not found
    /var/lib/dpkg/info/open-vm-tools-desktop.postinst: 6:
    /var/lib/dpkg/info/open-vm-tools-desktop.postinst: modprobe: not found
    The reason is that kmod isn't a dependency of open-vm-tools-desktop and
    could be missing e.g. if you installed it in a system container.
    Once might discuss how useful open-vm-tools-desktop is in that
    environment but a n issue to fix none the less.
    Signed-off-by: Christian Ehrhardt <christian.ehrhardt@canonical.com>

  [ Bernd Zeimetz ]
  * [4d3f25f] Fix guest OS reporting for Debian/Buster.
    Without this fix, open-vm-tools report other4xLinux64Guest instead of
    Debian/Buster.
    Reason is the output of lsb_release, which outputs:
    $ lsb_release -sd
    Debian GNU/Linux 10 (buster)
    But the code in open-vm-tools expects '10.'.
    Thanks to Oliver Kurth (Closes: #934005)

 -- Bernd Zeimetz <bzed@debian.org>  Wed, 07 Aug 2019 10:28:52 +0200

open-vm-tools (2:10.3.10-1+deb10u2pexip6) pexip; urgency=medium

  * Stop the kernel making noise about "unknown ioctl 1976"
    again. Rather than blocking usage of the VMCI interface
    altogether, we can safely assume that our kernel has the correct
    config and definitions already.

 -- Steve McIntyre <steve.mcintyre@pexip.com>  Wed, 27 Apr 2022 16:36:03 +0100

open-vm-tools (2:10.3.10-1+deb10u2pexip5) pexip; urgency=medium

  * Revert the previous change - it causes problems. See #24659

 -- Steve McIntyre <steve.mcintyre@pexip.com>  Fri, 10 Dec 2021 09:40:41 +0000

open-vm-tools (2:10.3.10-1+deb10u2pexip4) pexip; urgency=medium

  * Take patch from upstream to disable attempted accesses to
    VMCI. Stop the annoying "Unknown ioctl 1976" messages.

 -- Steve McIntyre <steve.mcintyre@pexip.com>  Thu, 09 Dec 2021 15:20:14 +0000

open-vm-tools (2:10.3.10-1+deb10u2pexip3) pexip; urgency=medium

  * Stop/restart service during upgrade.

 -- Huw Jones <huw@pexip.com>  Wed, 31 Mar 2021 10:25:41 +0100

open-vm-tools (2:10.3.10-1+deb10u2pexip2) pexip; urgency=medium

  * Move our flag file from /tmp/vm_frozen to /run/pexip/vm_frozen

 -- Steve McIntyre <steve.mcintyre@pexip.com>  Tue, 18 Aug 2020 15:13:41 +0100

open-vm-tools (2:10.3.10-1+deb10u2pexip1) pexip; urgency=medium

  * Migrate to Buster
  * Refresh debian/patches/notimesync.patch
  * Remove unwanted build dependancies on libdrm-dev libudev-dev

 -- Vincent Sanders <vince@pexip.com>  Wed, 04 Mar 2020 11:09:37 +0000

open-vm-tools (2:10.3.10-1) unstable; urgency=high

  * [122e511] Update upstream source from tag 'upstream/10.3.10'
    Update to upstream version '10.3.10'
    with Debian dir fb12c7cfc99a9497795475c29306e78d08cc3712
    - Closes: #925940
    - Bugfix release for the 10.3 series.
      - Correct and/or improve handling of certain quiesced
        snapshot failures (shipped as patch in 2:10.3.5-6).
      - Fix some bad derefs in primary NIC gather code
      - Fix possible security issue with the permissions of the
        intermediate staging directory and path.
        Closes: #925959
      - CONSTANT_EXPRESSION_RESULT in TimeUtil_StringToDate()
        Found by coverity.
      - Deploypkg log files of linux should not be world readable.
        They might contain sensitive data.
      - General code clean-up:
        - Treat local variables "len" consistently as "size_t"
          type in Posix_Getmntent_r()
        - Improve readability of error handling logic in
          ShrinkDoWipeAndShrink() and remove another line of dead code.
        - Setting "errno" to ENOENT when there is no passwd entry
          for the user.
      - Fix NULL pointer dereference and remove three lines of dead code.
    - Other changes/fixes, not related to Debian:
      - Update copyright years
      - Fix CentOS 7.6 detection
      - Include vmware/tools/log.h to define g_info (fix for SLES)
      - Special-case profile loading for StartProgram
        (Win32 only)
      - Changes to common source files not applicable to
        open-vm-tools. (Code used by other vmware tools, unrelated
        to open-vm-tools).
      - Bump up the SYSIMAGE_VERSION for VMware tools 10.3.10

  * [18de70f] Removing backported patches, shipped in 10.3.10.

 -- Bernd Zeimetz <bzed@debian.org>  Fri, 29 Mar 2019 11:58:17 +0100

open-vm-tools (2:10.3.5-8) unstable; urgency=medium

  [ Jean-Baptiste Lallement ]
  * [0f35aee] Add modaliases to open-vm-tools-desktop.
    Added Modaliases to open-vm-tools-desktop to auto-discover and
    auto-install the driver on Ubuntu via ubuntu-drivers. The driver is then
    installed at installation time and available on first boot for an
    improved user experience (LP: #1819207)

  [ Bernd Zeimetz ]
  * [dc4e1ce] Load vmwgfx module before vmtoolsd starts.
    As discussed on github in vmware/open-vm-tools#214
    we need to load the vmwgfx module before starting vmtoolsd
    for desktop users. Otherwise it is not able to retrieve the KMS
    resolutions and resizing the VM desktop fails.
    Thanks to @thomashvmw @rhertzog (Closes: #924518)

 -- Bernd Zeimetz <bzed@debian.org>  Wed, 13 Mar 2019 22:15:22 +0100

open-vm-tools (2:10.3.5-7) unstable; urgency=medium

  [ Christian Ehrhardt ]
  * [71b468f] make vgauth service execution more reliable.
    Since d3d47039 "Start vgauth before vmtoolsd" there is a potential race
    of starting vgauth so early that it might have issues. This was
    discussed back in the day in [1] to [2], but confirmed to be ok by
    VMWare.
    We were all somewhat convinced by this, but a bad feeling remained not
    only with me but also with Bernd [4].
    A recent SRU review denial made me rethink all of it and I think we can
    make it safer without thwarting the purpose of the original change.
    Note: Disambiguation of service names used below:
    vgauth     - open-vm-tools.vgauth.service
    vmtoolsd   - open-vm-tools.service
    fs         - systemd-remount-fs.service
    tmp        - systemd-tmpfiles-setup.service
    cloud-init - cloud-init-local.service
    Currently we have these dependency requirements:
    - vgauth should be before vmtoolsd
    - cloud init should be before vmtoolsd
    - cloud init has to be really early in general
      - therefore this is using DefaultDependencies=No
    That lead to this graph:
     fs / tmp -> vmtoolsd -> cloud-init
    And d3d47039 added it to be like:
     fs / tmp -> vmtoolsd -> cloud-init
                   ^
     vgauth      --|
    But there is no need to have vgauth without any pre-dependencies at all.
    It is only needed to be "before" vmtoolsd, therefore we can make it:
     fs / tmp -> vgauth -> vmtoolsd -> cloud-init
    That will make execution of vgauth much less error-prone (even though I
    have no hard issue to report) while at the same time holding up all
    known required ordering constraints.
    [1]: https://bugs.launchpad.net/ubuntu/+source/open-vm-tools/+bug/1804287/comments/3
    [2]: https://bugs.launchpad.net/ubuntu/+source/open-vm-tools/+bug/1804287/comments/12
    [3]: https://bugs.launchpad.net/ubuntu/+source/open-vm-tools/+bug/1804287/comments/25
    [4]: https://github.com/bzed/pkg-open-vm-tools/pull/15#issuecomment-447237910
    Signed-off-by: Christian Ehrhardt <christian.ehrhardt@canonical.com>

 -- Bernd Zeimetz <bzed@debian.org>  Mon, 04 Mar 2019 20:02:52 +0100

open-vm-tools (2:10.3.5-6) unstable; urgency=medium

  * [43ec618] Correct and/or improve handling of certain quiesced
    snapshot failures.
    Thanks to Oliver Kurth (Closes: #921470)

 -- Bernd Zeimetz <bzed@debian.org>  Mon, 11 Feb 2019 14:58:28 +0100

open-vm-tools (2:10.3.5-5) unstable; urgency=medium

  * [54cce3e] Start vmtoolsd after apparmor.service.
    Github issue #17

 -- Bernd Zeimetz <bzed@debian.org>  Thu, 31 Jan 2019 13:13:06 +0100

open-vm-tools (2:10.3.5-4) unstable; urgency=medium

  [ Alf Gaida ]
  * [e13792d] udevadm trigger should not fail (Closes: #917642)

 -- Bernd Zeimetz <bzed@debian.org>  Sat, 29 Dec 2018 23:00:37 +0100

open-vm-tools (2:10.3.5-3) unstable; urgency=medium

  [ Christian Ehrhardt ]
  * [d3d4703] Start vgauth before vmtoolsd.
    VGAuthService needs to be ready when vmtoolsd runs. Certain cases - e.g.
    Site Recovery Manager failover - will need vgauth to be up.
    Therefore add an After=vgauth.service dependency to open-vm-tools.service
    To have vgauth be able start early - and not pull cloud-init back late - it
    is also required to drop default dependencies which according to VMware is
    fine to do so.
    (LP: #1804287)

 -- Bernd Zeimetz <bzed@debian.org>  Fri, 14 Dec 2018 09:55:04 +0100

open-vm-tools (2:10.3.5-2) unstable; urgency=medium

  [ Raphaël Hertzog ]
  * [db2a364] Ensure vmwgfx module is loaded before start of vmtoolsd.
    This avoids a failure to start the resolutionKMS plugin and it's
    achieved through a drop-in snippet extending open-vm-tools.service
    adding an ExecStartPre directive loading the module prior to
    the start of the service. (Closes: #915031)

  [ Christian Ehrhardt ]
  * [e6e0ab8] d/rules: fix dangling symlink of vmware-user.
    Back in 2:9.4.0-1280544-6 vmware-user* was moved to the
    open-vm-tools-desktop package and some follow on fixes moved bits that
    were forgotten like the man page.
    (LP: #1807441)
    There still is a symlink in /usr/bin/vmware-user that is forgotten in
    the base package and broken unless open-vm-tools-desktop is installed.
    Change d/rules to move the symlink as well.
    Signed-off-by: Christian Ehrhardt <christian.ehrhardt@canonical.com>
  * [13d22e5] Breaks and Replaces for moving vmware-user.
    Signed-off-by: Christian Ehrhardt <christian.ehrhardt@canonical.com>
  * [d56826a] Bump breaks and replaces to next version to be released.
    Signed-off-by: Christian Ehrhardt <christian.ehrhardt@canonical.com>

  [ Bernd Zeimetz ]
  * [e4697c7] Fix race condition between open-vm-tools and
    systemd-tmpfiles-setup. Thanks to Jean-Louis Dupond (Closes: #914910)

 -- Bernd Zeimetz <bzed@debian.org>  Tue, 11 Dec 2018 20:40:48 +0100

open-vm-tools (2:10.3.5-1) unstable; urgency=medium

  * [7061cb7] Update upstream source from tag 'upstream/10.3.5'
    Update to upstream version '10.3.5'
    with Debian dir 9315f58cab8ba1356c1e4aa77d714257dc0651f2

 -- Bernd Zeimetz <bzed@debian.org>  Fri, 09 Nov 2018 11:32:15 +0100

open-vm-tools (2:10.3.0-1) unstable; urgency=medium

  * [16acbc3] Remove PrivateTmp=yes.
    Thanks to Christian Ehrhardt (Closes: #905170)
  * [72aabb2] Add RequiresMountsFor=/tmp.
    Thanks to Christopher Odenbach (Closes: #900566)
  * [96bf0c5] Update upstream source from tag 'upstream/10.3.0'
    Update to upstream version '10.3.0'
    with Debian dir ace0137b2d17e039ddac188fdcd15f882119925a
  * [e5a9b82] Re-add .travis.yml
  * [83e043f] Refreshing patches

 -- Bernd Zeimetz <bzed@debian.org>  Tue, 07 Aug 2018 23:41:00 +0200

open-vm-tools (2:10.2.5-1) unstable; urgency=medium

  * [ea03a58] Update upstream source from tag 'upstream/10.2.5'
    Update to upstream version '10.2.5'
    with Debian dir 74e96286320224bb6d5b717034930169514dbd51
  * [c1c18d3] Refreshing patches.

 -- Bernd Zeimetz <bzed@debian.org>  Fri, 06 Apr 2018 11:18:50 +0200

open-vm-tools (2:10.2.0-3) unstable; urgency=medium

  * [47e50a1] Fix debhelper dep for backports
  * [34538a5] Make tools.conf useful.
    Thanks to Dariusz Gadomski (Closes: #889884)

 -- Bernd Zeimetz <bzed@debian.org>  Wed, 14 Feb 2018 17:22:52 +0100

open-vm-tools (2:10.2.0-2) unstable; urgency=medium

  * [249d54c] Fix wayland segfault.
    Adding a patch from Fedora to fix a wayland/gnome related segfault.
    Thanks to Oliver Kurth (Closes: #887755)

 -- Bernd Zeimetz <bzed@debian.org>  Tue, 23 Jan 2018 23:50:17 +0100

open-vm-tools (2:10.2.0-1) unstable; urgency=medium

  * [f0bf956] Add .travis.yml which was removed by gbp.
  * [892e2f6] Build with gtk3.
  * [03a655b] Check if debhelper handles \ in systemd units.
    Thanks to Oliver Kurth (Closes: #886191)
  * [5bf9301] Drop -dkms package.
    Thanks to Christian Ehrhardt (Closes: #884656)
  * [236cdba] Update upstream source from tag 'upstream/10.2.0'
    Update to upstream version '10.2.0'
    with Debian dir d5190e486b6beb65ee7ed31c0c23a789b8f60cab
    (Closes: #884496)
  * [692beff] snapshot changelog.
  * [45aa743] Add .travis.yml which was removed by gbp.
  * [aabeded] Fix dpkg --compare-versions call
  * [0697425] Better debhelper version parsing.
  * [390ec09] fix even more makefile bugs.
  * [6e5fa38] Refreshing patches.
    Dropping kernel-module related patches.
  * [cbfec05] Drop dh_autoreconf, not needed anymore.
  * [d5fef50] autotools-dev is done by dh now.
  * [b66ab14] use dh_installsystemd

 -- Bernd Zeimetz <bzed@debian.org>  Fri, 19 Jan 2018 12:52:49 +0100

open-vm-tools (2:10.1.15-1) unstable; urgency=medium

  * [78a17f1] Remove fixed CXX std setting.
  * [f96f479] Updated version 10.1.15 from 'upstream/10.1.15'
    with Debian dir c44394c71e055f4cfd3a15ee578fc9895d64ebb1
  * [682790b] Refreshing patches.

 -- Bernd Zeimetz <bzed@debian.org>  Sat, 21 Oct 2017 15:02:46 +0200

open-vm-tools (2:10.1.10-3) unstable; urgency=medium

  * [00bc9bb] Build with CXXFLAGS=-std=c++14.
    Thanks to Rene Engelhard and Oliver Kurth (Closes: #876121)
  * [6b61376] Re-add .travis.yml.
    Seems it went missing with the last merge.
  * [bf07ae8] Work around dh_systemd escaping bugs again.
    Seems the unit escaping changed with a new dh version.
    Work around the known and reported fails again.
    Thanks to Christian Ehrhardt (Closes: #875657)

 -- Bernd Zeimetz <bzed@debian.org>  Thu, 21 Sep 2017 13:24:08 +0200

open-vm-tools (2:10.1.10-2) unstable; urgency=medium

  [ Shota Aratono ]
  * [5ab87bd] Fix scsi timeout setting error on debian stretch
  * [c0847eb] Fix attempting change setting to unintentional target

  [ Raphaël Hertzog ]
  * [dc2e27f] Add patch to support resolution switching with KMS.
    This is needed for proper support of Wayland sessions. (Closes: #872779)

 -- Bernd Zeimetz <bzed@debian.org>  Tue, 29 Aug 2017 23:32:32 +0200

open-vm-tools (2:10.1.10-1) unstable; urgency=medium

  * Drop the extra part of the version string.
    Easier to handle in the short variant.
  * [6be6a49] Updating watch file.
    Use tags from github.
  * [8c25235] Updated version 10.1.10 from 'upstream/10.1.10'
    with Debian dir 3dddea7985f21457b294b5f554d5ecdf32aabfff
  * [195cead] Refreshing patches.
    Removing cve-2015-5191.patch as it is part of the upstream release.
  * [e6b3fd5] Build using libssl-dev and libxmlsec1-dev. (Closes: #859416)

 -- Bernd Zeimetz <bzed@debian.org>  Sat, 12 Aug 2017 23:57:40 +0200

open-vm-tools (2:10.1.5-5055683-5) unstable; urgency=high

  * [dec8df6] Upstream fix for CVE-2015-5191 (Closes: #869633)
  * [718133e] Enable PrivateTmp for the open-vm-tools.service.

 -- Bernd Zeimetz <bzed@debian.org>  Tue, 25 Jul 2017 10:46:40 +0200

open-vm-tools (2:10.1.5-5055683-4+deb9u2pexip1) pexip; urgency=medium

  * New upstream release

 -- Vincent Sanders <vince@pexip.com>  Fri, 22 Nov 2019 16:34:37 +0000

open-vm-tools (2:10.1.5-5055683-4+deb9u1pexip1) pexip; urgency=medium

  * Migrate to Stretch
  * debian/open-vm-tools.postinst: drop modprobe config removal; no longer
    relevant
  * debian/patches/notimesync.patch: refresh
  * debian/patches/freezeorder.patch: drop; merged upstream
  * debian/patches/freezeflag.patch: refresh

 -- John-Mark Bell <jmb@pexip.com>  Fri, 13 Jul 2018 09:19:52 +0100

open-vm-tools (2:10.1.5-5055683-4) unstable; urgency=medium

  * [27689b3] Load the fuse module before mounting /run/vmblock-fuse.
    Thanks to Norbert Lange (Closes: #860875, #860861)
  * [008bdde] Don't recommend -dkms for -desktop.
    The dkms package is clearly not necessary anymore here.
    Thanks to Oliver Kurth (Closes: #860857)
  * [ffc37f2] Let -desktop depend on fuse.
    Mounting fuse filesystems requires mount.fuse - and doing so
    is required for a working desktop running under VMware.
  * [cf1f9b3] Ensure /run/vmblock-fuse is mounted properly.
    - open-vm-tools-desktop.postinst: Add the fuse module if it was
      not loaded into the kernel before
    - Handle the mount unit with dh_systemd_*
    - Ensure /run/vmblock-fuse is mounted before open-vm-tools.service
      is started.
  * [1f479db] Do not restart run-vmblock\x2dfuse.mount on upgrades.
    Restarting won't work if people are using the mountpoint,
    also it would require to restart vmtoolsd.
  * Unfortunately mounting the fuse filesystem properly depends
    on a fix in deb-systemd-invoke, see #861204.

 -- Bernd Zeimetz <bzed@debian.org>  Sun, 30 Apr 2017 06:21:41 +0200

open-vm-tools (2:10.1.5-5055683-3) unstable; urgency=medium

  * [0aa95b6] Start open-vm-tools before cloud-init-local.service.
    Required for a working guest customization as reported by VMware.
    Also add cloud-init to 'Suggests'.
    Thanks to Sankar Tanguturi (Closes: #859677)

 -- Bernd Zeimetz <bzed@debian.org>  Sun, 09 Apr 2017 21:54:21 +0200

open-vm-tools (2:10.1.5-5055683-2) unstable; urgency=medium

  * [651cdfe] Depend on iproute2.
    Necessary for /etc/vmware-tools/scripts/vmware/network.
  * [ed95c1d] Depend on libssl1.0-dev | libssl-dev.
    Thanks to Tiago Daitx (Closes: #856569)
    Makes building the package in Ubuntu easier.
  * [2750700] Add o-v-t as dependency of o-v-t-dev.
    Thanks to Andreas Beckmann (Closes: #858494)

 -- Bernd Zeimetz <bzed@debian.org>  Thu, 23 Mar 2017 09:35:16 +0100

open-vm-tools (2:10.1.5-5055683-1) unstable; urgency=medium

  * [60d1417] Merge tag 'upstream/10.1.5-5055683'
    Upstream version 10.1.5-5055683
    Closes: #856330

    10.1.5 is a point release fixing the following issues:
    - Authentication failure is reported as unknown general system error.
      Attempts to authenticate through VGAuth service might result
      in an authentication-specific error such as an expired account or
      password. The authentication-specific error might then be incorrectly
      reported as an unknown general system error, similar to the following:
      CommunicationException: Failed to create temp file on target
      <IP_ADDRESS>: A general system error occurred: Unknown error

    - Unable to backup virtual machines with active Docker containers.
      This bug should not happen in Debian stretch at all, but might
      be relevant for backports.

    - Fix ISO mappings for CentOS/OracleLinux. Not relevant for Debian

    - Thaw Filesystems if snapshot commit message to VMX fails.

    - Add missing agent configuration files that were accidentally
      ignored by .gitignore

 -- Bernd Zeimetz <bzed@debian.org>  Tue, 28 Feb 2017 15:54:58 +0100

open-vm-tools (2:10.1.0-4449150-4) unstable; urgency=medium

  [ Chris Glass ]
  * [d55b33f] Point the control file's homepage to the new one.
    The upstream open-vm-tools switched from sourceforge to github. This
    simply updates the link to reflect that.
    Signed-off-by: Chris Glass <chris.glass@canonical.com>

  [ Bernd Zeimetz ]
  * [f44a9a8] Drop duplicate udev rules.
    Timeouts are set in 99-vmware-scsi-udev.rules now,
    shipped by upstream.
    Thanks to Bernhard Schmidt (Closes: #851240)
  * [21df3fa] Install vgauth.service.
    vgauth is a service that allows authentication in the guest using SAML
    tokens. Necessary for guest operations initiated from the vSphere
    datacenter. (Closes: #855337)

 -- Bernd Zeimetz <bzed@debian.org>  Tue, 21 Feb 2017 22:45:06 +0100

open-vm-tools (2:10.1.0-4449150-3) unstable; urgency=medium

  * [17b04da] Override dh_md5sums for arch-dependent packages only.
    Thanks to Santiago Vila (Closes: #849876)

 -- Bernd Zeimetz <bzed@debian.org>  Sun, 01 Jan 2017 22:11:18 +0100

open-vm-tools (2:10.1.0-4449150-2) unstable; urgency=medium

  * [fe8ae94] Stay with .gz as compression.
  * [afb2f52] Use systemd-detect-virt if available.
    Use systemd-detect-virt to detect VMware platform because
    vmware-checkvm might misbehave on non-VMware platforms.
    (RHBZ#1251656)
  * [1505d5f] Re-indent files properly.
  * [1b0b7eb] vm-support script needs lspci from pciutils.
    (RHBZ#1388766)
  * [1e2eb34] Make dpkg --verify happy now. (Closes: #847221)

 -- Bernd Zeimetz <bzed@debian.org>  Tue, 06 Dec 2016 22:58:30 +0100

open-vm-tools (2:10.1.0-4449150-1) unstable; urgency=medium

  * [72150f0] Merge tag 'upstream/10.1.0-4449150'
    Upstream version 10.1.0-4449150
  * [d4743dd] Bump dh compat level to 10.
  * [acce982] Handle open-vm-tools subdirectory as shipped by upstream.
  * [9047555] Install upstream changelog.
  * [fafb845] Remove extra \ from md5sums file.
    See #843163
    dpkg: -V fails on files with \ in the name
    for details.
  * [1455af1] Refreshing patches.
  * [776971c] dh_autoreconf_clean doesn't need --sourcedirectory.
  * [d50714b] Stay with libssl1.0 for now. (Closes: #828476)
  * [a0c6696] Fix dkms.sh call for new directory structure.

 -- Bernd Zeimetz <bzed@debian.org>  Wed, 16 Nov 2016 03:35:44 +0100

open-vm-tools (2:10.0.7-3227872-5) unstable; urgency=medium

  * [9295c22] Add .travis.yml from http://travis.debian.net.
  * [af7da59] Fix building the vmxnet module for kernel 4.7.
    Thanks to Hilmar Preuße (Closes: #836915)

 -- Bernd Zeimetz <bzed@debian.org>  Sat, 17 Sep 2016 23:26:58 +0200

open-vm-tools (2:10.0.7-3227872-4.1) unstable; urgency=medium

  * Non-maintainer upload.

  [ Bernd Zeimetz ]
  * [0176637] Recommend lsb_release for consistent hostinfo.

  [ Raphaël Hertzog ]
  * [257c90b] Fix build failure with GCC 6.
    Thanks to Paul Wise for the patch. (Closes: #812046)

 -- Raphaël Hertzog <hertzog@debian.org>  Thu, 21 Jul 2016 17:24:34 +0200

open-vm-tools (2:10.0.7-3227872-4) unstable; urgency=medium

  * [007eacb] Better check for availability of vmware-checkvm and -rpctool.

 -- Bernd Zeimetz <bzed@debian.org>  Sat, 04 Jun 2016 07:31:17 +0200

open-vm-tools (2:10.0.7-3227872-3) unstable; urgency=medium

  * [5060f42] Notify vmware when removing open-vm-tools.
    Thanks to Yanhui He (Closes: #825810)

 -- Bernd Zeimetz <bzed@debian.org>  Tue, 31 May 2016 11:15:30 +0200

open-vm-tools (2:10.0.7-3227872-2) unstable; urgency=medium

  * [f2f4971] Work around wrong dkms versions.
  * [1be403b] Move vmhgfs-fuse to open-vm-tools.
    As suggested by various people: vmhgfs-fuse is useful on server
    installations by mounting it from fstab, without having GTK installed.
    This closes bzed/pkg-open-vm-tools#4

 -- Bernd Zeimetz <bzed@debian.org>  Thu, 24 Mar 2016 07:13:23 +0100

open-vm-tools (2:10.0.7-3227872-1) unstable; urgency=medium

  * [537ed0a] Drop -dbg package.
    Creating debug packages is handled by dh_strip automatically.
  * [3bef19a] Updating debian/watch to use github.
  * [806e1e9] Merge tag 'upstream/10.0.7-3227872'
    Upstream version 10.0.7-3227872

 -- Bernd Zeimetz <bzed@debian.org>  Wed, 23 Mar 2016 14:30:13 +0100

open-vm-tools (2:10.0.5-3227872-2) unstable; urgency=medium

  * [da26597] Merge pull request #3 from rfc1036/usrmerge.
    Move mount.vmhgfs to /sbin/
    Closes: #810274

 -- Bernd Zeimetz <bzed@debian.org>  Sat, 16 Jan 2016 15:27:14 +0100

open-vm-tools (2:10.0.5-3227872-1) unstable; urgency=medium

  * [c973a13] Merge tag 'upstream/10.0.5-3227872'
    Upstream version 10.0.5-3227872
  * [d10e230] Auto-update version in open-vm-tools-dkms.dkms

 -- Bernd Zeimetz <bzed@debian.org>  Sat, 26 Dec 2015 17:26:52 +0100

open-vm-tools (2:10.0.0-3000743-3) unstable; urgency=medium

  * [8b49d5b] fix open-vm-tools-dkms description

 -- Bernd Zeimetz <bzed@debian.org>  Sat, 31 Oct 2015 23:28:22 +0100

open-vm-tools (2:10.0.0-3000743-2) unstable; urgency=medium

  * [e42d6de] Fix dkms config file.

 -- Bernd Zeimetz <bzed@debian.org>  Sun, 25 Oct 2015 09:31:05 +0100

open-vm-tools (2:10.0.0-3000743-1) unstable; urgency=medium

  * [b0ae431] Merge tag 'upstream/10.0.0-3000743'
    Upstream version 10.0.0-3000743
    Closes: #797725
  * [27f0147] Snapshot changelog
  * [236554b] Refreshing patches.
  * [711f1e2] Merge remote-tracking branch 'origin/master'
  * [bfc0ed3] Remove the vmhgfs module and tools.
  * [6ab9fc7] Move fuse binaries into open-vm-tools-desktop package.
  * [2617cef] Use -std=gnu++11
  * [e5e0c1f] ensure dh_fixperms runs as root
  * [4c57986] Remove paths from maintainer scripts.
  * [03db1df] Fix dkms destination folder.
  * [fb5a5a1] Merge branch 'master' of github.com:bzed/pkg-open-vm-tools
  * [ba55c8a] Work around broken cflags from libsigc++.
  * [c78bd75] Always use vmhgfs-fuse.
    We want to avoid the need to patch the module for every new kernel.
    VMware officially supports vmhgfs-fuse for kernels >= 4.0, but
    it should just work fine for older kernels. (Closes: #800322)

 -- Bernd Zeimetz <bzed@debian.org>  Sun, 25 Oct 2015 08:52:49 +0100

open-vm-tools (2:9.10.2-2822639-3) unstable; urgency=medium

  * [41f90f1] Make open-vm-tools-dev amd64/i386 instead of all.

 -- Bernd Zeimetz <bzed@debian.org>  Sun, 16 Aug 2015 17:51:24 +0200

open-vm-tools (2:9.10.2-2822639-2) unstable; urgency=medium

  * [6537e76] Update package version in dkms file.
  * [c3a1d4a] Add patch to support backing dev info.
    Thanks to Peter Vrabel (Closes: #794843)
  * [be97f01] Add missing #DEBHELPER# statement.
  * [eac5b6a] Updating Standards Version
  * [a508cfe] Remove path from command in maintainer script.
  * [085d637] Remove executable bit from config files.
  * [b084140] Move all dev files into the -dev package.
  * [ac965de] Fix building vmghfs for kernel >= 4.1.
    Thanks to Achim Schaefer (Closes: #794707)
  * [16ca60a] Update gbp config header in debian/gbp.conf.

 -- Bernd Zeimetz <bzed@debian.org>  Sun, 16 Aug 2015 16:27:27 +0200

open-vm-tools (2:9.10.2-2822639-1) unstable; urgency=medium

  * [a4125bd1] Merge tag 'upstream/9.10.2-2822639'
    Upstream version 9.10.2-2822639
    (Closes: #789722)
  * Quiescing Filesystems should work as expected.  (Closes: #784398)

 -- Bernd Zeimetz <bzed@debian.org>  Wed, 24 Jun 2015 09:20:25 +0200

open-vm-tools (2:9.10.0-2476743-4) unstable; urgency=medium

  * [d7d898c4] Update package version in dkms file.

 -- Bernd Zeimetz <bzed@debian.org>  Mon, 04 May 2015 17:14:31 +0200

open-vm-tools (2:9.10.0-2476743-3) unstable; urgency=medium

  * [4148c544] Also fix version number in modules/linux/dkms.sh.

 -- Bernd Zeimetz <bzed@debian.org>  Tue, 28 Apr 2015 12:34:38 +0200

open-vm-tools (2:9.10.0-2476743-2) unstable; urgency=medium

  * [7967f7c1] Fix version number in configure.ac.

 -- Bernd Zeimetz <bzed@debian.org>  Sat, 18 Apr 2015 16:37:13 +0200

open-vm-tools (2:9.10.0-2476743-1) unstable; urgency=medium

  * [4de8ff44] Add script to update patches.
  * [52b74910] Merge tag 'upstream/9.10.0-2476743'
    Upstream version 9.10.0-2476743
    (Closes: #781784)
  * [fddc317d] Refreshing patches for new upstream version.
  * [7b53f258] Add libmspack-dev as build-dependency.
  * [6b5841da] Add libssl-dev as build-dependency.
  * [de52be8e] Add libxerces-c-dev as build-dependency.
  * [17b2788a] Add libxml-security-c-dev as build-dependency.

 -- Bernd Zeimetz <bzed@debian.org>  Sat, 18 Apr 2015 15:41:58 +0200

open-vm-tools (2:9.4.6-1770165-8pexip4) pexip; urgency=low

  * No-change rebuild

 -- John-Mark Bell <jmb@pexip.com>  Mon, 17 Apr 2017 14:05:12 +0100

open-vm-tools (2:9.4.6-1770165-8pexip3) pexip; urgency=low

  * Touch file on filesystem freeze

 -- Alan Ford <alan@pexip.com>  Mon, 13 Mar 2017 17:32:15 +0100

open-vm-tools (2:9.4.6-1770165-8pexip2) pexip; urgency=low

  * Remove obsolete modprobe config

 -- John-Mark Bell <jmb@pexip.com>  Fri, 10 Jun 2016 12:03:15 +0100

open-vm-tools (2:9.4.6-1770165-8pexip1) pexip; urgency=low

  * New upstream release; migrate to Jessie.

 -- John-Mark Bell <jmb@pexip.com>  Mon, 26 Oct 2015 19:21:46 +0000

open-vm-tools (2:9.4.6-1770165-8) unstable; urgency=medium

  * [406817b6] Add patch to move from d_alias to d_u.d_alias.
    Make open-vm-tools build with the recent jessie kernel again.
    Thanks to Timo Metsala (Closes: #778293)

 -- Bernd Zeimetz <bzed@debian.org>  Fri, 13 Feb 2015 11:26:59 +0100

open-vm-tools (2:9.4.6-1770165-7) unstable; urgency=medium

  * [8df5b4ac] Adding patch to fix CVE-2014-4199.
    Thanks to Moritz Muehlenhoff (Closes: #770809)

 -- Bernd Zeimetz <bzed@debian.org>  Sat, 29 Nov 2014 15:57:20 +0100

open-vm-tools (2:9.4.6-1770165-6) unstable; urgency=medium

  * [6b514014] Fix installation of systemd services.
    Thanks to Norbert Lange (Closes: #764295)
  * [1130d9e9] Workaround for buggy dh_systemd_start.
  * [1d43a9e7] Remove the automount feature for vmblock-fuse.
    vmtools* checks /etc/mtab and friends for mounted filesystems
    instead of using stat or something similar.
  * [b06f93e5] Add mate-panel to xautostart.conf
  * [26a5da76] Workaround open-vm-tools-desktop upgrade failures.
    For now just ignore errors while unmounting the fuse-vmblock
    file system.

 -- Bernd Zeimetz <bzed@debian.org>  Thu, 16 Oct 2014 09:49:17 +0200

open-vm-tools (2:9.4.6-1770165-5) unstable; urgency=medium

  * [7f362040] Create /tmp/VMwareDnD for vmblock-fuse.
  * [c5f35c1b] Revert "Fix Breaks and Replaces Fields in debian/control"
    This reverts commit 34797213251956fbc1451ab1affc7b6c413b7072.

 -- Bernd Zeimetz <bzed@debian.org>  Sun, 05 Oct 2014 23:36:27 +0200

open-vm-tools (2:9.4.6-1770165-4) unstable; urgency=medium

  [ Norbert Lange ]
  * [34797213] Fix Breaks and Replaces Fields in debian/control
  * [aff1eb77] Add udev rule for vsock.
    The blockdevice is created at /dev/vsock after loading the module,
    but with 0600 permissions which dont allow access for regular users.
    This rule fixes the issue by changing perms to 0666

  [ Bernd Zeimetz ]
  * [371e5d30] Move vsock udev rules into open-vm-tools.udev.
    The vsock module is shipped in the vanilla kernel these days.
  * [edaeb2fd] Add systemd (auto)mount units for vmblock-fuse.
    This will hopefully make drag & drop operations work properly.
    Also add fuse to Recommends of the -desktop package as it is
    needed to mount fuse filesystems.
    Thanks to Norbert Lange (Closes: #736812)
  * [171276e3] Remove update-rcd-params from dh_installinit.
    Thanks to Remi (Closes: #762695)

 -- Bernd Zeimetz <bzed@debian.org>  Sun, 05 Oct 2014 12:21:47 +0200

open-vm-tools (2:9.4.6-1770165-3) unstable; urgency=medium

  [ Bernd Zeimetz ]
  * [b04735fa] Ensure LINUX_BACKPORT is defined in
    patches/kuid_t-kgid_t-fix-for-3.12.

  [ Norbert Lange ]
  * [01aaa407] Fix initramfs hook for the vmxnet module
  * [5279fa17] Move the dkms module location patch before otehr patches
     changing the dkms.conf file. this eases adding or removing those patches
  * [b1db2b5c] Move files belonging to modules in dkms package.
    Call update-initramfs for the dkms package. Otherwise the initrd wont
    contain the vmxnet module if you installed the dkms package after the
    tools package. Move the module scripts to the dmks package.
    The modules in the dkms package should work without the tools now.

  [ Bernd Zeimetz ]
  * [d0ccee4f] Run #DEBHELPER# first in open-vm-tools-dkms.postinst.
    Otherwise dkms was not called and the module is not built yet.
  * [f680b4fa] Run update-initramfs in open-vm-tools-dkms.postrm.
    Otherwise a removed module stays in the initrd.
  * [ef4bd019] Remove unused DEPRECATED define.
    The dkms module ftbfs with 3.16 as DEPRECATED is define in the kernel
    source already.
    Thanks to Benjamin Kaduk (Closes: #761924)
  * [5389dd1f] Some more fixes to make dkms build on 3.16
  * [4c1f5fa7] Drop dkms.conf patches.
    Ship the dkms.conf file in debian/local instead.
  * [805ccb06] Tidying patches.
    - Removing those for kernel modules we don't build anymore
    - Taking fixes for current issues from Arch
    - Sorting patches into from_fedora / from_arch / debian directories.
    This will break backports to wheezy.
  * [519191ff] Fix dh_dkms call for new dkms.conf

 -- Bernd Zeimetz <bzed@debian.org>  Sat, 20 Sep 2014 17:21:27 +0200

open-vm-tools (2:9.4.6-1770165-2) unstable; urgency=medium

  * [d493d4ce] Remove vmware-user-suid-wrapper.1 from open-vm-tools.
    The manpage belongs to the -desktop package and was accidentally
    synced from Ubuntu.
    Thanks to Ralf Treinen (Closes: #757739)

 -- Bernd Zeimetz <bzed@debian.org>  Mon, 11 Aug 2014 07:52:27 +0200

open-vm-tools (2:9.4.6-1770165-1) unstable; urgency=medium

  [ Bernd Zeimetz ]
  * [d448e841] Merge tag 'upstream/9.4.6-1770165'
    Upstream version 9.4.6-1770165
    Closes: #756620
  * [969fc903] Ensure that vmware-user-suid-wrapper ships a suid bit.
  * [8067da08] Add -Wno-sizeof-pointer-memaccess gcc option.
    See http://sourceforge.net/p/open-vm-tools/mailman/message/32550433/
    for details. Code quality doesn't seem to be the best :(
  * [b5ba8c3b] refreshing patches.
  * [36cd39c6] Updating changelog.
  * [99f43e95] Revert "Add -Wno-sizeof-pointer-memaccess gcc option."
    This reverts commit 8067da0891e0fc6a2e55853a103ff2c95fa1f59b.
  * [bb95d814] Adding a patch from fedora instead of
    -Wno-sizeof-pointer-memaccess.
  * [d6b2ad4a] Update manpages.
    Changes taken from Ubuntu, thanks!
  * [3768ff7f] Better startup message if not in a vm.
    Patch taken from Ubuntu (LP: #1289564).
  * [4d5dec19] Add patch for Debian 7.X os recognition.
    Official code only handles 7.0 and 7.1.
    Also maybe 8.x, needs to be tested if it breaks stuff in vmware.
  * [7b3d23c9] Refreshing patches.
  * [af20a700] Make patches/kuid_t-kgid_t-fix-for-3.12 compatible with
    older kernels. Thanks to Norbert Lange for the idea.
  * [c4df056b] PIC handling in configure is broken.
    Add --with-pic as configure option and -fPIC to CFLAGS.

  [ Nicholas Levi Sielicki ]
  * [eafd8723] Rise the number of supported NICs.
    There is an arbitrary constant declared limiting the amount of NICs that
    it supports. I have bumped the limit from 16 to 64 to make this
    toolset functional for larger setups. (Closes: #756808)

 -- Bernd Zeimetz <bzed@debian.org>  Sat, 09 Aug 2014 01:40:56 +0200

open-vm-tools (2:9.4.0-1280544-8) unstable; urgency=medium

  * [0ecb889e] Removing old transitional packages.
  * [5e039b52] Add missing Breaks/Replaces for file moves.
  * [9d01b21d] Fix vsock removal patch, add some missing ""
  * [2ae80665] Add e55039c_HGFS-Fix-Linux-client-symlinks patch again.
    Went missing during a merge conflict. Ouch.
  * [d7f7e40e] Fix vsock removal patch (avoid { foo;; })

 -- Bernd Zeimetz <bzed@debian.org>  Fri, 16 May 2014 00:33:35 +0200

open-vm-tools (2:9.4.0-1280544-7) unstable; urgency=medium

  * [9960cb11] Add gbp setting for merge info in changelog.
  * [645a5350] Remove old patch for the vsock module.
    Not necessary in the current version anymore.
    Thanks to Hilmar Preuße (Closes: #748202)
  * [4c8effb7] Fix patch to avoid building vmblock on kernel >= 3.0.
    No real difference, though, as we don't build kernel modules with
    configure.
  * [2cbfa96d] Refreshing patches.
  * [be59923b] Do not build vsock on kernels >= 3.9
    the vsock module was included in the upstream kernel.
  * [6d36f49e] Move .desktop file into the -desktop package.
  * [ef406f81] Move /lib/modules-load.d/open-vm-tools.conf to
    open-vm-tools-dkms. Thanks to Jim Barber (Closes: #748187)
  * [56742c8c] Revert "Use /run/VMwareDnD instead of /tmp/VMwareDnD."
    This reverts commit 49dc599d453ed40a1299b9a376755cdbb43e0da2.
  * [c6df2503] Patch pam.d/vmtoolsd to use common-auth/account.

 -- Bernd Zeimetz <bzed@debian.org>  Thu, 15 May 2014 20:02:26 +0200

open-vm-tools (2:9.4.0-1280544-6) unstable; urgency=medium

  [ Cédric Barboiron ]
  * [4e45e2e8] Hot apply udev rule for disk timeout
  * [527525fc] fix syntax-error-in-dep5-copyright
  * [5f6b2a47] fix malformed-override open-vm-toolbox
  * [5aabaf79] fix manpage-has-errors-from-man
  * [f867443c] fix executable-not-elf-or-script
    match unit file rights in systemd package
  * [f89024a1] fix file locations in copyright

  [ Bernd Zeimetz ]
  * [76dadf83] Add patch for CVE-2013-3237.
  * [fa7d4a63] Merge pull request #1 from yastupin/master
    procps, init script and doc
  * [115b8c49] Better permission handling.
    Especially for pam.d files and vmware-user-suid-wrapper.
  * [70fa10d1] Fix vmxnet initramfs-tools hook.
    Thanks to Norbert Lange
  * [9d3f3c9b] Move vmware-user-suid-wrapper into desktop package.
  * [49dc599d] Use /run/VMwareDnD instead of /tmp/VMwareDnD.
    /tmp/VMwareDnD might be existing already or evil users might try to
    trick us into doing bad things. Using known directories in /tmp is bad
    enough not to spend time to try to figure out if the code tries to work
    around possible attacks. Using a directory in /run is a much safer
    approach. Proper init scripts will be added at a later point.
  * [d9467cd9] Dropping lintian override files.
    Also fixing some lintian warnings.
  * [a7f7e5bd] Use libprocps-dev instead of libprocps0-dev.
  * [21214012] Use manpages-desktop as source folder for -desktop.

 -- Bernd Zeimetz <bzed@debian.org>  Tue, 13 May 2014 00:08:03 +0200

open-vm-tools (2:9.4.0-1280544-5) unstable; urgency=low

  * [31c30832] Revert "Enable building of vmci again."
    This reverts commit 0d55577cd3c262dbbc2bf79593d6f500f84c4170.
    Too fast upload, sorry. vmhgfs is indeed (still) broken with
    vmci.

 -- Bernd Zeimetz <bzed@debian.org>  Wed, 08 Jan 2014 20:28:33 +0100

open-vm-tools (2:9.4.0-1280544-4) unstable; urgency=low

  * [0d55577c] Enable building of vmci again.
    Also patch it to build with 3.12

 -- Bernd Zeimetz <bzed@debian.org>  Wed, 08 Jan 2014 19:41:01 +0100

open-vm-tools (2:9.4.0-1280544-3) unstable; urgency=low

  * [8b23a27d] Revert "Add /mnt/hgfs as hgfs mountpoint."
    Although the idea from the Ubuntu people to ship the mountpoint
    in the package is nice, lintian is rather unhappy about it.
    This reverts commit 1e7d8645e48f601e79eb5771e05272b367fa4eb1.
  * [46f99c30] Remove procps support for now.
    Unfortunately the procps package in unstable is rather broken, procps
    support will be enabled again when the new procps version managed to
    migrate to testing.

 -- Bernd Zeimetz <bzed@debian.org>  Wed, 08 Jan 2014 18:17:28 +0100

open-vm-tools (2:9.4.0-1280544-2) unstable; urgency=low

  * [242d45e4] Pick patch from upstream to build with gcc 4.8
  * [ed8f797f] Add script to pick patches from upstream.
  * [312be5d5] Snapshot changelog.
  * [c125af80] Use /updates/dkms/ as location for kernel modules.
    We don't want to mess with files shipped in kernel module packages.
  * [f63a890c] Bumping Standards-Version, no changes needed.
  * [1e7d8645] Add /mnt/hgfs as hgfs mountpoint.
  * [0bcabab3] Fix add_patch script.
  * [1d436969] Add some more patches to make dkms succeed on recent kernels.
    Also add dh_autoreconf as we modify configure.ac
  * [088450dd] Also apply the changs from upstream's 530ef7f for dkms.
    vmblock should be used via fuse now, vmsync is not needed anymore.
  * [cf44ff2f] Pick patch from upstream: Harden HostinfoOSData
  * [21ca2b74] Pick patch from upstream: building on kfreebsd.
  * [82123155] Use libprocps3-dev instead of libprocps0-dev.
  * [da76a5e9] Add patch to convert kuid_t/kgid_t to uid_t/gid_t.
    Building against kernel 3.12 should succeed now.
  * [91e91538] Pick another fix from upstream to make vmhgfs build on 3.12
  * [53ea11a4] Add Vcs Headers to debian/control.
  * [d19592cc] Revert "Use libprocps3-dev instead of libprocps0-dev."
    This reverts commit 821231554486ec7ff36cd36e89a6b0ef7c7a5552.
    Due to procps being completely broken in unstable.

 -- Bernd Zeimetz <bzed@debian.org>  Wed, 08 Jan 2014 16:00:44 +0100

open-vm-tools (2:9.4.0-1280544-1) unstable; urgency=low

  * [b85cd491] Taking over the maintenance of open-vm-tools. (Closes: #717381)
  * [ecccbddd] Adding watch file.
  * [12cfd169] Merge tag 'upstream/9.4.0-1280544'
    Upstream version 9.4.0-1280544
  * [7e93ef77] Refreshing patches.
  * [25fe744b] Adding CUSTOM_PROCPS_NAME/CFLAGS to dh_auto_configure call.
  * [4d1081bc] Importing patches from Ubuntu.
    As open-vm-tools should just do the right thing, we leave building
    vmsync enabled to make backporting easier.
    Thanks to Nate Muench <NowIWillDestroyAbydos@gmail.com>
  * [a0fae111] Copy upstream's dkms config for dh_dkms.
  * The new upstream release, together with the flags and new patches
    mentioned above, makes open-vm-tools build with Kernel 3.11.
    Thanks to: Jim Barber and Mihai Limbasan
    Closes: #729540

 -- Bernd Zeimetz <bzed@debian.org>  Tue, 07 Jan 2014 02:32:03 +0100

open-vm-tools (2:9.2.3-1031360-7) unstable; urgency=low

  * QA upload
  * Fix compilation with Linux 3.10. Thanks to Zack Weinberg for the patch!
    (Closes: #717154)

 -- Moritz Mühlenhoff <muehlenhoff@univention.de>  Mon, 09 Sep 2013 05:19:44 +0200

open-vm-tools (2:9.2.3-1031360-6) unstable; urgency=low

  * Correcting syntax of file entries in copyright.
  * Adding section override for open-vm-tools-dkms.
  * Enforcing build with gcc 4.7 for the time being.
  * Orphaning package.

 -- Daniel Baumann <mail@daniel-baumann.ch>  Tue, 16 Jul 2013 10:18:50 +0200

open-vm-tools (2:9.2.3-1031360-5) experimental; urgency=low

  * Dropping obsolete sysvinit initscript start/stop numbers.

 -- Daniel Baumann <mail@daniel-baumann.ch>  Tue, 11 Jun 2013 17:52:08 +0200

open-vm-tools (2:9.2.3-1031360-4) experimental; urgency=low

  * Dropping kfreebsd from architecture list, it has never built and
    nobody seems willing to make it work (neither upstream, porters, nor
    users).

 -- Daniel Baumann <mail@daniel-baumann.ch>  Thu, 06 Jun 2013 13:10:41 +0200

open-vm-tools (2:9.2.3-1031360-3) experimental; urgency=low

  * Adding initial systemd service file from fedora.
  * Skipping vmsync kernel module for the time being until it has been
    fixed for the debian specific change introduced in linux 3.8.11-1 that
    broke it (Closes: #707208).

 -- Daniel Baumann <mail@daniel-baumann.ch>  Fri, 31 May 2013 12:01:52 +0200

open-vm-tools (2:9.2.3-1031360-2) experimental; urgency=low

  * Renaming debian-specific open-vm-toolbox package to open-vm-tools-
    desktop for consistency with upstream.
  * Revamping package descriptions.
  * Renaming open-vm-dkms to open-vm-tools-dkms for consistent package
    namespace.

 -- Daniel Baumann <mail@daniel-baumann.ch>  Thu, 23 May 2013 19:13:26 +0200

open-vm-tools (2:9.2.3-1031360-1) experimental; urgency=low

  * Merging upstream version 9.2.3-1031360.
  * Removing procps.patch, not needed anymore.
  * Renumbering patches.

 -- Daniel Baumann <mail@daniel-baumann.ch>  Sun, 05 May 2013 09:58:58 +0200

open-vm-tools (2:9.2.2-893683-8) experimental; urgency=low

  * Adding patch from Mathias Krause <minipli@googlemail.com> to fix
    kernel stack memory leack in vsock module [CVE-2013-3237] (Closes:
    #706557).

 -- Daniel Baumann <mail@daniel-baumann.ch>  Wed, 01 May 2013 17:11:01 +0200

open-vm-tools (2:9.2.2-893683-7) experimental; urgency=low

  * Removing purely cosmetical 'sleep 1' leftover in initscript (Closes:
    #686200).

 -- Daniel Baumann <mail@daniel-baumann.ch>  Sun, 31 Mar 2013 20:57:51 +0200

open-vm-tools (2:9.2.2-893683-6) unstable; urgency=low

  * Removing all references to my old email address.

 -- Daniel Baumann <mail@daniel-baumann.ch>  Sun, 10 Mar 2013 21:16:35 +0100

open-vm-tools (2:9.2.2-893683-5) unstable; urgency=low

  * Updating to standards version 3.9.4.
  * Shortening build-depends on procps again.
  * Updating year in copyright file.
  * Prefixing patches with 4 digits for consistency.
  * Tightening diff headers in patches.
  * Adding dpkg-source local-options to abort on upstream changes.
  * Dropping dpkg-source compression levels.

 -- Daniel Baumann <mail@daniel-baumann.ch>  Sun, 27 Jan 2013 11:28:37 +0100

open-vm-tools (2:9.2.2-893683-4) unstable; urgency=low

  * Removing init order to network also on start (Closes: #695845).

 -- Daniel Baumann <mail@daniel-baumann.ch>  Sun, 16 Dec 2012 19:42:26 +0100

open-vm-tools (2:9.2.2-893683-3) unstable; urgency=low

  * Correcting daemon name in stop section of the initscript (Closes:
    #696056).

 -- Daniel Baumann <mail@daniel-baumann.ch>  Sun, 16 Dec 2012 13:55:05 +0100

open-vm-tools (2:9.2.2-893683-2) unstable; urgency=low

  * Removing init order to network (Closes: #695845).
  * Correcting version number (Closes: #695912).
  * Don't check for vm on stop in initscript (Closes: #695993).

 -- Daniel Baumann <mail@daniel-baumann.ch>  Sat, 15 Dec 2012 14:38:30 +0100

open-vm-tools (2:9.2.2-893683-1) unstable; urgency=low

  [ Daniel Baumann ]
  * Switching to xz compression again for jessie.
  * Loading modules through kmod instead of initscript again for jessie.
  * Adding sleep during restart in initscript again for jessie.
  * Removing old dpkg trigger for update-initramfs again for jessie.
  * Updating of GPL boilerplate in copyright file again for jessie.
  * Adding bugnumber to previous changelog entries regarding wheezy
    unblocks.
  * Merging upstream version 9.2.2-893683.
  * Adding remote_fs dependency in initscript (Closes: #695845).

  [ Bernd Zeimetz ]
  * Handling binNMU/nmu/backports version numbers in rules.

  [ Daniel Baumann ]
  * Using suggested start-stop-daemon handling in initscript from Bernd
    Zeimetz <bernd@bzed.de> (Closes: #686200).
  * Adding changelog for 8.8.0+2012.05.21-724730-1+nmu1 (Closes: #687205).
  * Correcting architecture fields in control.
  * Keeping vmware-user-suid-wrapper completely in vmware-tools rather
    than partially in vmware-toolbox (Closes: #686202).

 -- Daniel Baumann <mail@daniel-baumann.ch>  Thu, 13 Dec 2012 14:08:53 +0100

open-vm-tools (2:8.8.0+2012.05.21-724730-4) unstable; urgency=low

  * Reverting switch to xz compression to ease wheezy unblock (#683299).
  * Reverting to load modules through kmod instead of initscript to ease
    wheezy unblock (#683299).
  * Reverting added sleep during restart in initscript to ease wheezy
    unblock (#683299).
  * Reverting removing old dpkg trigger for update-initramfs to ease
    wheezy unblock (#683299).
  * Reverting update of GPL boilerplate in copyright file to ease wheezy
    unblock (#683299).

 -- Daniel Baumann <mail@daniel-baumann.ch>  Thu, 02 Aug 2012 21:32:52 +0200

open-vm-tools (2:8.8.0+2012.05.21-724730-3) unstable; urgency=low

  [ Thijs Kinkhorst ]
  * Updating dkms.conf to make modules build again, thanks to H.A.J.
    Koster (Closes: #679886).

 -- Daniel Baumann <mail@daniel-baumann.ch>  Mon, 16 Jul 2012 22:06:58 +0200

open-vm-tools (2:8.8.0+2012.05.21-724730-2) unstable; urgency=low

  * Switching to xz compression.
  * Loading modules through kmod instead of initscript.
  * Adding sleep during restart in initscript.
  * Removing old dpkg trigger for update-initramfs.
  * Updating GPL boilerplate in copyright file.
  * Calling dh_dkms with version argument (Closes: #677503).

 -- Daniel Baumann <mail@daniel-baumann.ch>  Sat, 30 Jun 2012 04:55:23 +0200

open-vm-tools (2:8.8.0+2012.05.21-724730-1+nmu1) testing-proposed-updates; urgency=low

  [ Bernd Zeimetz ]
  * Non-maintainer upload to ensure open-vm-tools will
    be shipped with Wheezy.
  * Ensure upgrades to not fail due to the broken init script
    (Closes: #686200)
    - Fix open-vm-tools init script to stop vmtoolsd properly.
    - Handle upgrades from a version with broken init script.
      Try to stop again, just in case. Ignore errors as we don't know
      how successful the old buggy script was.
  * Remove the duplicate vmware-suid-wrapper from open-vm-toolbox.
    The better way would be to ship it in open-vm-toolbox instead of
    open-vm-tools, but to avoid moving config files from one package
    into another we will keep it this way for Wheezy. Partly addresses
    #686202.
  * Handle binNMU/nmu/backports/... version numbers.
    The old way to parse the version string from debian/changelog fails
    on binNMU/nmu/security/... version numbers. Fixing this.
    (Closes: #686582)

  [ Daniel Baumann ]
  * Updating GPL boilerplate in copyright file.
  * Calling dh_dkms with version argument (Closes: #677503).

  [ Thijs Kinkhorst ]
  * Updating dkms.conf to make modules build again,
    thanks to H.A.J. Koster (Closes: #679886).

 -- Bernd Zeimetz <bzed@debian.org>  Sun, 19 Aug 2012 22:20:10 +0200

open-vm-tools (2:8.8.0+2012.05.21-724730-1) unstable; urgency=low

  * Merging upstream version 8.8.0+2012.05.21-724730.

 -- Daniel Baumann <mail@daniel-baumann.ch>  Thu, 14 Jun 2012 12:05:11 +0200

open-vm-tools (2:8.8.0+2012.03.13-651368-1) unstable; urgency=low

  [ Michael Dorrington ]
  * Changed Build-Depends to libprocps0-dev to fix libproc-dev removal
    (Closes: #659595).

  [ Daniel Baumann ]
  * Merging upstream version 8.8.0+2012.03.13-651368:
    - compatible with linux 3.2 and 3.3 (Closes: #656618).
  * Updating to debhelper version 9.
  * Updating to standards version 3.9.3.
  * Updating copyright file machine-readable format version 1.0.
  * Building with debhelper dkms support (Closes: #651779, #654249).
  * Updating procps patch for newest procps library name.
  * Building without multiarch paths for now.

 -- Daniel Baumann <daniel.baumann@progress-linux.org>  Tue, 20 Mar 2012 07:52:18 +0100

open-vm-tools (2011.12.20-562307-0ubuntu1pexip3) pexip; urgency=low

  * SECURITY UPDATE: buffer overflow in MakeBigReq
    - debian/control: change Build-Depends to libx11 security update

 -- John-Mark Bell <jmb@pexip.com>  Mon, 01 Jun 2015 17:33:12 +0100

open-vm-tools (2011.12.20-562307-0ubuntu1pexip2) pexip; urgency=low

  * Respect ordering of mounts when freezing/thawing.

 -- Alan Ford <alan@pexip.com>  Mon, 19 Jan 2015 17:20:06 +0100

open-vm-tools (2011.12.20-562307-0ubuntu1pexip1) precise; urgency=low

  * Package for Pexip.

 -- Alan Ford <alan@pexip.com>  Tue, 20 Aug 2013 08:52:36 +0100

open-vm-tools (2011.12.20-562307-0ubuntu1) precise; urgency=high

  * Merge latest upstream git tag. Fixes building on Precise
    (LP: #898289, LP: #905612)

  * Items merged from Debian unstable:
    - debian/control:
      + open-vm-tools recommends open-vm-dkms. (LP: #598933)
      + open-vm-tools now suggests open-vm-toolbox. (LP: #604998)
    (From 2011.08.21-471295-1 release)
    - Updating maintainer and uploaders fields.
    - Removing vcs fields.
    - Removing references to Daniel's old email address.
    - Updating years in copyright file.
    - Updating to standards version 3.9.2.
    - Updating to debhelper version 8.
    - Switching to source format 3.0 (quilt).
    - Removing manual chrpath setting.
    - Removing exclusion from plugins from debhelper shlibs.
    - Rediffing kvers.patch.
    (From 2011.09.23-491607-1 release)
    - Marking binary architecture-dependend packages as linux and kfreebsd
    only.
    - Removing liburiparser-dev from build-depends as upstream dropped
    unity support.
    - Building with libproc-dev on amd64 again.
    - Dropping disabling of dnet support.
    (From 2011.09.23-491607-2 release)
    - Adding doxygen to build-depends for api documentation.
    - Adding libcunit1-dev to build-depends for test suites.
    - Minimizing rules file.
    - Adding open-vm-tools-dev package, containing only the api
      documentation for now.
    (From 2011.09.23-491607-3 release)
    - Sorting overrides in rules alphabetically.
    - Compacting copyright file.
    - Adding udev rule to set timeout for vmware scsi devices
    (From 2011.12.20-562307-1 release)
    - Adding patch to correct typo in upstreams dkms configuration

  * Remaining Changes:
    - Remove Stable part of version numbering.
    - debian folder:
      + Re-added open-vm-dkms.postinst & open-vm-dkms.prerm.
        * Allows dkms modules to compile upon installation.
    - debian/control:
      + Re-add open-vm-source and make into a transitional package
        for open-vm-toolbox.
      + Return dependancies that were moved to open-vm-tools back to
        open-vm-toolbox.
    - debian/rules and debian/open-vm-toolbox.lintian-overrides:
      + Make vmware-user-suid-wrapper suid-root
    - debian/rules:
      + Added CFLAGS field with -Wno-deprecated-declarations
        * Will suppress issues with glib 2.31 or later.
      + Add line to copy vmware-xdg-detect-de into place.
      + Install vmware-user.desktop through toolbox package.
    - debian/open-vm-tools.init:
      + Re-add 'modprobe [-r] vmblock'.
      + Add 'modprobe [-r] vmxnet'.
        * Incase it's not loaded during boot.
      + Remove and re-add pcnet32 module
        * Will be done before (remove) and after (readd) vmxnet module
          is added.
        * If vmxnet doesn't exist (aka modules fail to build), pcnet32 can be
          still used for network connectivity.
        * Workaround until a better fix can be done.
    - Re-add gnome-session to debian/local/xautostart.conf
    - Manpages removed (from debian/manpages):
      + vmmemctl.9
      + vmxnet3.9
      + Remove references to manpages that have been removed.

 -- Nate Muench <NowIWillDestroyAbydos@gmail.com>  Mon, 23 Jan 2012 16:09:45 -0600

open-vm-tools (2:8.8.0+2011.12.20-562307-1) unstable; urgency=low

  * Merging upstream version 8.8.0+2011.12.20-562307.
  * Adding patch to correct typo in upstreams dkms configuration
    (Closes: #651778).

 -- Daniel Baumann <mail@daniel-baumann.ch>  Mon, 26 Dec 2011 11:27:02 +0100

open-vm-tools (2:8.8.0+2011.11.20-535097-1) unstable; urgency=low

  * Merging upstream version 8.8.0+2011.11.20-535097.
  * Adding patch to update build-system for procps-ng.

 -- Daniel Baumann <mail@daniel-baumann.ch>  Mon, 28 Nov 2011 18:33:58 +0100

open-vm-tools (2:8.8.0+2011.10.26-514583-1) unstable; urgency=low

  * Merging upstream version 8.8.0+2011.10.26-514583.
  * Correcting typo in example fstab line of vmhgfs manpage.

 -- Daniel Baumann <mail@daniel-baumann.ch>  Tue, 01 Nov 2011 21:44:24 +0100

open-vm-tools (2:8.8.0+2011.09.23-491607-3) unstable; urgency=low

  * Sorting overrides in rules alphabetically.
  * Compacting copyright file.
  * Adding udev rule to set timeout for vmware scsi devices (Closes:
    #609001).

 -- Daniel Baumann <mail@daniel-baumann.ch>  Sun, 30 Oct 2011 21:26:00 +0100

open-vm-tools (2:8.8.0+2011.09.23-491607-2) unstable; urgency=low

  * Adding doxygen to build-depends for api documentation.
  * Adding libcunit1-dev to build-depends for test suites.
  * Adding dmks package again, it had to be dropped right before the
    squeeze release (Closes: #632220).
  * Removing open-vm-source in favour of open-vm-dkms (Closes: #518014).
  * Minimizing rules file.
  * Adding open-vm-tools-dev package, containing only the api
    documentation for now.
  * Moving package back to main as it is in the same category as
    xserver-xorg-video-vmware where it was in the first place.

 -- Daniel Baumann <mail@daniel-baumann.ch>  Sun, 09 Oct 2011 23:07:34 +0200

open-vm-tools (2:8.8.0+2011.09.23-491607-1) unstable; urgency=low

  * Marking binary architecture-dependend packages as linux and kfreebsd
    only.
  * Removing legacy symlink for vmware-user desktop file in vmware-
    toolbox (Closes: #639811).
  * Merging upstream version 8.8.0+2011.09.23-491607:
    - works with binutils-gold (Closes: #556756).
  * Removing liburiparser-dev from build-depends as upstream dropped
    unity support.
  * Building with libproc-dev on amd64 again.
  * Dropping disabling of dnet support (Closes: #639767).

 -- Daniel Baumann <mail@daniel-baumann.ch>  Sun, 09 Oct 2011 18:01:42 +0200

open-vm-tools (2:8.4.2+2011.08.21-471295-1) unstable; urgency=low

  * Merging upstream version 8.4.2+2011.08.21-471295 (Closes: #608823):
    - building against newer libnotify (Closes: #636344).
    - works with current kernels (Closes: #614292, #617536, #629980).
  * Updating maintainer and uploaders fields.
  * Removing vcs fields.
  * Removing references to my old email address.
  * Updating years in copyright file.
  * Updating to standards version 3.9.2.
  * Updating to debhelper version 8.
  * Switching to source format 3.0 (quilt).
  * Removing manual chrpath setting.
  * Removing exclusion from plugins from debhelper shlibs.
  * Rediffing kvers.patch.
  * Updating packaging for new upstream version.

 -- Daniel Baumann <mail@daniel-baumann.ch>  Sun, 28 Aug 2011 16:10:21 +0200

open-vm-tools (1:8.4.2-261024-1) unstable; urgency=low

  * Merging upstream version 8.4.2-261024.
  * Re-enabling vmmemctl (Closes: #606327).
  * Re-enabling pvscsi.
  * Re-enabling vmxnet3.
  * Rediffing kvers.patch.
  * Updating modules to standards version 3.9.1.
  * Removing dkms package, doesn't work with 8.4.2 yet.
  * Excluding plugins from shlibdeps.
  * Setting rpath for plugins.

 -- Daniel Baumann <mail@daniel-baumann.ch>  Wed, 15 Dec 2010 01:08:45 +0100

open-vm-tools (2010.06.16-268169-3) unstable; urgency=low

  * Updating local Makefile to inject symvers files to fix vmhgfs and
    vsock modules, thanks to Joe Gooch <mrwizard@k12system.com> (Closes:
    #579721).
  * Updating standards version to 3.9.1.

 -- Daniel Baumann <mail@daniel-baumann.ch>  Sat, 14 Aug 2010 12:59:39 +0200

open-vm-tools (2010.06.16-268169-2) unstable; urgency=low

  * Removing vmmemctl fom initscript (Closes: #588356).

 -- Daniel Baumann <mail@daniel-baumann.ch>  Fri, 09 Jul 2010 13:19:42 +0200

open-vm-tools (2010.06.16-268169-1) unstable; urgency=low

  * Merging upstream version 2010.06.16-268169.
  * Updating standards version to 3.9.0.
  * Updating README.source.
  * Rediffing kvers.patch.
  * Dropping procps.patch, not required anymore.
  * Updating packaging for upstreams vmmemctl module removal.

 -- Daniel Baumann <mail@daniel-baumann.ch>  Sat, 03 Jul 2010 21:34:25 +0200

open-vm-tools (2010.04.25-253928-2) unstable; urgency=low

  * Dropping la files.
  * Updating rules for pvscsi removal (Closes: #581160).

 -- Daniel Baumann <mail@daniel-baumann.ch>  Tue, 11 May 2010 20:10:45 +0200

open-vm-tools (2010.04.25-253928-1) unstable; urgency=low

  * Merging upstream version 2010.04.25-253928.
  * Updating packaging for upstreams pvscsi module removal.
  * Removing remote_fs from initscript again (Closes: #577163).
  * Updating lintian overrides for open-vm-tools.

 -- Daniel Baumann <mail@daniel-baumann.ch>  Thu, 29 Apr 2010 22:01:51 +0200

open-vm-tools (2010.03.20-243334-4) unstable; urgency=low

  * Updating date and version in manpage headers.
  * Adding manpage for vmxnet3.
  * Adding manpage for vmci.
  * Fixing spelling typo in vmsync manpage.
  * Adding manpage for vmsock.
  * Update formating of newly added manpages.
  * Adding vmware-toolbox-cmd manpage.
  * Adding guestlib manpage.
  * Adding libvmtools manpage.
  * Renaming guestlib manpage to libguestlib.
  * Including vmware-toolbox-cmd manpage in open-vm-tools package.
  * Updating initscript start/stop declarations (Closes: #576843,
    #577163).

 -- Daniel Baumann <mail@daniel-baumann.ch>  Wed, 14 Apr 2010 18:59:32 +0200

open-vm-tools (2010.03.20-243334-3) unstable; urgency=low

  * Adding misc depends.
  * Running open-vm-dkms postinst script with set -e.
  * Adding remote_fs to init depends.
  * Avoid including license files in open-vm-dkms.
  * Marking makefiles in open-vm-dkms executable to please lintian.
  * Adding make to open-vm-dkms depends.
  * Also stopping in runlevel 1.

 -- Daniel Baumann <mail@daniel-baumann.ch>  Tue, 06 Apr 2010 22:42:58 +0200

open-vm-tools (2010.03.20-243334-2) unstable; urgency=low

  * Addding dkms support based on the work of Evan Broder
    <broder@mit.edu> on the ubuntu package (Closes: #516251).

 -- Daniel Baumann <mail@daniel-baumann.ch>  Sat, 27 Mar 2010 17:09:36 +0100

open-vm-tools (2010.03.20-243334-1) unstable; urgency=low

  * Simplyfing initramfs triggers (Closes: #516355).
  * Merging upstream version 2010.03.20-243334.
  * Moving local Makefile to subdirectory.
  * Adding build-depends to libfuse-dev.

 -- Daniel Baumann <mail@daniel-baumann.ch>  Sat, 27 Mar 2010 11:01:55 +0100

open-vm-tools (2010.02.23-236320-1) unstable; urgency=low

  * Updating to standards 3.8.4.
  * Merging upstream version 2010.02.23-236320.

 -- Daniel Baumann <mail@daniel-baumann.ch>  Sat, 27 Feb 2010 16:34:11 +0100

open-vm-tools (2010.01.19-226760-1) unstable; urgency=low

  * Updating year in copyright file.
  * Merging upstream version 2010.01.19-226760.
  * Correcting plugins handling (Closes: #564069).
  * Updating packaging for upstreams vmxnet3 module removal.
  * Updating packaging for upstreams test plugin removal.

 -- Daniel Baumann <mail@daniel-baumann.ch>  Sun, 24 Jan 2010 09:55:47 +0100

open-vm-tools (2009.12.16-217847-1) unstable; urgency=low

  * Adding explicit debian source version 1.0 until switch to 3.0.
  * Merging upstream version 2009.12.16-217847.
  * Rediffing kvers.patch.
  * Rediffing procps.patch.

 -- Daniel Baumann <mail@daniel-baumann.ch>  Sun, 20 Dec 2009 13:36:35 +0100

open-vm-tools (2009.11.16-210370-1) unstable; urgency=low

  * Merging upstream version 2009.11.16-210370.
  * Moving vmusr plugins from open-vm-tools to open-vm-toolbox (Closes:
    #539282, #557215).
  * Correcting plugin location (Closes: #545222, #549044).
  * Dropping la files (Closes: #551626).
  * Adding open-vm-toolbox lintian overrides.
  * Removing test plugin.
  * Removing unused plugin symlinks.

 -- Daniel Baumann <mail@daniel-baumann.ch>  Sun, 06 Dec 2009 07:45:05 +0100

open-vm-tools (2009.10.15-201664-1) unstable; urgency=low

  * Merging upstream version 2009.10.15-201664.

 -- Daniel Baumann <mail@daniel-baumann.ch>  Sun, 18 Oct 2009 12:28:19 +0200

open-vm-tools (2009.09.18-193784-1) unstable; urgency=low

  * Adding maintainer homepage field in control.
  * Adding README.source.
  * Updating, sorting and wrapping depends.
  * Merging upstream version 2009.09.18-193784.
  * Moving maintainer homepage from control to copyright.
  * Updating README.source.

 -- Daniel Baumann <mail@daniel-baumann.ch>  Sun, 04 Oct 2009 08:18:40 +0200

open-vm-tools (2009.08.24-187411-1) unstable; urgency=low

  * Merging upstream version 2009.08.24-187411.
  * Updating maintainer field.
  * Updating vcs fields.
  * Updating package to standards version 3.8.3.

 -- Daniel Baumann <mail@daniel-baumann.ch>  Tue, 25 Aug 2009 10:35:29 +0200

open-vm-tools (2009.07.22-179896-2) unstable; urgency=low

  * Temporarily building without dumbnet, the recently uploaded
    new dumbnet upstream version broke down (Closes: #539006).
  * Using more common name to store local debian additions.

 -- Daniel Baumann <mail@daniel-baumann.ch>  Thu, 30 Jul 2009 12:56:49 +0200

open-vm-tools (2009.07.22-179896-1) unstable; urgency=low

  * Merging upstream version 2009.07.22-179896.

 -- Daniel Baumann <mail@daniel-baumann.ch>  Mon, 27 Jul 2009 11:46:49 +0200

open-vm-tools (2009.06.18-172495-3) unstable; urgency=medium

  * Adding libnotify-dev to build-depends.
  * Adding symlinks for plugins.
  * Updating vmtoolsd call in init script.
  * Adding missing files to module source, thanks to Brian Kroth
    <bpkroth@gmail.com> (Closes: #525816, #531936, #532293).
  * Building binary modules with neither module-assistant nor kernel-
    package is not supported by upstream (Closes: #518014).
  * Cleaning up module source by removing unecessary files.

 -- Daniel Baumann <mail@daniel-baumann.ch>  Sun, 19 Jul 2009 11:40:57 +0200

open-vm-tools (2009.06.18-172495-2) unstable; urgency=low

  * Correcting typo in rules for setting configure flags on amd64
    (Closes: #531414).

 -- Daniel Baumann <mail@daniel-baumann.ch>  Thu, 16 Jul 2009 23:10:27 +0200

open-vm-tools (2009.06.18-172495-1) unstable; urgency=low

  * Merging upstream version 2009.06.18-172495.
  * Updating to standards 3.8.2.
  * Updating year in copyright file.
  * Correcting vcs fields in modules control file.

 -- Daniel Baumann <mail@daniel-baumann.ch>  Wed, 01 Jul 2009 11:52:35 -0300

open-vm-tools (2009.05.22-167859-3) unstable; urgency=low

  * Building without procps on amd64 as a temporary workaround (Closes:
    #531429).

 -- Daniel Baumann <mail@daniel-baumann.ch>  Mon, 01 Jun 2009 17:13:07 +0200

open-vm-tools (2009.05.22-167859-2) unstable; urgency=low

  * Adding procps to build-depends (Closes: #531414).
  * Adding patch for configure to not hardcode procps version.

 -- Daniel Baumann <mail@daniel-baumann.ch>  Mon, 01 Jun 2009 12:53:51 +0200

open-vm-tools (2009.05.22-167859-1) unstable; urgency=low

  * Merging upstream version 2009.05.22-167859.

 -- Daniel Baumann <mail@daniel-baumann.ch>  Sat, 30 May 2009 09:48:43 +0200

open-vm-tools (2009.04.23-162451-1) unstable; urgency=low

  * Merging upstream version 2009.04.23-162451.
  * Removing vmware-guestd manpage, dropped by upstream and not included
    anymore.
  * Using correct rfc-2822 date formats in changelog.

 -- Daniel Baumann <mail@daniel-baumann.ch>  Tue, 19 May 2009 19:21:31 +0200

open-vm-tools (2009.03.18-154848-2) unstable; urgency=low

  * Correcting patch system depends (Closes: #520493).

 -- Daniel Baumann <mail@daniel-baumann.ch>  Fri, 20 Mar 2009 10:19:00 +0100

open-vm-tools (2009.03.18-154848-1) unstable; urgency=low

  * Updating section of debug packages.
  * Merging upstream version 2009.03.18-154848.
  * Updating debian files to match vmware-guestd to vmtoolsd migration.
  * Using quilt rather than dpatch.
  * Renaming debian manpages subdirectory for consistency reasons.
  * Updating standards to 3.8.1.
  * Manually handling modprobe file rename from lenny to squeeze
    (Closes: #519935).

 -- Daniel Baumann <mail@daniel-baumann.ch>  Thu, 19 Mar 2009 09:35:00 +0100

open-vm-tools (2009.02.18-148847-3) unstable; urgency=medium

  * Updating kvers.dpatch.

 -- Daniel Baumann <mail@daniel-baumann.ch>  Wed, 18 Mar 2009 23:16:06 +0100

open-vm-tools (2009.02.18-148847-2) unstable; urgency=low

  * Using debhelper to install vmxnet modprobe file.

 -- Daniel Baumann <mail@daniel-baumann.ch>  Sun, 08 Mar 2009 16:03:00 +0100

open-vm-tools (2009.02.18-148847-1) unstable; urgency=low

  * Merging upstream version 2009.02.18-148847.
  * Enabling unity support, uriparser 0.7 is finally available.
  * Adding libgtkmm-2.4-dev to build-depends.

 -- Daniel Baumann <mail@daniel-baumann.ch>  Fri, 20 Feb 2009 09:03:00 +0100

open-vm-tools (2009.01.21-142982-2) unstable; urgency=medium

  * Always prefering vmxnet over pcnet32 through modprobe and initramfs
    configuration (Closes: #502365).

 -- Daniel Baumann <mail@daniel-baumann.ch>  Wed, 04 Feb 2009 11:28:00 +0100

open-vm-tools (2009.01.21-142982-1) unstable; urgency=low

  * Merging upstream version 2009.01.21-142982.

 -- Daniel Baumann <mail@daniel-baumann.ch>  Sat, 24 Jan 2009 04:45:00 +0100

open-vm-tools (2008.12.23-137496-1) unstable; urgency=low

  * Merging upstream version 2008.12.23-137496.
  * Also unload vmxnet module in initscript when starting as a workaround of
    having vmxnet already loaded at initramfs stage. Thanks to Russ Allbery
    <rra@debian.org> (Closes: #510935).

 -- Daniel Baumann <mail@daniel-baumann.ch>  Fri, 09 Jan 2009 12:13:00 -0500

open-vm-tools (2008.11.18-130226-1) unstable; urgency=low

  * Replacing obsolete dh_clean -k with dh_prep.
  * Merging upstream version 2008.11.18-130226.
  * Updating debian directory for addition of pvscsi and vmxnet3 modules.

 -- Daniel Baumann <mail@daniel-baumann.ch>  Thu, 20 Nov 2008 21:56:00 +0100

open-vm-tools (2008.10.10-123053-2) unstable; urgency=medium

  * Correcting typo in dh_installinit call.
  * Downgrading depends on module-assistant to recommends.

 -- Daniel Baumann <mail@daniel-baumann.ch>  Thu, 23 Oct 2008 15:32:00 +0200

open-vm-tools (2008.10.10-123053-1) unstable; urgency=low

  * Using patch-stamp rather than patch in rules file.
  * Merging upstream version 2008.10.10-123053.
  * Updating kvers.dpatch.

 -- Daniel Baumann <mail@daniel-baumann.ch>  Thu, 16 Oct 2008 19:05:00 +0200

open-vm-tools (2008.09.03-114782-2) unstable; urgency=low

  * Updating kvers.dpatch (Closes: #498620).
  * Updating initscript to correctly handle vmxnet (Closes: #479090, #488810).

 -- Daniel Baumann <mail@daniel-baumann.ch>  Sun, 14 Sep 2008 14:30:00 +0200

open-vm-tools (2008.09.03-114782-1) unstable; urgency=low

  * Merging upstream version 2008.09.03-114782.
  * Updating rules to new location of the config.guess and config.sub files.
  * Updating vcs fields in control file.

 -- Daniel Baumann <mail@daniel-baumann.ch>  Tue, 09 Sep 2008 22:06:00 +0200

open-vm-tools (2008.08.08-109361-1) unstable; urgency=low

  * Removing destdir.dpatch, not needed anymore.
  * Adjusting rules to upstream changes with respect to the pixmap files.
  * Disabling unity, uiparser is too old (see #493073).
  * Adding build-depends to liburiparser-dev for new unity feature.
  * Adding build-depends to libxss-dev for new unity feature.
  * Updating to add new vmci and vsock modules.
  * Merging upstream version 2008.08.08-109361.

 -- Daniel Baumann <mail@daniel-baumann.ch>  Mon, 11 Aug 2008 15:56:00 +0200

open-vm-tools (2008.07.01-102166-3) unstable; urgency=medium

  * Replacing /lib64 with /lib in /etc/pam.d/vmware-guestd-x64.
  * Fixing FTBFS on amd64 by renaming /etc/pam.d/vmware-guestd-x64 to
    /etc/pam.d/vmware-guestd.

 -- Daniel Baumann <mail@daniel-baumann.ch>  Thu, 10 Jul 2008 23:24:00 +0200

open-vm-tools (2008.07.01-102166-2) unstable; urgency=medium

  * Adding manpages.
  * Stop removing setuid from /sbin/mount.vmhgfs.
  * Extending vmxnet_needed() in initscript to also check for availability of
    vmxnet.ko for the running kernel, otherwise don't attempt to load vmxnet
    (Closes: #488810).
  * Adding suggests to xdg-utils in open-vm-toolbox.
  * Using modprobe -r rather than rmmod in initscript.
  * Starting initscript at position 20, which is before networking comes up
    (Closes: #479090).
  * Adding vmware-user symlink to xdg autostart.
  * Adding symlink from mount.vmhgfs to old vmware-hgfsmounter name.
  * Removing executable bit for /etc/pam.d/vmware-guestd file.

 -- Daniel Baumann <mail@daniel-baumann.ch>  Fri, 04 Jul 2008 09:59:00 +0200

open-vm-tools (2008.07.01-102166-1) unstable; urgency=low

  * Merging upstream version 2008.07.01-102166.

 -- Daniel Baumann <mail@daniel-baumann.ch>  Thu, 03 Jul 2008 13:01:00 +0200

open-vm-tools (2008.06.20-100027-1) unstable; urgency=low

  * Dropping autobuild patch in favour for upstreams new --without-
    kernel-modules configure switch.
  * Merging upstream version 2008.06.20-100027.

 -- Daniel Baumann <mail@daniel-baumann.ch>  Tue, 01 Jul 2008 22:22:00 +0200

open-vm-tools (2008.06.03-96374-2) unstable; urgency=medium

  * Adding debug package.
  * Splitting open-vm-tools into open-vm-tools (CLI tools) and open-vm-
    toolbox (GUI tools) (Closes: #467042).

 -- Daniel Baumann <mail@daniel-baumann.ch>  Fri, 20 Jun 2008 14:51:00 +0200

open-vm-tools (2008.06.03-96374-1) unstable; urgency=medium

  * Updating rules file for upstream version 2008.06.03-96374.
  * Adding patch to make build-system respect  again.
  * Adding xauth to recommends of open-vm-tools (Closes: #487088).
  * Adding patch to avoid building kernel modules in this new upstream version.
  * Merging upstream version 2008.06.03-96374 (Closes: #484242).
  * Updating to standards 3.8.0.

 -- Daniel Baumann <mail@daniel-baumann.ch>  Fri, 20 Jun 2008 14:12:00 +0200

open-vm-tools (2008.05.15-93241-2) unstable; urgency=medium

  * Updating location of vmware-checkvm in init script (Closes: #483056).
  * Correcting typo in mount.vmhgfs symlink (Closes: #474694).

 -- Daniel Baumann <mail@daniel-baumann.ch>  Tue, 27 May 2008 07:29:00 +0200

open-vm-tools (2008.05.15-93241-1) unstable; urgency=medium

  * Moving mount.vmhgfs from /usr/sbin to /sbin, thanks to Lea Wiemann
    <lewiemann@gmail.com> (Closes: #474694).
  * Also loading and unloading vmsync module in init script, thanks to
    Lea Wiemann <lewiemann@gmail.com> (Closes: #481001).
  * Moving vmware-checkvm from /usr/sbin to /usr/bin, thanks to Lea
    Wiemann <lewiemann@gmail.com> (Closes: #481004).
  * Using lintian debhelper to install lintian overrides.
  * Correcting manpage section of module-assistant in README.Debian.
  * Removing debian todo file.
  * Merging upstream version 2008.05.15-93241.

 -- Daniel Baumann <mail@daniel-baumann.ch>  Wed, 21 May 2008 09:15:00 +0200

open-vm-tools (2008.05.02-90473-1) unstable; urgency=low

  * Adding libicu-dev to build-depends.
  * Merging upstream version 2008.05.02-90473.

 -- Daniel Baumann <mail@daniel-baumann.ch>  Sat, 03 May 2008 09:44:00 +0200

open-vm-tools (2008.04.14-87182-1) unstable; urgency=medium

  * Correcting wrong email address in changelog file.
  * Including vmware support scripts (Closes: #469160).
  * Correcting symlink for vmware-hgfsmounter (Closes: #474694).
  * Updating rules to cover new component xferlogs.
  * Adding libdumbnet-dev to build-depends.
  * Adding libproc-dev to build-depends.
  * Merging upstream version 2008.04.14-87182.
  * Adding open-vm-source to open-vm-tools recommends (Closes: #471784).
  * Adding zerofree to open-vm-tools suggests, thanks to Thibaut Paumard
    <paumard@users.sourceforge.net> (Closes: #472799).
  * Updating vcs fields in control.
  * Updating package to debhelper 7.

 -- Daniel Baumann <mail@daniel-baumann.ch>  Sat, 26 Apr 2008 13:40:00 +0200

open-vm-tools (2008.02.13-77928-2) unstable; urgency=medium

  * Rewriting copyright in machine-interpretable format.
  * Cleaned up copyright.
  * Fixing pathes and binary names in init script (Closes: #469146).

 -- Daniel Baumann <mail@daniel-baumann.ch>  Sat, 08 Mar 2008 08:48:00 +0100

open-vm-tools (2008.02.13-77928-1) unstable; urgency=low

  * Adding upstream version 2008.02.13-77928.

 -- Daniel Baumann <mail@daniel-baumann.ch>  Sun, 24 Feb 2008 20:41:00 +0100

open-vm-tools (2008.01.23-74039-2) unstable; urgency=low

  * Adding vcs fields in control.
  * Removing watch file.
  * Correcting wrong manpage section of module-assistant in
    README.Debian.
  * Correcting wrong filename of module-source tarball in README.Debian.
  * Updating formating of README.Debian.
  * Removing config.guess and config.sub from the debian diff.
  * Reverting config.guess and config.sub to upstream.
  * Adding vmware-guestd init script (Closes: #465276).

 -- Daniel Baumann <mail@daniel-baumann.ch>  Sun, 24 Feb 2008 20:20:00 +0100

open-vm-tools (2008.01.23-74039-1) unstable; urgency=low

  * New upstream release.
  * Fixing manpage section in README.Debian.
  * Bumping package to debhelper 6.
  * Bumping package to policy 3.7.3.
  * Also removing user/ in clean target of rules.

 -- Daniel Baumann <mail@daniel-baumann.ch>  Wed, 30 Jan 2008 15:24:00 +0100

open-vm-tools (2007.11.21-64693-2) unstable; urgency=low

  * Adding open-vm-source package for module source.
  * Upload to unstable.

 -- Daniel Baumann <mail@daniel-baumann.ch>  Mon, 26 Nov 2007 11:08:00 +0100

open-vm-tools (2007.11.21-64693-1) experimental; urgency=low

  * New upstream release.

 -- Daniel Baumann <mail@daniel-baumann.ch>  Mon, 26 Nov 2007 11:07:00 +0100

open-vm-tools (2007.09.04-56574-2) experimental; urgency=low

  * Moving package to contrib (Closes: #445439).
  * Limiting architectures to amd64 and i386 (Closes: #445374).

 -- Daniel Baumann <mail@daniel-baumann.ch>  Tue, 09 Oct 2007 10:05:00 +0200

open-vm-tools (2007.09.04-56574-1) experimental; urgency=low

  * Initial release (Closes: #441905).

 -- Daniel Baumann <mail@daniel-baumann.ch>  Sun, 09 Sep 2007 16:53:00 +0200<|MERGE_RESOLUTION|>--- conflicted
+++ resolved
@@ -1,10 +1,9 @@
-<<<<<<< HEAD
-open-vm-tools (2:12.2.0-1+deb12u1pexip1) pexip; urgency=medium
+open-vm-tools (2:12.2.0-1+deb12u2pexip1) pexip; urgency=medium
 
   * New upstream release with security fixes
 
  -- Steve McIntyre <steve.mcintyre@pexip.com>  Mon, 11 Sep 2023 12:01:26 +0100
-=======
+
 open-vm-tools (2:12.2.0-1+deb12u2) bookworm-security; urgency=medium
 
   * Closes:  #1054666
@@ -19,7 +18,12 @@
     virtual machine has been assigned a more privileged Guest Alias.
 
  -- Bernd Zeimetz <bzed@debian.org>  Mon, 30 Oct 2023 17:59:25 +0100
->>>>>>> 84167040
+
+open-vm-tools (2:12.2.0-1+deb12u1pexip1) pexip; urgency=medium
+
+  * New upstream release with security fixes
+
+ -- Steve McIntyre <steve.mcintyre@pexip.com>  Mon, 11 Sep 2023 12:01:26 +0100
 
 open-vm-tools (2:12.2.0-1+deb12u1) bookworm-security; urgency=medium
 
