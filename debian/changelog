--- conflicted
+++ resolved
@@ -1,11 +1,9 @@
-<<<<<<< HEAD
-open-vm-tools (2:12.2.0-1pexip1) pexip; urgency=medium
-
-  * Switch to following bookworm
-  * New upstream release
-
- -- Steve McIntyre <steve.mcintyre@pexip.com>  Fri, 09 Sep 2023 15:50:55 +0100
-=======
+open-vm-tools (2:12.2.0-1+deb12u1pexip1) pexip; urgency=medium
+
+  * New upstream release with security fixes
+
+ -- Steve McIntyre <steve.mcintyre@pexip.com>  Mon, 11 Sep 2023 12:01:26 +0100
+
 open-vm-tools (2:12.2.0-1+deb12u1) bookworm-security; urgency=medium
 
   * [3812674] Fixing CVE-2023-20867, CVE-2023-20900
@@ -21,7 +19,13 @@
   * [fb0ab84] Updating gitlab CI and GBP to build in bookworm
 
  -- Bernd Zeimetz <bzed@debian.org>  Wed, 06 Sep 2023 20:01:06 +0200
->>>>>>> 3e76fc7d
+
+open-vm-tools (2:12.2.0-1pexip1) pexip; urgency=medium
+
+  * Switch to following bookworm
+  * New upstream release
+
+ -- Steve McIntyre <steve.mcintyre@pexip.com>  Fri, 09 Sep 2023 15:50:55 +0100
 
 open-vm-tools (2:12.2.0-1) unstable; urgency=medium
 
