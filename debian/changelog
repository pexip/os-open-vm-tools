--- conflicted
+++ resolved
@@ -1,4 +1,10 @@
-<<<<<<< HEAD
+open-vm-tools (2:10.3.10-1+deb10u3) buster-security; urgency=high
+
+  * [a69beac] Properly check authorization on incoming guestOps requests
+    (Closes: #1018012, CVE-2022-31676)
+
+ -- Bernd Zeimetz <bzed@debian.org>  Wed, 24 Aug 2022 10:14:57 +0200
+
 open-vm-tools (2:10.3.10-1+deb10u2pexip6) pexip; urgency=medium
 
   * Stop the kernel making noise about "unknown ioctl 1976"
@@ -40,14 +46,6 @@
   * Remove unwanted build dependancies on libdrm-dev libudev-dev
 
  -- Vincent Sanders <vince@pexip.com>  Wed, 04 Mar 2020 11:09:37 +0000
-=======
-open-vm-tools (2:10.3.10-1+deb10u3) buster-security; urgency=high
-
-  * [a69beac] Properly check authorization on incoming guestOps requests
-    (Closes: #1018012, CVE-2022-31676)
-
- -- Bernd Zeimetz <bzed@debian.org>  Wed, 24 Aug 2022 10:14:57 +0200
->>>>>>> fb7c83e8
 
 open-vm-tools (2:10.3.10-1+deb10u2) buster; urgency=medium
 
