--- conflicted
+++ resolved
@@ -1,50 +1,4 @@
-<<<<<<< HEAD
-open-vm-tools (2:10.3.10-1+deb10u2pexip6) pexip; urgency=medium
-
-  * Stop the kernel making noise about "unknown ioctl 1976"
-    again. Rather than blocking usage of the VMCI interface
-    altogether, we can safely assume that our kernel has the correct
-    config and definitions already.
-
- -- Steve McIntyre <steve.mcintyre@pexip.com>  Wed, 27 Apr 2022 16:36:03 +0100
-
-open-vm-tools (2:10.3.10-1+deb10u2pexip5) pexip; urgency=medium
-
-  * Revert the previous change - it causes problems. See #24659
-
- -- Steve McIntyre <steve.mcintyre@pexip.com>  Fri, 10 Dec 2021 09:40:41 +0000
-
-open-vm-tools (2:10.3.10-1+deb10u2pexip4) pexip; urgency=medium
-
-  * Take patch from upstream to disable attempted accesses to
-    VMCI. Stop the annoying "Unknown ioctl 1976" messages.
-
- -- Steve McIntyre <steve.mcintyre@pexip.com>  Thu, 09 Dec 2021 15:20:14 +0000
-
-open-vm-tools (2:10.3.10-1+deb10u2pexip3) pexip; urgency=medium
-
-  * Stop/restart service during upgrade.
-
- -- Huw Jones <huw@pexip.com>  Wed, 31 Mar 2021 10:25:41 +0100
-
-open-vm-tools (2:10.3.10-1+deb10u2pexip2) pexip; urgency=medium
-
-  * Move our flag file from /tmp/vm_frozen to /run/pexip/vm_frozen
-
- -- Steve McIntyre <steve.mcintyre@pexip.com>  Tue, 18 Aug 2020 15:13:41 +0100
-
-open-vm-tools (2:10.3.10-1+deb10u2pexip1) pexip; urgency=medium
-
-  * Migrate to Buster
-  * Refresh debian/patches/notimesync.patch
-  * Remove unwanted build dependancies on libdrm-dev libudev-dev
-
- -- Vincent Sanders <vince@pexip.com>  Wed, 04 Mar 2020 11:09:37 +0000
-
-open-vm-tools (2:10.3.10-1+deb10u2) buster; urgency=medium
-=======
 open-vm-tools (2:11.2.5-2) unstable; urgency=medium
->>>>>>> 77b20c5b
 
   * [7f14954] Drop max_nic_count patch.
     See https://github.com/vmware/open-vm-tools/issues/128 for details.
@@ -316,6 +270,48 @@
     Thanks to Oliver Kurth (Closes: #934005)
 
  -- Bernd Zeimetz <bzed@debian.org>  Wed, 07 Aug 2019 10:28:52 +0200
+
+open-vm-tools (2:10.3.10-1+deb10u2pexip6) pexip; urgency=medium
+
+  * Stop the kernel making noise about "unknown ioctl 1976"
+    again. Rather than blocking usage of the VMCI interface
+    altogether, we can safely assume that our kernel has the correct
+    config and definitions already.
+
+ -- Steve McIntyre <steve.mcintyre@pexip.com>  Wed, 27 Apr 2022 16:36:03 +0100
+
+open-vm-tools (2:10.3.10-1+deb10u2pexip5) pexip; urgency=medium
+
+  * Revert the previous change - it causes problems. See #24659
+
+ -- Steve McIntyre <steve.mcintyre@pexip.com>  Fri, 10 Dec 2021 09:40:41 +0000
+
+open-vm-tools (2:10.3.10-1+deb10u2pexip4) pexip; urgency=medium
+
+  * Take patch from upstream to disable attempted accesses to
+    VMCI. Stop the annoying "Unknown ioctl 1976" messages.
+
+ -- Steve McIntyre <steve.mcintyre@pexip.com>  Thu, 09 Dec 2021 15:20:14 +0000
+
+open-vm-tools (2:10.3.10-1+deb10u2pexip3) pexip; urgency=medium
+
+  * Stop/restart service during upgrade.
+
+ -- Huw Jones <huw@pexip.com>  Wed, 31 Mar 2021 10:25:41 +0100
+
+open-vm-tools (2:10.3.10-1+deb10u2pexip2) pexip; urgency=medium
+
+  * Move our flag file from /tmp/vm_frozen to /run/pexip/vm_frozen
+
+ -- Steve McIntyre <steve.mcintyre@pexip.com>  Tue, 18 Aug 2020 15:13:41 +0100
+
+open-vm-tools (2:10.3.10-1+deb10u2pexip1) pexip; urgency=medium
+
+  * Migrate to Buster
+  * Refresh debian/patches/notimesync.patch
+  * Remove unwanted build dependancies on libdrm-dev libudev-dev
+
+ -- Vincent Sanders <vince@pexip.com>  Wed, 04 Mar 2020 11:09:37 +0000
 
 open-vm-tools (2:10.3.10-1) unstable; urgency=high
 
