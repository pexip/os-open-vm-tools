--- conflicted
+++ resolved
@@ -1,9 +1,5 @@
 ##########################################################
-<<<<<<< HEAD
-# Copyright (C) 2010-2018 VMware, Inc. All rights reserved.
-=======
 # Copyright (C) 2010, 2020-2021 VMware, Inc. All rights reserved.
->>>>>>> 30568780
 #
 # This program is free software; you can redistribute it and/or modify it
 # under the terms of the GNU Lesser General Public License as published
@@ -60,6 +56,15 @@
 
 cmdline.rpcerror = "VMware ハイパーバイザーにコマンドを送信できません。"
 
+cmdline.cmdfile = "ファイルからホストへ RPC コマンドを送信し、終了します。"
+
+cmdline.cmdfile.command = "コマンド ファイル"
+
+cmdline.cmdfile.rpcerror = "ファイルから VMware ハイパーバイザーにコマンドを送信できません。"
+
+cmdline.cmdfile.read = "ファイル %1$s からコマンドを読み取ることができません。\n"
+
+
 cmdline.state = "実行中のサービス インスタンスの内部状態をログにダンプします。"
 
 cmdline.uinputfd = "uinput デバイスのファイル記述子。"
