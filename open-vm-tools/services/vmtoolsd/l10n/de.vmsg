--- conflicted
+++ resolved
@@ -1,9 +1,5 @@
 ##########################################################
-<<<<<<< HEAD
-# Copyright (C) 2010-2018 VMware, Inc. All rights reserved.
-=======
 # Copyright (C) 2010, 2020-2021 VMware, Inc. All rights reserved.
->>>>>>> 30568780
 #
 # This program is free software; you can redistribute it and/or modify it
 # under the terms of the GNU Lesser General Public License as published
@@ -60,6 +56,15 @@
 
 cmdline.rpcerror = "Befehl konnte nicht an VMware-Hypervisor gesendet werden."
 
+cmdline.cmdfile = "Sendet einen RPC-Befehl aus einer Datei an den Host und wird beendet."
+
+cmdline.cmdfile.command = "Befehlsdatei"
+
+cmdline.cmdfile.rpcerror = "Befehl konnte nicht aus Datei an VMware-Hypervisor gesendet werden."
+
+cmdline.cmdfile.read = "Befehl kann nicht aus Datei %1$s gelesen werden.\n"
+
+
 cmdline.state = "Führt einen Dump des internen Zustands der Instanz eines laufenden Dienstes in die Protokolle aus."
 
 cmdline.uinputfd = "Dateideskriptor für das Eingabegerät"
