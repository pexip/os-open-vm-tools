/*********************************************************
<<<<<<< HEAD
 * Copyright (C) 2008-2016 VMware, Inc. All rights reserved.
=======
 * Copyright (C) 2008-2019, 2021 VMware, Inc. All rights reserved.
>>>>>>> 30568780
 *
 * This program is free software; you can redistribute it and/or modify it
 * under the terms of the GNU Lesser General Public License as published
 * by the Free Software Foundation version 2.1 and no later version.
 *
 * This program is distributed in the hope that it will be useful, but
 * WITHOUT ANY WARRANTY; without even the implied warranty of MERCHANTABILITY
 * or FITNESS FOR A PARTICULAR PURPOSE.  See the Lesser GNU General Public
 * License for more details.
 *
 * You should have received a copy of the GNU Lesser General Public License
 * along with this program; if not, write to the Free Software Foundation, Inc.,
 * 51 Franklin St, Fifth Floor, Boston, MA  02110-1301 USA.
 *
 *********************************************************/

/**
 * @file serviceObj.c
 *
 * Implementation of the "ToolsCore_Service" gobject.
 */

#include "toolsCoreInt.h"
#include "serviceObj.h"
#include "svcSignals.h"


typedef struct ServiceProperty {
   guint       id;
   gchar      *name;
   gpointer    value;
} ServiceProperty;

static gpointer gToolsCoreServiceParentClass;

/**
 * Accumulator function for the "set option" signal. If a handler returns
 * TRUE, sets the result of the signal propagation to TRUE.
 *
 * @param[in]  ihint       Unused.
 * @param[out] retval      Return value of the signal.
 * @param[in]  handlerRet  Return value from the current handler.
 * @param[in]  data        Unused.
 *
 * @return TRUE
 */

static gboolean
ToolsCoreSetOptionAccumulator(GSignalInvocationHint *ihint,
                              GValue *retval,
                              const GValue *handlerRet,
                              gpointer data)
{
   if (!g_value_get_boolean(retval)) {
      g_value_set_boolean(retval, g_value_get_boolean(handlerRet));
   }
   return TRUE;
}


/**
 * Accumulator function for the "capabilities" signal. Just aggregates the
 * contents of all returned GArray instances into a "higher level" instance.
 *
 * @param[in]  ihint       Unused.
 * @param[out] retval      Return value of the signal.
 * @param[in]  handlerRet  Return value from the current handler.
 * @param[in]  data        Unused.
 *
 * @return TRUE.
 */

static gboolean
ToolsCoreCapabilitiesAccumulator(GSignalInvocationHint *ihint,
                                 GValue *retval,
                                 const GValue *handlerRet,
                                 gpointer data)
{
   GArray *caps = g_value_get_pointer(handlerRet);

   if (caps != NULL) {
      guint i;
      GArray *acc = g_value_get_pointer(retval);

      if (acc == NULL) {
         acc = g_array_new(FALSE, TRUE, sizeof (ToolsAppCapability));
         g_value_set_pointer(retval, acc);
      }

      for (i = 0; i < caps->len; i++) {
         g_array_append_val(acc, g_array_index(caps, ToolsAppCapability, i));
      }

      g_array_free(caps, TRUE);
   }

   return TRUE;
}


#if defined(_WIN32)
/**
 * Accumulator function for the "service control" signal. Updates the return
 * value according to the signal's documentation.
 *
 * The gobject library initializes the return value to "0" regardless of
 * what the signal emitter sets it to. So the accumulator does two things
 * to have a non-zero default return value:
 *
 *    - if the current return value is zero, it's set to the default return
 *      value (ERROR_CALL_NOT_IMPLEMENTED).
 *    - the return value is always offset by one; so the signal emitter
 *      should decrement the return value when looking at it.
 *
 * @param[in]     ihint       Unused.
 * @param[in,out] retval      Return value of the signal (offset by 1).
 * @param[in]     handlerRet  Return value from the current handler.
 * @param[in]     data        Unused.
 *
 * @return TRUE.
 */

static gboolean
ToolsCoreServiceControlAccumulator(GSignalInvocationHint *ihint,
                                   GValue *retval,
                                   const GValue *handlerRet,
                                   gpointer data)
{
   guint ret = g_value_get_uint(retval);
   guint handlerVal = g_value_get_uint(handlerRet);

   if (ret == 0) {
      ret = ERROR_CALL_NOT_IMPLEMENTED + 1;
   }

   switch (ret) {
   case ERROR_CALL_NOT_IMPLEMENTED + 1:
      ret = handlerVal + 1;
      break;

   case NO_ERROR + 1:
      if (handlerVal != ERROR_CALL_NOT_IMPLEMENTED) {
         ret = handlerVal + 1;
      }
      break;

   default:
      break;
   }

   g_value_set_uint(retval, ret);
   return TRUE;
}
#endif


/*
 *******************************************************************************
 * ToolsCoreServiceGetProperty --                                         */ /**
 *
 * Gets the value of a property in the object.
 *
 * @param[in]  object   The instance.
 * @param[in]  id       Property ID.
 * @param[out] value    Where to set the value.
 * @param[in]  pspec    Unused.
 *
 *******************************************************************************
 */

static void
ToolsCoreServiceGetProperty(GObject *object,
                            guint id,
                            GValue *value,
                            GParamSpec *pspec)
{
   ToolsCoreService *self = (ToolsCoreService *) object;

   id -= 1;

   g_mutex_lock(self->lock);

   if (id < self->props->len) {
      ServiceProperty *p = &g_array_index(self->props, ServiceProperty, id);
      g_value_set_pointer(value, p->value);
   }

   g_mutex_unlock(self->lock);
}


/*
 *******************************************************************************
 * ToolsCoreServiceSetProperty --                                         */ /**
 *
 * Sets a property in the given object. If the property is found, a "notify"
 * signal is sent so that interested listeners can act on the change.
 *
 * @param[in] object The instance.
 * @param[in] id     Property ID.
 * @param[in] value  Value to set.
 * @param[in] pspec  Unused.
 *
 *******************************************************************************
 */

static void
ToolsCoreServiceSetProperty(GObject *object,
                            guint id,
                            const GValue *value,
                            GParamSpec *pspec)
{
   ServiceProperty *p = NULL;
   ToolsCoreService *self = (ToolsCoreService *) object;

   id -= 1;

   g_mutex_lock(self->lock);

   if (id < self->props->len) {
      p = &g_array_index(self->props, ServiceProperty, id);
      p->value = g_value_get_pointer(value);
   }

   g_mutex_unlock(self->lock);

   if (p != NULL) {
      g_object_notify(object, p->name);
   }
}


/*
 *******************************************************************************
 * ToolsCoreServiceCtor --                                                */ /**
 *
 * Object constructor. Initialize internal state.
 *
 * @param[in] type      Object type.
 * @param[in] nparams   Param count.
 * @param[in] params    Construction parameters.
 *
 * @return A new instance.
 *
 *******************************************************************************
 */

static GObject *
ToolsCoreServiceCtor(GType type,
                     guint nparams,
                     GObjectConstructParam *params)
{
   GObject *object;
   ToolsCoreService *self;

   object = G_OBJECT_CLASS(gToolsCoreServiceParentClass)->constructor(type,
                                                                      nparams,
                                                                      params);

   self = TOOLSCORE_SERVICE(object);
   self->lock = g_mutex_new();
   self->props = g_array_new(FALSE, FALSE, sizeof (ServiceProperty));

   return object;
}


/*
 *******************************************************************************
 * ToolsCoreServiceDtor --                                                */ /**
 *
 * Object destructor. Frees memory associated with the object. Goes through the
 * list of properties to make sure all of them have been cleaned up before the
 * service exits, printing a warning otherwise.
 *
 * @param[in]  object   The object being destructed.
 *
 *******************************************************************************
 */

static void
ToolsCoreServiceDtor(GObject *object)
{
   ToolsCoreService *self = (ToolsCoreService *) object;
   guint i;

   for (i = 0; i < self->props->len; i++) {
      ServiceProperty *p = &g_array_index(self->props, ServiceProperty, i);
      if (p->value != NULL) {
         g_warning("Property '%s' was not cleaned up before shut down.",
                   p->name);
      }
      g_free(p->name);
   }

   g_array_free(self->props, TRUE);
   g_mutex_free(self->lock);
}


/**
 * Initializes the ToolsCoreService class. Sets up the signals that are sent
 * by the vmtoolsd service.
 *
 * @param[in]  klass    The class instance to initialize.
 */

static void
ToolsCore_Service_class_init(gpointer _klass,
                             gpointer klassData)
{
   ToolsCoreServiceClass *klass = _klass;

   gToolsCoreServiceParentClass = g_type_class_peek_parent(_klass);

   g_signal_new(TOOLS_CORE_SIG_CAPABILITIES,
                G_OBJECT_CLASS_TYPE(klass),
                G_SIGNAL_RUN_LAST,
                0,
                ToolsCoreCapabilitiesAccumulator,
                NULL,
                g_cclosure_user_marshal_POINTER__POINTER_BOOLEAN,
                G_TYPE_POINTER,
                2,
                G_TYPE_POINTER,
                G_TYPE_BOOLEAN);
   g_signal_new(TOOLS_CORE_SIG_CONF_RELOAD,
                G_OBJECT_CLASS_TYPE(klass),
                G_SIGNAL_RUN_LAST,
                0,
                NULL,
                NULL,
                g_cclosure_marshal_VOID__POINTER,
                G_TYPE_NONE,
                1,
                G_TYPE_POINTER);
   g_signal_new(TOOLS_CORE_SIG_DUMP_STATE,
                G_OBJECT_CLASS_TYPE(klass),
                G_SIGNAL_RUN_LAST,
                0,
                NULL,
                NULL,
                g_cclosure_marshal_VOID__POINTER,
                G_TYPE_NONE,
                1,
                G_TYPE_POINTER);
   g_signal_new(TOOLS_CORE_SIG_RESET,
                G_OBJECT_CLASS_TYPE(klass),
                G_SIGNAL_RUN_LAST,
                0,
                NULL,
                NULL,
                g_cclosure_marshal_VOID__POINTER,
                G_TYPE_NONE,
                1,
                G_TYPE_POINTER);
   g_signal_new(TOOLS_CORE_SIG_SET_OPTION,
                G_OBJECT_CLASS_TYPE(klass),
                G_SIGNAL_RUN_LAST,
                0,
                ToolsCoreSetOptionAccumulator,
                NULL,
                g_cclosure_user_marshal_BOOLEAN__POINTER_STRING_STRING,
                G_TYPE_BOOLEAN,
                3,
                G_TYPE_POINTER,
                G_TYPE_STRING,
                G_TYPE_STRING);
   g_signal_new(TOOLS_CORE_SIG_SHUTDOWN,
                G_OBJECT_CLASS_TYPE(klass),
                G_SIGNAL_RUN_LAST,
                0,
                NULL,
                NULL,
                g_cclosure_marshal_VOID__POINTER,
                G_TYPE_NONE,
                1,
                G_TYPE_POINTER);
#if defined(G_PLATFORM_WIN32)
   g_signal_new(TOOLS_CORE_SIG_SERVICE_CONTROL,
                G_OBJECT_CLASS_TYPE(klass),
                G_SIGNAL_RUN_LAST,
                0,
                ToolsCoreServiceControlAccumulator,
                NULL,
                g_cclosure_user_marshal_UINT__POINTER_POINTER_UINT_UINT_POINTER,
                G_TYPE_UINT,
                5,
                G_TYPE_POINTER,
                G_TYPE_POINTER,
                G_TYPE_UINT,
                G_TYPE_UINT,
                G_TYPE_POINTER);
#endif

   G_OBJECT_CLASS(klass)->constructor = ToolsCoreServiceCtor;
   G_OBJECT_CLASS(klass)->finalize = ToolsCoreServiceDtor;
   G_OBJECT_CLASS(klass)->set_property = ToolsCoreServiceSetProperty;
   G_OBJECT_CLASS(klass)->get_property = ToolsCoreServiceGetProperty;
}


/**
 * Initializes the ToolsCoreService type if it hasn't been done yet, and
 * return the type instance. This method is not thread safe.
 *
 * @return The ToolsCoreService type.
 */

GType
ToolsCore_Service_get_type(void)
{
   static GType type = 0;
   if (type == 0) {
      static const GTypeInfo info = {
         sizeof (ToolsCoreServiceClass),
         NULL,                               /* base_init */
         NULL,                               /* base_finalize */
         ToolsCore_Service_class_init,
         NULL,                               /* class_finalize */
         NULL,                               /* class_data */
         sizeof (ToolsCoreService),
         0,                                  /* n_preallocs */
         NULL,                               /* instance_init */
      };
      type = g_type_register_static(G_TYPE_OBJECT,
                                    "ToolsCoreService",
                                    &info,
                                    0);
   }
   return type;
}


/*
 *******************************************************************************
 * ToolsCoreService_RegisterProperty --                                   */ /**
 *
 * Installs a new property in the service object.
 *
 * @param[in] obj    Service object.
 * @param[in] prop   Property to install.
 *
 *******************************************************************************
 */

void
ToolsCoreService_RegisterProperty(ToolsCoreService *obj,
                                  ToolsServiceProperty *prop)
{
   static guint PROP_ID_SEQ = 0;

   ServiceProperty sprop;
   ToolsCoreServiceClass *klass = TOOLSCORESERVICE_GET_CLASS(obj);
   GParamSpec *pspec = g_param_spec_pointer(prop->name,
                                            prop->name,
                                            prop->name,
                                            G_PARAM_READWRITE);

   g_mutex_lock(obj->lock);

   sprop.id = ++PROP_ID_SEQ;
   sprop.name = g_strdup(prop->name);
   sprop.value = NULL;
   g_array_append_val(obj->props, sprop);
   g_object_class_install_property(G_OBJECT_CLASS(klass), sprop.id, pspec);

   g_mutex_unlock(obj->lock);
}
<|MERGE_RESOLUTION|>--- conflicted
+++ resolved
@@ -1,9 +1,5 @@
 /*********************************************************
-<<<<<<< HEAD
- * Copyright (C) 2008-2016 VMware, Inc. All rights reserved.
-=======
  * Copyright (C) 2008-2019, 2021 VMware, Inc. All rights reserved.
->>>>>>> 30568780
  *
  * This program is free software; you can redistribute it and/or modify it
  * under the terms of the GNU Lesser General Public License as published
@@ -184,14 +180,14 @@
 
    id -= 1;
 
-   g_mutex_lock(self->lock);
+   g_mutex_lock(&self->lock);
 
    if (id < self->props->len) {
       ServiceProperty *p = &g_array_index(self->props, ServiceProperty, id);
       g_value_set_pointer(value, p->value);
    }
 
-   g_mutex_unlock(self->lock);
+   g_mutex_unlock(&self->lock);
 }
 
 
@@ -221,14 +217,14 @@
 
    id -= 1;
 
-   g_mutex_lock(self->lock);
+   g_mutex_lock(&self->lock);
 
    if (id < self->props->len) {
       p = &g_array_index(self->props, ServiceProperty, id);
       p->value = g_value_get_pointer(value);
    }
 
-   g_mutex_unlock(self->lock);
+   g_mutex_unlock(&self->lock);
 
    if (p != NULL) {
       g_object_notify(object, p->name);
@@ -264,7 +260,7 @@
                                                                       params);
 
    self = TOOLSCORE_SERVICE(object);
-   self->lock = g_mutex_new();
+   g_mutex_init(&self->lock);
    self->props = g_array_new(FALSE, FALSE, sizeof (ServiceProperty));
 
    return object;
@@ -300,7 +296,7 @@
    }
 
    g_array_free(self->props, TRUE);
-   g_mutex_free(self->lock);
+   g_mutex_clear(&self->lock);
 }
 
 
@@ -351,6 +347,16 @@
                 1,
                 G_TYPE_POINTER);
    g_signal_new(TOOLS_CORE_SIG_RESET,
+                G_OBJECT_CLASS_TYPE(klass),
+                G_SIGNAL_RUN_LAST,
+                0,
+                NULL,
+                NULL,
+                g_cclosure_marshal_VOID__POINTER,
+                G_TYPE_NONE,
+                1,
+                G_TYPE_POINTER);
+   g_signal_new(TOOLS_CORE_SIG_NO_RPC,
                 G_OBJECT_CLASS_TYPE(klass),
                 G_SIGNAL_RUN_LAST,
                 0,
@@ -463,7 +469,7 @@
                                             prop->name,
                                             G_PARAM_READWRITE);
 
-   g_mutex_lock(obj->lock);
+   g_mutex_lock(&obj->lock);
 
    sprop.id = ++PROP_ID_SEQ;
    sprop.name = g_strdup(prop->name);
@@ -471,5 +477,5 @@
    g_array_append_val(obj->props, sprop);
    g_object_class_install_property(G_OBJECT_CLASS(klass), sprop.id, pspec);
 
-   g_mutex_unlock(obj->lock);
-}
+   g_mutex_unlock(&obj->lock);
+}
