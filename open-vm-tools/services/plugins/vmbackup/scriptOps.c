--- conflicted
+++ resolved
@@ -1,9 +1,5 @@
 /*********************************************************
-<<<<<<< HEAD
- * Copyright (C) 2007-2016 VMware, Inc. All rights reserved.
-=======
  * Copyright (C) 2007-2019, 2021 VMware, Inc. All rights reserved.
->>>>>>> 30568780
  *
  * This program is free software; you can redistribute it and/or modify it
  * under the terms of the GNU Lesser General Public License as published
@@ -37,6 +33,8 @@
 #include "procMgr.h"
 #include "str.h"
 #include "util.h"
+#include "vmware/tools/log.h"
+
 
 /*
  * These are legacy scripts used before the vmbackup-based backups. To
@@ -156,9 +154,9 @@
    }
 
    while (index >= 0 && scripts[index].path != NULL) {
-      char *cmd;
-
       if (File_IsFile(scripts[index].path)) {
+         char *cmd;
+
          if (op->state->scriptArg != NULL) {
             cmd = Str_Asprintf(NULL, "\"%s\" %s \"%s\"", scripts[index].path,
                                scriptOp, op->state->scriptArg);
@@ -167,7 +165,8 @@
                                scriptOp);
          }
          if (cmd != NULL) {
-            g_debug("Running script: %s\n", cmd);
+            host_debug("Running script: %s\n", scripts[index].path);
+            guest_debug("Running script: %s\n", cmd);
             scripts[index].proc = ProcMgr_ExecAsync(cmd, NULL);
          } else {
             g_debug("Failed to allocate memory to run script: %s\n",
@@ -346,11 +345,12 @@
 static void
 VmBackupScriptOpRelease(VmBackupOp *_op)  // IN
 {
-   size_t i;
    VmBackupScriptOp *op = (VmBackupScriptOp *) _op;
 
    if (op->type != VMBACKUP_SCRIPT_FREEZE && op->state->scripts != NULL) {
+      size_t i;
       VmBackupScript *scripts = op->state->scripts;
+
       for (i = 0; scripts[i].path != NULL; i++) {
          free(scripts[i].path);
          if (scripts[i].proc != NULL) {
@@ -437,7 +437,7 @@
 {
    Bool fail = FALSE;
    char **fileList = NULL;
-   char *scriptDir = NULL;
+   char *scriptDir;
    int numFiles = 0;
    size_t i;
    VmBackupScriptOp *op = NULL;
