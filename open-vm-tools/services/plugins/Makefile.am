################################################################################
<<<<<<< HEAD
### Copyright (C) 2009-2017 VMware, Inc.  All rights reserved.
=======
### Copyright (c) 2009-2021 VMware, Inc.  All rights reserved.
>>>>>>> 30568780
###
### This program is free software; you can redistribute it and/or modify
### it under the terms of version 2 of the GNU General Public License as
### published by the Free Software Foundation.
###
### This program is distributed in the hope that it will be useful,
### but WITHOUT ANY WARRANTY; without even the implied warranty of
### MERCHANTABILITY or FITNESS FOR A PARTICULAR PURPOSE.  See the
### GNU General Public License for more details.
###
### You should have received a copy of the GNU General Public License
### along with this program; if not, write to the Free Software
### Foundation, Inc., 51 Franklin St, Fifth Floor, Boston, MA  02110-1301  USA
################################################################################

SUBDIRS =
<<<<<<< HEAD
=======
if LINUX
   SUBDIRS += appInfo
   SUBDIRS += gdp
   SUBDIRS += guestStore
   SUBDIRS += componentMgr
endif
if ENABLE_CONTAINERINFO
   SUBDIRS += containerInfo
endif
if ENABLE_SDMP
   SUBDIRS += serviceDiscovery
endif
>>>>>>> 30568780
if HAVE_X11
   SUBDIRS += desktopEvents
endif
if HAVE_GTKMM
   SUBDIRS += dndcp
endif
if ENABLE_GRABBITMQPROXY
   SUBDIRS += grabbitmqProxy
endif
SUBDIRS += guestInfo
SUBDIRS += hgfsServer
SUBDIRS += powerOps
if ENABLE_DEPLOYPKG
   SUBDIRS += deployPkg
endif
if HAVE_X11
   SUBDIRS += resolutionSet
endif
if ENABLE_RESOLUTIONKMS
if !HAVE_X11
# resolutionKMS needs resolutionCommon, which lives in
# the resolutionSet sub directory
   SUBDIRS += resolutionSet
endif
SUBDIRS += resolutionKMS
endif
SUBDIRS += timeSync
SUBDIRS += vix
SUBDIRS += vmbackup

#
# plugin_LTLIBRARIES causes both .la and .so files to be installed to the
# plugin directories. Clean up the .la files and keep just the shared
# libraries around. Sometimes, even though we're passing "-shared" to
# libtool, .a files are also generated, so clean up those too.
#
install-exec-local:
	rm -f $(DESTDIR)$(VMSVC_PLUGIN_INSTALLDIR)/*.a
	rm -f $(DESTDIR)$(VMSVC_PLUGIN_INSTALLDIR)/*.la
	rm -f $(DESTDIR)$(VMUSR_PLUGIN_INSTALLDIR)/*.a
	rm -f $(DESTDIR)$(VMUSR_PLUGIN_INSTALLDIR)/*.la
<|MERGE_RESOLUTION|>--- conflicted
+++ resolved
@@ -1,9 +1,5 @@
 ################################################################################
-<<<<<<< HEAD
-### Copyright (C) 2009-2017 VMware, Inc.  All rights reserved.
-=======
 ### Copyright (c) 2009-2021 VMware, Inc.  All rights reserved.
->>>>>>> 30568780
 ###
 ### This program is free software; you can redistribute it and/or modify
 ### it under the terms of version 2 of the GNU General Public License as
@@ -20,8 +16,6 @@
 ################################################################################
 
 SUBDIRS =
-<<<<<<< HEAD
-=======
 if LINUX
    SUBDIRS += appInfo
    SUBDIRS += gdp
@@ -34,15 +28,11 @@
 if ENABLE_SDMP
    SUBDIRS += serviceDiscovery
 endif
->>>>>>> 30568780
 if HAVE_X11
    SUBDIRS += desktopEvents
 endif
 if HAVE_GTKMM
    SUBDIRS += dndcp
-endif
-if ENABLE_GRABBITMQPROXY
-   SUBDIRS += grabbitmqProxy
 endif
 SUBDIRS += guestInfo
 SUBDIRS += hgfsServer
