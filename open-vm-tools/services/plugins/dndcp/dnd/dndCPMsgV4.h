--- conflicted
+++ resolved
@@ -1,9 +1,5 @@
 /*********************************************************
-<<<<<<< HEAD
- * Copyright (C) 2010-2016 VMware, Inc. All rights reserved.
-=======
  * Copyright (C) 2010-2021 VMware, Inc. All rights reserved.
->>>>>>> 30568780
  *
  * This program is free software; you can redistribute it and/or modify it
  * under the terms of the GNU Lesser General Public License as published
@@ -220,7 +216,16 @@
 #define DND_CP_MSG_HEADERSIZE_V4 (sizeof (DnDCPMsgHdrV4))
 #define DND_CP_PACKET_MAX_PAYLOAD_SIZE_V4 (DND_MAX_TRANSPORT_PACKET_SIZE - \
                                            DND_CP_MSG_HEADERSIZE_V4)
+#ifdef VMX86_HORIZON_VIEW
+/*
+ * Horizon has no hard limit, but the size field is type of uint32,
+ * 4G-1(0xffffffff) is the maximum size represented.
+ */
+#define DND_CP_MSG_MAX_BINARY_SIZE_V4 0xffffffff
+#else
+// Workstation/fusion have hard limit in size(4M) of DnD Msg, refer to dnd.h
 #define DND_CP_MSG_MAX_BINARY_SIZE_V4 (1 << 22)
+#endif
 
 /* DnD version 4 message. */
 typedef struct DnDCPMsgV4 {
@@ -233,10 +238,13 @@
 void DnDCPMsgV4_Init(DnDCPMsgV4 *msg);
 void DnDCPMsgV4_Destroy(DnDCPMsgV4 *msg);
 DnDCPMsgPacketType DnDCPMsgV4_GetPacketType(const uint8 *packet,
-                                            size_t packetSize);
+                                            size_t packetSize,
+                                            const uint32 maxPacketPayloadSize);
 Bool DnDCPMsgV4_Serialize(DnDCPMsgV4 *msg,
                           uint8 **packet,
                           size_t *packetSize);
+Bool DnDCPMsgV4_SerializeWithInputPayloadSizeCheck(DnDCPMsgV4 *msg,
+   uint8 **packet, size_t *packetSize, const uint32 maxPacketPayloadSize);
 Bool DnDCPMsgV4_UnserializeSingle(DnDCPMsgV4 *msg,
                                   const uint8 *packet,
                                   size_t packetSize);
