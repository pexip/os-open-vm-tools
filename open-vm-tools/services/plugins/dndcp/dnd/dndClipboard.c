--- conflicted
+++ resolved
@@ -1,9 +1,5 @@
 /*********************************************************
-<<<<<<< HEAD
- * Copyright (C) 2007-2017 VMware, Inc. All rights reserved.
-=======
  * Copyright (C) 2007-2021 VMware, Inc. All rights reserved.
->>>>>>> 30568780
  *
  * This program is free software; you can redistribute it and/or modify it
  * under the terms of the GNU Lesser General Public License as published
@@ -280,11 +276,18 @@
    CPClipItem *item;
    uint8 *newBuf = NULL;
    /*
-    * Microsoft Office Text Effects i.e. HTML Format, image, rtf and text may
-    * be put into a clipboard at same time, and total size may be more than
-    * limit. HTML format will be first dropped, then image and then rtf data.
+    * Microsoft Office Text Effects i.e. HTML Format, BIFF, GVML, image, rtf
+    * and text may be put into a clipboard at same time, and total size may be
+    * more than limit. The order in filterList determines the order in which
+    * the format will be fiiltered, e.g. HTML format will be first dropped,
+    * then GVML,..., at last TEXT
+    * File content won't appear tegother with other formats, if exceeding size
+    * limit, the format will be dropped
     */
-   DND_CPFORMAT filterList[] = {CPFORMAT_HTML_FORMAT,
+   DND_CPFORMAT filterList[] = {CPFORMAT_FILECONTENTS,
+                                CPFORMAT_ART_GVML_CLIPFORMAT,
+                                CPFORMAT_BIFF12,
+                                CPFORMAT_HTML_FORMAT,
                                 CPFORMAT_IMG_PNG,
                                 CPFORMAT_RTF,
                                 CPFORMAT_TEXT};
@@ -722,16 +725,20 @@
    maxFmt = MIN(CPFORMAT_MAX, maxFmt);
 
    for (fmt = CPFORMAT_MIN; fmt < maxFmt; ++fmt) {
-      Bool exists;
-      uint32 size;
+      Bool exists = FALSE;
+      uint32 size = 0;
 
       if (!DnDReadBuffer(&r, &exists, sizeof exists) ||
           !DnDReadBuffer(&r, &size, sizeof size)) {
+         Log("%s: Error: exists:%d, size:%d, format:%d.\n", __FUNCTION__,
+             exists, size, (int)fmt);
          goto error;
       }
 
       if (exists && size) {
          if (size > r.unreadLen) {
+            Log("%s: Error: size:%d, unreadLen:%d, format:%d.\n", __FUNCTION__,
+                size, (int)r.unreadLen, (int)fmt);
             goto error;
          }
 
