--- conflicted
+++ resolved
@@ -1,9 +1,5 @@
 /*********************************************************
-<<<<<<< HEAD
- * Copyright (C) 2007-2017 VMware, Inc. All rights reserved.
-=======
  * Copyright (C) 2007-2021 VMware, Inc. All rights reserved.
->>>>>>> 30568780
  *
  * This program is free software; you can redistribute it and/or modify it
  * under the terms of the GNU Lesser General Public License as published
@@ -42,6 +38,10 @@
 
 #include "dnd.h"
 #include "dynbuf.h"
+
+#if defined(__cplusplus)
+extern "C" {
+#endif
 
 /*
  * Make sure each clipboard item is at most 64kb - 100 b. This limitation is
@@ -132,4 +132,8 @@
 Bool CPClipboard_Unserialize(CPClipboard *clip, const void *buf, size_t len);
 Bool CPClipboard_Strip(CPClipboard *clip, uint32 caps);
 
+#if defined(__cplusplus)
+}  // extern "C"
+#endif
+
 #endif // _DND_CLIPBOARD_H_