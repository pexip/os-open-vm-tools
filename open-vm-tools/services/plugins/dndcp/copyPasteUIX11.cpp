--- conflicted
+++ resolved
@@ -1,9 +1,5 @@
 /*********************************************************
-<<<<<<< HEAD
- * Copyright (C) 2009-2018 VMware, Inc. All rights reserved.
-=======
  * Copyright (C) 2009-2021 VMware, Inc. All rights reserved.
->>>>>>> 30568780
  *
  * This program is free software; you can redistribute it and/or modify it
  * under the terms of the GNU Lesser General Public License as published
@@ -101,14 +97,6 @@
 GdkAtom GDK_SELECTION_CLIPBOARD;
 #endif
 
-#ifndef GDK_SELECTION_TYPE_TIMESTAMP
-GdkAtom GDK_SELECTION_TYPE_TIMESTAMP;
-#endif
-
-#ifndef GDK_SELECTION_TYPE_UTF8_STRING
-GdkAtom GDK_SELECTION_TYPE_UTF8_STRING;
-#endif
-
 
 /*
  *-----------------------------------------------------------------------------
@@ -134,6 +122,7 @@
    mPrimTime(0),
    mLastTimestamp(0),
    mThread(0),
+   mHGGetListTime(0),
    mHGGetFileStatus(DND_FILE_TRANSFER_NOT_STARTED),
    mBlockAdded(false),
    mBlockCtrl(0),
@@ -192,11 +181,14 @@
 
    Gtk::TargetEntry gnome(FCP_TARGET_NAME_GNOME_COPIED_FILES);
    Gtk::TargetEntry kde(FCP_TARGET_NAME_URI_LIST);
+   Gtk::TargetEntry nautilus(FCP_TARGET_NAME_NAUTILUS_FILES);
    gnome.set_info(FCP_TARGET_INFO_GNOME_COPIED_FILES);
    kde.set_info(FCP_TARGET_INFO_URI_LIST);
+   nautilus.set_info(FCP_TARGET_INFO_NAUTILUS_FILES);
 
    mListTargets.push_back(gnome);
    mListTargets.push_back(kde);
+   mListTargets.push_back(nautilus);
 
    mCP->srcRecvClipChanged.connect(
       sigc::mem_fun(this, &CopyPasteUIX11::GetRemoteClipboardCB));
@@ -452,6 +444,11 @@
       } else if (FCP_TARGET_INFO_URI_LIST == info) {
          pre = DND_URI_LIST_PRE_KDE;
          post = DND_URI_LIST_POST;
+      } else if (FCP_TARGET_INFO_NAUTILUS_FILES == info) {
+         mHGCopiedUriList =
+            utf::string(FCP_TARGET_MIME_NAUTILUS_FILES) + "\ncopy\n";
+         pre = FCP_GNOME_LIST_PRE;
+         post = FCP_GNOME_LIST_POST;
       } else {
          g_debug("%s: Unknown request target: %s\n", __FUNCTION__,
                sd.get_target().c_str());
@@ -932,6 +929,10 @@
    } else if (FCP_TARGET_INFO_URI_LIST == info) {
       pre = DND_URI_LIST_PRE_KDE;
       post = DND_URI_LIST_POST;
+   } else if (FCP_TARGET_INFO_NAUTILUS_FILES == info) {
+      uriList = utf::string(FCP_TARGET_MIME_NAUTILUS_FILES) + "\ncopy\n";
+      pre = FCP_GNOME_LIST_PRE;
+      post = FCP_GNOME_LIST_POST;
    } else {
       g_debug("%s: Unknown request target: %s\n",
             __FUNCTION__, sd.get_target().c_str());
@@ -982,7 +983,6 @@
 {
    utf::string source;
    char *newPath;
-   char *newRelPath;
    size_t newPathLen;
    size_t index = 0;
    DnDFileList fileList;
@@ -1017,6 +1017,8 @@
    while ((newPath = DnD_UriListGetNextFile(source.c_str(),
                                             &index,
                                             &newPathLen)) != NULL) {
+      char *newRelPath;
+
 #if defined(__linux__)
       if (DnD_UriIsNonFileSchemes(newPath)) {
          /* Try to get local file path for non file uri. */
@@ -1082,26 +1084,11 @@
 utf::string
 CopyPasteUIX11::GetLastDirName(const utf::string &str)     // IN
 {
-   utf::string ret;
-   size_t start;
-   size_t end;
-
-   end = str.bytes() - 1;
-   if (end >= 0 && DIRSEPC == str[end]) {
-      end--;
-   }
-
-   if (end <= 0 || str[0] != DIRSEPC) {
-      return "";
-   }
-
-   start = end;
-
-   while (str[start] != DIRSEPC) {
-      start--;
-   }
-
-   return str.substr(start + 1, end - start);
+   char *baseName;
+   File_GetPathName(str.c_str(), NULL, &baseName);
+   utf::string s(baseName);
+   free(baseName);
+   return s;
 }
 
 
@@ -1668,10 +1655,11 @@
       }
 
       int fd = open(params->fileBlockName.c_str(), O_RDONLY);
-      if (fd <= 0) {
-         g_debug("%s: Failed to open %s\n",
+      if (fd < 0) {
+         g_debug("%s: Failed to open %s, errno is %d\n",
                  __FUNCTION__,
-                 params->fileBlockName.c_str());
+                 params->fileBlockName.c_str(),
+                 errno);
          continue;
       }
 
@@ -1693,6 +1681,13 @@
       } else {
          g_debug("%s: Block is not added\n", __FUNCTION__);
       }
+
+      if (close(fd) < 0) {
+         g_debug("%s: Failed to close %s, errno is %d\n",
+                 __FUNCTION__,
+                 params->fileBlockName.c_str(),
+                 errno);
+      }
    }
    pthread_mutex_unlock(&params->fileBlockMutex);
    return NULL;
