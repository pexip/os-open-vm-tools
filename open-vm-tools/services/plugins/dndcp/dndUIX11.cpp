--- conflicted
+++ resolved
@@ -1,9 +1,5 @@
 /*********************************************************
-<<<<<<< HEAD
- * Copyright (C) 2009-2017 VMware, Inc. All rights reserved.
-=======
  * Copyright (C) 2009-2021 VMware, Inc. All rights reserved.
->>>>>>> 30568780
  *
  * This program is free software; you can redistribute it and/or modify it
  * under the terms of the GNU Lesser General Public License as published
@@ -51,6 +47,9 @@
 #include "rpcout.h"
 }
 
+#ifdef USE_UINPUT
+#include "fakeMouseWayland/fakeMouseWayland.h"
+#endif
 #include "dnd.h"
 #include "dndMsg.h"
 #include "hostinfo.h"
@@ -79,11 +78,13 @@
     : mCtx(ctx),
       mDnD(NULL),
       mDetWnd(NULL),
+      mClipboard(),
       mBlockCtrl(NULL),
       mHGGetFileStatus(DND_FILE_TRANSFER_NOT_STARTED),
       mBlockAdded(false),
       mGHDnDInProgress(false),
       mGHDnDDataReceived(false),
+      mGHDnDDropOccurred(false),
       mUnityMode(false),
       mInHGDrag(false),
       mEffect(DROP_NONE),
@@ -93,7 +94,10 @@
       mNumPendingRequest(0),
       mDestDropTime(0),
       mTotalFileSize(0),
-      mOrigin(0, 0)
+      mOrigin(0, 0),
+      mUseUInput(false),
+      mScreenWidth(0),
+      mScreenHeight(0)
 {
    TRACE_CALL();
 
@@ -107,6 +111,20 @@
     * corners for now.
     */
    OnWorkAreaChanged(Gdk::Screen::get_default());
+
+#ifdef USE_UINPUT
+   //Initialize the uinput device if available
+   if (ctx->uinputFD != -1) {
+      Screen * scrn = DefaultScreenOfDisplay(XOpenDisplay(NULL));
+      if (FakeMouse_Init(ctx->uinputFD, scrn->width, scrn->height)) {
+         mUseUInput = true;
+         mScreenWidth = scrn->width;
+         mScreenHeight = scrn->height;
+      }
+   }
+#endif
+
+   g_debug("%s: Use UInput? %d.\n", __FUNCTION__, mUseUInput);
 }
 
 
@@ -206,19 +224,19 @@
    CONNECT_SIGNAL(mDnD, updateUnityDetWndChanged, OnUpdateUnityDetWnd);
 
    /* Set Gtk+ callbacks for source. */
-   CONNECT_SIGNAL(mDetWnd, signal_drag_begin(),        OnGtkDragBegin);
-   CONNECT_SIGNAL(mDetWnd, signal_drag_data_get(),     OnGtkDragDataGet);
-   CONNECT_SIGNAL(mDetWnd, signal_drag_end(),          OnGtkDragEnd);
-   CONNECT_SIGNAL(mDetWnd, signal_enter_notify_event(), GtkEnterEventCB);
-   CONNECT_SIGNAL(mDetWnd, signal_leave_notify_event(), GtkLeaveEventCB);
-   CONNECT_SIGNAL(mDetWnd, signal_map_event(),         GtkMapEventCB);
-   CONNECT_SIGNAL(mDetWnd, signal_unmap_event(),       GtkUnmapEventCB);
-   CONNECT_SIGNAL(mDetWnd, signal_realize(),           GtkRealizeEventCB);
-   CONNECT_SIGNAL(mDetWnd, signal_unrealize(),         GtkUnrealizeEventCB);
-   CONNECT_SIGNAL(mDetWnd, signal_motion_notify_event(), GtkMotionNotifyEventCB);
-   CONNECT_SIGNAL(mDetWnd, signal_configure_event(),   GtkConfigureEventCB);
-   CONNECT_SIGNAL(mDetWnd, signal_button_press_event(), GtkButtonPressEventCB);
-   CONNECT_SIGNAL(mDetWnd, signal_button_release_event(), GtkButtonReleaseEventCB);
+   CONNECT_SIGNAL(mDetWnd->GetWnd(), signal_drag_begin(),        OnGtkDragBegin);
+   CONNECT_SIGNAL(mDetWnd->GetWnd(), signal_drag_data_get(),     OnGtkDragDataGet);
+   CONNECT_SIGNAL(mDetWnd->GetWnd(), signal_drag_end(),          OnGtkDragEnd);
+   CONNECT_SIGNAL(mDetWnd->GetWnd(), signal_enter_notify_event(), GtkEnterEventCB);
+   CONNECT_SIGNAL(mDetWnd->GetWnd(), signal_leave_notify_event(), GtkLeaveEventCB);
+   CONNECT_SIGNAL(mDetWnd->GetWnd(), signal_map_event(),         GtkMapEventCB);
+   CONNECT_SIGNAL(mDetWnd->GetWnd(), signal_unmap_event(),       GtkUnmapEventCB);
+   CONNECT_SIGNAL(mDetWnd->GetWnd(), signal_realize(),           GtkRealizeEventCB);
+   CONNECT_SIGNAL(mDetWnd->GetWnd(), signal_unrealize(),         GtkUnrealizeEventCB);
+   CONNECT_SIGNAL(mDetWnd->GetWnd(), signal_motion_notify_event(), GtkMotionNotifyEventCB);
+   CONNECT_SIGNAL(mDetWnd->GetWnd(), signal_configure_event(),   GtkConfigureEventCB);
+   CONNECT_SIGNAL(mDetWnd->GetWnd(), signal_button_press_event(), GtkButtonPressEventCB);
+   CONNECT_SIGNAL(mDetWnd->GetWnd(), signal_button_release_event(), GtkButtonReleaseEventCB);
 
 #undef CONNECT_SIGNAL
 
@@ -285,16 +303,16 @@
     * but in our case, we will call drag_get_data during DragMotion, and
     * will cause X dead with DEST_DEFAULT_ALL. The reason is unclear.
     */
-   mDetWnd->drag_dest_set(targets, Gtk::DEST_DEFAULT_MOTION,
-                          Gdk::ACTION_COPY | Gdk::ACTION_MOVE);
-
-   mDetWnd->signal_drag_leave().connect(
+   mDetWnd->GetWnd()->drag_dest_set(targets, Gtk::DEST_DEFAULT_MOTION,
+                                    Gdk::ACTION_COPY | Gdk::ACTION_MOVE);
+
+   mDetWnd->GetWnd()->signal_drag_leave().connect(
       sigc::mem_fun(this, &DnDUIX11::OnGtkDragLeave));
-   mDetWnd->signal_drag_motion().connect(
+   mDetWnd->GetWnd()->signal_drag_motion().connect(
       sigc::mem_fun(this, &DnDUIX11::OnGtkDragMotion));
-   mDetWnd->signal_drag_drop().connect(
+   mDetWnd->GetWnd()->signal_drag_drop().connect(
       sigc::mem_fun(this, &DnDUIX11::OnGtkDragDrop));
-   mDetWnd->signal_drag_data_received().connect(
+   mDetWnd->GetWnd()->signal_drag_data_received().connect(
       sigc::mem_fun(this, &DnDUIX11::OnGtkDragDataReceived));
 }
 
@@ -355,19 +373,44 @@
    Glib::RefPtr<Gtk::TargetList> targets;
    Gdk::DragAction actions;
    GdkEventMotion event;
+   int mouseX = mOrigin.get_x() + DRAG_DET_WINDOW_WIDTH / 2;
+   int mouseY = mOrigin.get_y() + DRAG_DET_WINDOW_WIDTH / 2;
 
    TRACE_CALL();
 
    CPClipboard_Clear(&mClipboard);
    CPClipboard_Copy(&mClipboard, clip);
+
+#ifdef USE_UINPUT
+   if (mUseUInput) {
+      /*
+       * Check if the screen size changes, if so then update the
+       * uinput device.
+       */
+      Screen * scrn = DefaultScreenOfDisplay(XOpenDisplay(NULL));
+      if (   (scrn->width != mScreenWidth)
+          || (scrn->height != mScreenHeight)) {
+         g_debug("%s: Update uinput device. prew:%d, preh:%d, w:%d, h:%d\n",
+                 __FUNCTION__,
+                 mScreenWidth,
+                 mScreenHeight,
+                 scrn->width,
+                 scrn->height);
+         mScreenWidth = scrn->width;
+         mScreenHeight = scrn->height;
+         FakeMouse_Update(mScreenWidth, mScreenHeight);
+      }
+   }
+#endif
 
    /*
     * Before the DnD, we should make sure that the mouse is released
     * otherwise it may be another DnD, not ours. Send a release, then
     * a press here to cover this case.
     */
-   SendFakeXEvents(false, true, false, false, false, 0, 0);
-   SendFakeXEvents(true, true, true, true, true, mOrigin.get_x(), mOrigin.get_y());
+
+   SendFakeXEvents(true, true, false, true, true, mouseX, mouseY);
+   SendFakeXEvents(false, true, true, false, true, mouseX, mouseY);
 
    /*
     * Construct the target and action list, as well as a fake motion notify
@@ -413,7 +456,7 @@
 
    /* TODO set the x/y coords to the actual drag initialization point. */
    event.type = GDK_MOTION_NOTIFY;
-   event.window = mDetWnd->get_window()->gobj();
+   event.window = mDetWnd->GetWnd()->get_window()->gobj();
    event.send_event = false;
    event.time = GDK_CURRENT_TIME;
    event.x = 10;
@@ -438,7 +481,7 @@
    event.y_root = mOrigin.get_y();
 
    /* Tell Gtk that a drag should be started from this widget. */
-   mDetWnd->drag_begin(targets, actions, 1, (GdkEvent *)&event);
+   mDetWnd->GetWnd()->drag_begin(targets, actions, 1, (GdkEvent *)&event);
    mBlockAdded = false;
    mHGGetFileStatus = DND_FILE_TRANSFER_NOT_STARTED;
    SourceDragStartDone();
@@ -475,9 +518,14 @@
     * flybacks when we cancel as user moves mouse in and out of destination
     * window in a H->G DnD.
     */
-   OnUpdateDetWnd(true, 0, 0);
-   SendFakeXEvents(true, true, false, true, true, mOrigin.get_x(), mOrigin.get_y());
+   OnUpdateDetWnd(true, mOrigin.get_x(), mOrigin.get_y());
+   SendFakeXEvents(true, true, false, true, true,
+                   mOrigin.get_x() + DRAG_DET_WINDOW_WIDTH / 2,
+                   mOrigin.get_y() + DRAG_DET_WINDOW_WIDTH / 2);
    OnUpdateDetWnd(false, 0, 0);
+   SendFakeXEvents(false, false, false, false, true,
+                   mMousePosX,
+                   mMousePosY);
    mInHGDrag = false;
    mHGGetFileStatus = DND_FILE_TRANSFER_NOT_STARTED;
    mEffect = DROP_NONE;
@@ -647,12 +695,12 @@
 {
    g_debug("%s: enter 0x%lx show %d x %d y %d\n",
          __FUNCTION__,
-         (unsigned long) mDetWnd->get_window()->gobj(), show, x, y);
+         (unsigned long) mDetWnd->GetWnd()->get_window()->gobj(), show, x, y);
 
    /* If the window is being shown, move it to the right place. */
    if (show) {
-      x = MAX(x - DRAG_DET_WINDOW_WIDTH / 2, 0);
-      y = MAX(y - DRAG_DET_WINDOW_WIDTH / 2, 0);
+      x = MAX(x - DRAG_DET_WINDOW_WIDTH / 2, mOrigin.get_x());
+      y = MAX(y - DRAG_DET_WINDOW_WIDTH / 2, mOrigin.get_y());
 
       mDetWnd->Show();
       mDetWnd->Raise();
@@ -697,7 +745,7 @@
 {
    g_debug("%s: enter 0x%lx unityID 0x%x\n",
          __FUNCTION__,
-         (unsigned long) mDetWnd->get_window()->gobj(),
+         (unsigned long) mDetWnd->GetWnd()->get_window()->gobj(),
          unityWndId);
 
    if (show && ((unityWndId > 0) || bottom)) {
@@ -859,7 +907,7 @@
    Gdk::DragAction srcActions;
    Gdk::DragAction suggestedAction;
    Gdk::DragAction dndAction = (Gdk::DragAction)0;
-   Glib::ustring target = mDetWnd->drag_dest_find_target(dc);
+   Glib::ustring target = mDetWnd->GetWnd()->drag_dest_find_target(dc);
 
    if (!mDnD->IsDnDAllowed()) {
       g_debug("%s: No dnd allowed!\n", __FUNCTION__);
@@ -899,7 +947,7 @@
 
    mDragCtx = dc->gobj();
 
-   if (target != "") {
+   if (target != Gdk::AtomString::to_cpp_type(GDK_NONE)) {
       /*
        * We give preference to the suggested action from the source, and prefer
        * copy over move.
@@ -1042,7 +1090,6 @@
    guint info,                                  // UNUSED
    guint time)                                  // IN: event timestamp
 {
-   size_t index = 0;
    std::string str;
    std::string uriList;
    std::string stagingDirName;
@@ -1068,6 +1115,7 @@
 
    if (   target == DRAG_TARGET_NAME_URI_LIST
        && CPClipboard_GetItem(&mClipboard, CPFORMAT_FILELIST, &buf, &sz)) {
+      size_t index = 0;
 
       /* Provide path within vmblock file system instead of actual path. */
       stagingDirName = GetLastDirName(mHGStagingDir);
@@ -1333,11 +1381,11 @@
 
    Glib::ustring target;
 
-   target = mDetWnd->drag_dest_find_target(dc);
+   target = mDetWnd->GetWnd()->drag_dest_find_target(dc);
    g_debug("%s: calling drag_finish\n", __FUNCTION__);
    dc->drag_finish(true, false, time);
 
-   if (target == "") {
+   if (target == Gdk::AtomString::to_cpp_type(GDK_NONE)) {
       g_debug("%s: No valid data on clipboard.\n", __FUNCTION__);
       return false;
    }
@@ -1376,10 +1424,6 @@
 bool
 DnDUIX11::SetCPClipboardFromGtk(const Gtk::SelectionData& sd) // IN
 {
-   char *newPath;
-   char *newRelPath;
-   size_t newPathLen;
-   size_t index = 0;
    DnDFileList fileList;
    DynBuf buf;
    uint64 totalSize = 0;
@@ -1394,6 +1438,10 @@
        * one for just the last path component.
        */
       utf::string source = sd.get_data_as_string().c_str();
+      size_t index = 0;
+      char *newPath;
+      size_t newPathLen;
+
       g_debug("%s: Got file list: [%s]\n", __FUNCTION__, source.c_str());
 
       if (sd.get_data_as_string().length() == 0) {
@@ -1421,6 +1469,8 @@
       while ((newPath = DnD_UriListGetNextFile(source.c_str(),
                                                &index,
                                                &newPathLen)) != NULL) {
+         char *newRelPath;
+
 #if defined(__linux__)
          if (DnD_UriIsNonFileSchemes(newPath)) {
             /* Try to get local file path for non file uri. */
@@ -1542,15 +1592,17 @@
    CPClipboard_Clear(&mClipboard);
    mNumPendingRequest = 0;
 
+   Glib::ustring noneType = Gdk::AtomString::to_cpp_type(GDK_NONE);
+
    /*
     * First check file list. If file list is available, all other formats will
     * be ignored.
     */
    targets->add(Glib::ustring(DRAG_TARGET_NAME_URI_LIST));
-   Glib::ustring target = mDetWnd->drag_dest_find_target(dc, targets);
+   Glib::ustring target = mDetWnd->GetWnd()->drag_dest_find_target(dc, targets);
    targets->remove(Glib::ustring(DRAG_TARGET_NAME_URI_LIST));
-   if (target != "") {
-      mDetWnd->drag_get_data(dc, target, time);
+   if (target != noneType) {
+      mDetWnd->GetWnd()->drag_get_data(dc, target, time);
       mNumPendingRequest++;
       return true;
    }
@@ -1560,13 +1612,13 @@
    targets->add(Glib::ustring(TARGET_NAME_STRING));
    targets->add(Glib::ustring(TARGET_NAME_TEXT_PLAIN));
    targets->add(Glib::ustring(TARGET_NAME_COMPOUND_TEXT));
-   target = mDetWnd->drag_dest_find_target(dc, targets);
+   target = mDetWnd->GetWnd()->drag_dest_find_target(dc, targets);
    targets->remove(Glib::ustring(TARGET_NAME_STRING));
    targets->remove(Glib::ustring(TARGET_NAME_TEXT_PLAIN));
    targets->remove(Glib::ustring(TARGET_NAME_UTF8_STRING));
    targets->remove(Glib::ustring(TARGET_NAME_COMPOUND_TEXT));
-   if (target != "") {
-      mDetWnd->drag_get_data(dc, target, time);
+   if (target != noneType) {
+      mDetWnd->GetWnd()->drag_get_data(dc, target, time);
       mNumPendingRequest++;
    }
 
@@ -1574,12 +1626,12 @@
    targets->add(Glib::ustring(TARGET_NAME_APPLICATION_RTF));
    targets->add(Glib::ustring(TARGET_NAME_TEXT_RICHTEXT));
    targets->add(Glib::ustring(TARGET_NAME_TEXT_RTF));
-   target = mDetWnd->drag_dest_find_target(dc, targets);
+   target = mDetWnd->GetWnd()->drag_dest_find_target(dc, targets);
    targets->remove(Glib::ustring(TARGET_NAME_APPLICATION_RTF));
    targets->remove(Glib::ustring(TARGET_NAME_TEXT_RICHTEXT));
    targets->remove(Glib::ustring(TARGET_NAME_TEXT_RTF));
-   if (target != "") {
-      mDetWnd->drag_get_data(dc, target, time);
+   if (target != noneType) {
+      mDetWnd->GetWnd()->drag_get_data(dc, target, time);
       mNumPendingRequest++;
    }
    return (mNumPendingRequest > 0);
@@ -1597,7 +1649,7 @@
  *      name, intended to isolate an individual DND operation's staging directory
  *      name.
  *
- *         E.g. /tmp/VMwareDnD/abcd137/foo → abcd137
+ *         E.g. /tmp/VMwareDnD/abcd137 → abcd137
  *
  * Results:
  *      Returns session directory name on success, empty string otherwise.
@@ -1611,26 +1663,22 @@
 std::string
 DnDUIX11::GetLastDirName(const std::string &str)
 {
-   std::string ret;
-   size_t start;
-   size_t end;
-
-   end = str.size() - 1;
-   if (end >= 0 && DIRSEPC == str[end]) {
-      end--;
-   }
-
-   if (end <= 0 || str[0] != DIRSEPC) {
-      return "";
-   }
-
-   start = end;
-
-   while (str[start] != DIRSEPC) {
-      start--;
-   }
-
-   return str.substr(start + 1, end - start);
+   char *baseName;
+   std::string stripSlash = str;
+   char *path = File_StripSlashes(stripSlash.c_str());
+   if (path) {
+      stripSlash = path;
+      free(path);
+   }
+
+   File_GetPathName(stripSlash.c_str(), NULL, &baseName);
+   if (baseName) {
+      std::string s(baseName);
+      free(baseName);
+      return s;
+   } else {
+      return std::string();
+   }
 }
 
 
@@ -1876,24 +1924,47 @@
        * is okay since the window is invisible and hidden on cancels and DnD
        * finish.
        */
-      XMoveResizeWindow(dndXDisplay, dndXWindow, x - 5 , y - 5, 25, 25);
+      XMoveResizeWindow(dndXDisplay,
+                        dndXWindow,
+                        x - DRAG_DET_WINDOW_WIDTH / 2 ,
+                        y - DRAG_DET_WINDOW_WIDTH / 2,
+                        DRAG_DET_WINDOW_WIDTH,
+                        DRAG_DET_WINDOW_WIDTH);
       XRaiseWindow(dndXDisplay, dndXWindow);
-      g_debug("%s: move wnd to (%d, %d, %d, %d)\n", __FUNCTION__, x - 5, y - 5 , x + 25, y + 25);
+      g_debug("%s: move wnd to (%d, %d, %d, %d)\n",
+              __FUNCTION__,
+              x - DRAG_DET_WINDOW_WIDTH / 2 ,
+              y - DRAG_DET_WINDOW_WIDTH / 2,
+              DRAG_DET_WINDOW_WIDTH,
+              DRAG_DET_WINDOW_WIDTH);
    }
 
    /*
     * Generate mouse movements over the window.  The second one makes ungrabs
     * happen more reliably on KDE, but isn't necessary on GNOME.
     */
-   XTestFakeMotionEvent(dndXDisplay, -1, x, y, CurrentTime);
-   XTestFakeMotionEvent(dndXDisplay, -1, x + 1, y + 1, CurrentTime);
+   if (mUseUInput) {
+#ifdef USE_UINPUT
+      FakeMouse_Move(x, y);
+      FakeMouse_Move(x + 1, y + 1);
+#endif
+   } else {
+      XTestFakeMotionEvent(dndXDisplay, -1, x, y, CurrentTime);
+      XTestFakeMotionEvent(dndXDisplay, -1, x + 1, y + 1, CurrentTime);
+   }
    g_debug("%s: move mouse to (%d, %d) and (%d, %d)\n", __FUNCTION__, x, y, x + 1, y + 1);
 
    if (buttonEvent) {
       g_debug("%s: faking left mouse button %s\n", __FUNCTION__,
               buttonPress ? "press" : "release");
-      XTestFakeButtonEvent(dndXDisplay, 1, buttonPress, CurrentTime);
-      XSync(dndXDisplay, False);
+      if (mUseUInput) {
+#ifdef USE_UINPUT
+         FakeMouse_Click(buttonPress);
+#endif
+      } else {
+         XTestFakeButtonEvent(dndXDisplay, 1, buttonPress, CurrentTime);
+         XSync(dndXDisplay, False);
+      }
 
       if (!buttonPress) {
          /*
@@ -2050,15 +2121,14 @@
 GtkWidget *
 DnDUIX11::GetDetWndAsWidget()
 {
-   GtkInvisible *window;
    GtkWidget *widget = NULL;
 
    if (!mDetWnd) {
       return NULL;
    }
-   window = mDetWnd->gobj();
-   if (window) {
-      widget = GTK_WIDGET(window);
+
+   if (mDetWnd->GetWnd()->gobj()) {
+      widget = GTK_WIDGET(mDetWnd->GetWnd()->gobj());
    }
    return widget;
 }
