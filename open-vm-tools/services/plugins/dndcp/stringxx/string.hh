/*********************************************************
<<<<<<< HEAD
 * Copyright (C) 2008-2017 VMware, Inc. All rights reserved.
=======
 * Copyright (C) 2008-2019,2022 VMware, Inc. All rights reserved.
>>>>>>> 30568780
 *
 * This program is free software; you can redistribute it and/or modify it
 * under the terms of the GNU Lesser General Public License as published
 * by the Free Software Foundation version 2.1 and no later version.
 *
 * This program is distributed in the hope that it will be useful, but
 * WITHOUT ANY WARRANTY; without even the implied warranty of MERCHANTABILITY
 * or FITNESS FOR A PARTICULAR PURPOSE.  See the Lesser GNU General Public
 * License for more details.
 *
 * You should have received a copy of the GNU Lesser General Public License
 * along with this program; if not, write to the Free Software Foundation, Inc.,
 * 51 Franklin St, Fifth Floor, Boston, MA  02110-1301 USA.
 *
 *********************************************************/

/*
 * string.hh --
 *
 *     A string wrapper for bora/lib/unicode. This class is intended to provide
 *     more c++ features such as operator overloading, automatic string conversion
 *     between different types of string classes.
 *
 *     This class uses glib::ustring as the underlying storage for its data,
 *     we chose this object because of its internal support for unicode.
 *
 */

#ifndef UTF_STRING_HH
#define UTF_STRING_HH

#include <string>
#include <vector>
#include <algorithm>

#ifdef _WIN32
#pragma pack(push, 8)
#endif // _WIN32

/*
 * Include glib.h here as a work-around - hopefully temporary - for a
 * compilation error that would otherwise occur as a result of the
 * inclusion of <glibmm/ustring.h> on the next line.  The compilation
 * error that would otherwise occur is the result of:
 *  (1) nested includes in <glibmm/ustring.h> ultimately include a
 *      glib-related header file other than glib.h; but
 *  (2) including a glib header file other than glib.h outside
 *      of glib code is not allowed with the latest glib.
 *
 * Although including glib.h here does not actually fix the underlying
 * problem, it does turn off the complaint.  It's believed (hoped?) that
 * an upgrade of glibmm will fix the issue properly and eliminate the
 * need to include <glib.h> here.
 */
#include <glib.h>
#include <giommconfig.h> // For GIOMM_*_VERSION macros
#include <glibmm/ustring.h>

#ifdef _WIN32
#pragma pack(pop)
#endif // _WIN32

#ifdef _WIN32
#include "ubstr_t.hh"
#endif

#include "libExport.hh"

#include "unicodeTypes.h"

#ifdef _WIN32
/*
 * Disabling Windows warning 4251
 *    This is a warning msg about requiring Glib::ustring to be DLL
 *    exportable.
 */
#pragma warning(push)
#pragma warning(disable:4251)
#endif

namespace utf {


/* utf8string should be replaced with an opaque type. It is temporarily used
 * to replace the std::string in our codebase.
 */
typedef std::string utf8string;
typedef std::basic_string<utf16_t> utf16string;

class VMSTRING_EXPORT string
{
public:
   // type definitions
   typedef Glib::ustring::size_type size_type;
   typedef Glib::ustring::value_type value_type;
   typedef Glib::ustring::iterator iterator;
   typedef Glib::ustring::const_iterator const_iterator;

   // constant definitions
   static const size_type npos;

   // Normalize mode map to Glib::NormalizeMode
#if GIOMM_MAJOR_VERSION >= 2 && GIOMM_MINOR_VERSION >= 68
   typedef enum {
      NORMALIZE_DEFAULT          = (int)Glib::NormalizeMode::DEFAULT,
      NORMALIZE_NFD              = (int)Glib::NormalizeMode::NFD,
      NORMALIZE_DEFAULT_COMPOSE  = (int)Glib::NormalizeMode::DEFAULT_COMPOSE,
      NORMALIZE_NFC              = (int)Glib::NormalizeMode::NFC,
      NORMALIZE_ALL              = (int)Glib::NormalizeMode::ALL,
      NORMALIZE_NFKD             = (int)Glib::NormalizeMode::NFKD,
      NORMALIZE_ALL_COMPOSE      = (int)Glib::NormalizeMode::ALL_COMPOSE,
      NORMALIZE_NFKC             = (int)Glib::NormalizeMode::NFKC
   } NormalizeMode;
#else
   typedef enum {
      NORMALIZE_DEFAULT          = Glib::NORMALIZE_DEFAULT,
      NORMALIZE_NFD              = Glib::NORMALIZE_NFD,
      NORMALIZE_DEFAULT_COMPOSE  = Glib::NORMALIZE_DEFAULT_COMPOSE,
      NORMALIZE_NFC              = Glib::NORMALIZE_NFC,
      NORMALIZE_ALL              = Glib::NORMALIZE_ALL,
      NORMALIZE_NFKD             = Glib::NORMALIZE_NFKD,
      NORMALIZE_ALL_COMPOSE      = Glib::NORMALIZE_ALL_COMPOSE,
      NORMALIZE_NFKC             = Glib::NORMALIZE_NFKC
   } NormalizeMode;
#endif

   string();
   string(const char *s);

#ifdef _WIN32
   string(const ubstr_t &s);
   explicit string(const _bstr_t &s);
#endif

   string(const utf16string &s);
   string(const utf16_t *s);
   string(const char *s, StringEncoding encoding);
   string(const Glib::ustring &s);
   string(const string &s);

   ~string();

   // Implicit conversions
   operator const Glib::ustring& () const;
#ifdef _WIN32
   operator const ubstr_t() const;
#endif

   // Conversions to other i18n types (utf8, utf16, unicode)
   const char *c_str() const;
   const utf16_t *w_str() const;
   const Glib::ustring& ustr() const;

   // Mapping functions to Glib::ustring
   void swap(string &s);
   void resize(size_type n, value_type c = '\0');
   void reserve(size_type n = 0);
   bool empty() const;
   size_type size() const;
   size_type w_size() const;
   size_type length() const;
   size_type bytes() const;
   string foldCase() const;
   string trim() const;
   string trimLeft() const;
   string trimRight() const;
   string normalize(NormalizeMode mode = NORMALIZE_DEFAULT_COMPOSE) const;

   string toLower(const char *locale = NULL) const;
   string toUpper(const char *locale = NULL) const;
#ifdef USE_ICU
   string toTitle(const char *locale = NULL) const;
#endif

   // String-level member methods.
   string& append(const string &s);
   string& append(const string &s, size_type i, size_type n);
   string& append(const char *s, size_type n);
   string& assign(const string &s);
   void push_back(value_type uc);
   void clear();
   string& insert(size_type i, const string& s);
   string& insert(size_type i, size_type n, value_type uc);
   string& insert(iterator p, value_type uc);
   string& erase(size_type i, size_type n = npos);
   iterator erase(iterator p);
   iterator erase(iterator pbegin, iterator pend);
   string& replace(size_type i, size_type n, const string& s);
   string& replace(const string& from, const string& to);
   string replace_copy(const string& from, const string& to) const;

   int compare(const string &s, bool ignoreCase = false) const;
   int compare(size_type i, size_type n, const string &s) const;
   int compareLength(const string &s, size_type len, bool ignoreCase = false) const;
   int compareRange(size_type thisStart, size_type thisLength, const string &str,
                    size_type strStart, size_type strLength,
                    bool ignoreCase = false) const;
   size_type find(const string &s, size_type pos = 0) const;
   size_type rfind(const string &s, size_type pos = npos) const;
   size_type find_first_of(const string &s, size_type i = 0) const;
   size_type find_first_not_of(const string &s, size_type i = 0) const;
   size_type find_last_of(const string &s, size_type i = npos) const;
   size_type find_last_not_of(const string &s, size_type i = npos) const;
   string substr(size_type start = 0, size_type len = npos) const;

   // Character-level member methods.
   value_type operator[](size_type i) const;
   size_type find(value_type uc, size_type pos = 0) const;
   size_type rfind(value_type uc, size_type pos = npos) const;
   size_type find_first_of(value_type uc, size_type i = 0) const;
   size_type find_first_not_of(value_type uc, size_type i = 0) const;
   size_type find_last_of(value_type uc, size_type i = npos) const;
   size_type find_last_not_of(value_type uc, size_type i = npos) const;

   // Sequence accessor.
   iterator begin();
   iterator end();
   const_iterator begin() const;
   const_iterator end() const;

   // Operator overloads
   string& operator=(string copy);
   string& operator+=(const string &s);
   string& operator+=(value_type uc);

   // Some helper functions that are nice to have
   bool startsWith(const string &s, bool ignoreCase = false) const;
   bool endsWith(const string &s, bool ignoreCase = false) const;
   std::vector<string> split(const string &sep, size_t maxStrings = 0) const;

   // Overloaded operators
   string operator+(const string &rhs) const;
   string operator+(value_type uc) const;
   bool operator==(const string &rhs) const;
   bool operator!=(const string &rhs) const;
   bool operator<(const string &rhs) const;
   bool operator>(const string &rhs) const;
   bool operator<=(const string &rhs) const;
   bool operator>=(const string &rhs) const;

private:
   // Cache operations
   void InvalidateCache();

   // Cache accessors
   const utf16_t *GetUtf16Cache() const;

   // utf::string is internally backed by Glib::ustring.
   Glib::ustring mUstr;

   // Cached representations.
   mutable utf16_t *mUtf16Cache;
   mutable size_type mUtf16Length;

   /*
    * All added members need to be initialized in all constructors and need
    * to be handled in swap().
    */
};

// Helper operators

string inline
operator+(const char *lhs, const string &rhs) {
   return string(lhs) + rhs;
}

string inline
operator+(const string& lhs, const char *rhs) {
   return lhs + string(rhs);
}

bool inline
operator==(const char *lhs, const string &rhs) {
   return string(lhs) == rhs;
}

bool inline
operator!=(const char *lhs, const string &rhs) {
   return string(lhs) != rhs;
}

bool inline
operator<(const char *lhs, const string &rhs) {
   return string(lhs) < rhs;
}

bool inline
operator>(const char *lhs, const string &rhs) {
   return string(lhs) > rhs;
}

bool inline
operator<=(const char *lhs, const string &rhs) {
   return string(lhs) <= rhs;
}

bool inline
operator>=(const char *lhs, const string &rhs) {
   return string(lhs) >= rhs;
}

// This lets a utf::string appear on the right side of a stream insertion operator.
inline std::ostream&
operator<<(std::ostream& strm, const string& s)
{
   strm << s.c_str();
   return strm;
}

inline std::wostream&
operator<<(std::wostream& strm, const string& s)
{
   strm << s.w_str();
   return strm;
}

// ConversionError class for exception

class ConversionError {};


// Helper functions

VMSTRING_EXPORT bool Validate(const Glib::ustring& s);

VMSTRING_EXPORT string
CreateWithLength(const void *buffer, ssize_t lengthInBytes, StringEncoding encoding);

VMSTRING_EXPORT string
CreateWithBOMBuffer(const void *buffer, ssize_t lengthInBytes);

VMSTRING_EXPORT string CopyAndFree(char* utf8, void (*freeFunc)(void*) = free);

VMSTRING_EXPORT string IntToStr(int64 val);

VMSTRING_EXPORT void CreateWritableBuffer(const string& s,
                                          std::vector<char>& buf);
VMSTRING_EXPORT void CreateWritableBuffer(const string& s,
                                          std::vector<utf16_t>& buf);


} // namespace utf



// Template specializations for utf::string.
namespace std {

template<>
inline void
swap<utf::string>(utf::string& s1, // IN/OUT
                  utf::string& s2) // IN/OUT
{
   s1.swap(s2);
}

} // namespace std


#ifdef _WIN32
#pragma warning(pop)
#endif

#endif<|MERGE_RESOLUTION|>--- conflicted
+++ resolved
@@ -1,9 +1,5 @@
 /*********************************************************
-<<<<<<< HEAD
- * Copyright (C) 2008-2017 VMware, Inc. All rights reserved.
-=======
  * Copyright (C) 2008-2019,2022 VMware, Inc. All rights reserved.
->>>>>>> 30568780
  *
  * This program is free software; you can redistribute it and/or modify it
  * under the terms of the GNU Lesser General Public License as published
@@ -70,9 +66,9 @@
 #include "ubstr_t.hh"
 #endif
 
-#include "libExport.hh"
-
-#include "unicodeTypes.h"
+#include <libExport.hh>
+
+#include <unicodeTypes.h>
 
 #ifdef _WIN32
 /*
