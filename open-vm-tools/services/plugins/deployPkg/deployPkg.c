--- conflicted
+++ resolved
@@ -1,9 +1,5 @@
 /*********************************************************
-<<<<<<< HEAD
- * Copyright (C) 2006-2018 VMware, Inc. All rights reserved.
-=======
  * Copyright (C) 2006-2022 VMware, Inc. All rights reserved.
->>>>>>> 30568780
  *
  * This program is free software; you can redistribute it and/or modify it
  * under the terms of the GNU Lesser General Public License as published
@@ -36,9 +32,11 @@
 #endif
 
 #include "file.h"
+#include "random.h"
 #include "str.h"
 #include "util.h"
 #include "unicodeBase.h"
+#include "conf.h"
 
 #include "vm_tools_version.h"
 #include "buildNumber.h"
@@ -59,6 +57,9 @@
 using namespace ImgCustCommon;
 #endif
 
+// Using 3600s as the upper limit of timeout value in tools.conf.
+#define MAX_TIMEOUT_FROM_TOOLCONF 3600
+
 static char *DeployPkgGetTempDir(void);
 
 
@@ -80,12 +81,16 @@
  */
 
 static ToolsDeployPkgError
-DeployPkgDeployPkgInGuest(const char* pkgFile, // IN: the package filename
+DeployPkgDeployPkgInGuest(ToolsAppCtx *ctx,    // IN: app context
+                          const char* pkgFile, // IN: the package filename
                           char* errBuf,        // OUT: buffer for msg on fail
                           int errBufSize)      // IN: size of errBuf
 {
    char *tempFileName = NULL;
    ToolsDeployPkgError ret = TOOLSDEPLOYPKG_ERROR_SUCCESS;
+#ifndef _WIN32
+   int processTimeout;
+#endif
 
    /*
     * Init the logger
@@ -143,6 +148,32 @@
       goto ExitPoint;
    }
    pkgFile = tempFileName;
+#else
+   /*
+    * Get processTimeout from tools.conf.
+    * Only when we get valid 'timeout' value from tools.conf, we will call
+    * DeployPkg_SetProcessTimeout to over-write the processTimeout in deployPkg
+    * Using 0 as the default value of CONFNAME_DEPLOYPKG_PROCESSTIMEOUT in tools.conf
+    */
+   processTimeout =
+        VMTools_ConfigGetInteger(ctx->config,
+                                 CONFGROUPNAME_DEPLOYPKG,
+                                 CONFNAME_DEPLOYPKG_PROCESSTIMEOUT,
+                                 0);
+   if (processTimeout > 0 && processTimeout <= MAX_TIMEOUT_FROM_TOOLCONF) {
+      DeployPkgLog_Log(log_debug, "[%s] %s in tools.conf: %d",
+                       CONFGROUPNAME_DEPLOYPKG,
+                       CONFNAME_DEPLOYPKG_PROCESSTIMEOUT,
+                       processTimeout);
+      DeployPkg_SetProcessTimeout(processTimeout);
+   } else if (processTimeout != 0) {
+      DeployPkgLog_Log(log_debug, "Invalid value %d from tools.conf [%s] %s",
+                       processTimeout,
+                       CONFGROUPNAME_DEPLOYPKG,
+                       CONFNAME_DEPLOYPKG_PROCESSTIMEOUT);
+      DeployPkgLog_Log(log_debug, "The valid timeout value range: 1 ~ %d",
+                       MAX_TIMEOUT_FROM_TOOLCONF);
+   }
 #endif
 
    if (0 != DeployPkg_DeployPackageFromFile(pkgFile)) {
@@ -182,12 +213,13 @@
 gboolean
 DeployPkg_TcloBegin(RpcInData *data)   // IN
 {
-   static char resultBuffer[FILE_MAXPATH];
    char *tempDir = DeployPkgGetTempDir();
 
    g_debug("DeployPkgTcloBegin got call\n");
 
    if (tempDir) {
+      static char resultBuffer[FILE_MAXPATH];
+
       Str_Strcpy(resultBuffer, tempDir, sizeof resultBuffer);
       free(tempDir);
       return RPCIN_SETRETVALS(data, resultBuffer, TRUE);
@@ -216,27 +248,38 @@
                     void *pkgName)      // IN: pkg file name
 {
    ToolsDeployPkgError ret;
-   gchar *msg;
    char *pkgNameStr = (char *) pkgName;
+   Bool enableCust;
 
    g_debug("%s: Deploypkg deploy task started.\n", __FUNCTION__);
 
-   /* Unpack the package and run the command. */
-   ret = DeployPkgDeployPkgInGuest(pkgNameStr, errMsg, sizeof errMsg);
-   if (ret != TOOLSDEPLOYPKG_ERROR_SUCCESS) {
-      msg = g_strdup_printf("deployPkg.update.state %d %d %s",
-                            TOOLSDEPLOYPKG_DEPLOYING,
-                            TOOLSDEPLOYPKG_ERROR_DEPLOY_FAILED,
-                            errMsg);
-      if (!RpcChannel_Send(ctx->rpc, msg, strlen(msg), NULL, NULL)) {
-         g_warning("%s: failed to send error code %d for state TOOLSDEPLOYPKG_DEPLOYING\n",
+   /*
+    * Check whether guest customization is enabled by VM Tools,
+    * by default it is enabled.
+    */
+   enableCust = VMTools_ConfigGetBoolean(ctx->config,
+                                         CONFGROUPNAME_DEPLOYPKG,
+                                         CONFNAME_DEPLOYPKG_ENABLE_CUST,
+                                         TRUE);
+   if (!enableCust) {
+      char *result = NULL;
+      size_t resultLen;
+      gchar *msg = g_strdup_printf("deployPkg.update.state %d %d %s",
+                                   TOOLSDEPLOYPKG_DEPLOYING,
+                                   TOOLSDEPLOYPKG_ERROR_CUST_DISABLED,
+                                   "Customization is disabled by guest admin");
+
+      g_warning("%s: Customization is disabled by guest admin.\n",
+                __FUNCTION__);
+
+      if (!RpcChannel_Send(ctx->rpc, msg, strlen(msg), &result, &resultLen)) {
+         g_warning("%s: failed to send error code %d for state "
+                   "TOOLSDEPLOYPKG_DEPLOYING, result: %s\n",
                    __FUNCTION__,
-                   TOOLSDEPLOYPKG_ERROR_DEPLOY_FAILED);
+                   TOOLSDEPLOYPKG_ERROR_CUST_DISABLED,
+                   result != NULL ? result : "");
       }
       g_free(msg);
-<<<<<<< HEAD
-      g_warning("DeployPkgInGuest failed, error = %d\n", ret);
-=======
       vm_free(result);
    } else {
       char errMsg[2048];
@@ -264,7 +307,6 @@
 #endif
          g_warning("DeployPkgInGuest failed, error = %d\n", ret);
       }
->>>>>>> 30568780
    }
 
    /* Attempt to delete the package file and tempdir. */
@@ -365,6 +407,7 @@
                    TOOLSDEPLOYPKG_ERROR_DEPLOY_FAILED);
       }
       g_free(msg);
+      free(pkgName);
    }
 
    free(argCopy);
@@ -395,6 +438,7 @@
    char *dir = NULL;
    char *newDir = NULL;
    Bool found = FALSE;
+   int randIndex;
 #ifndef _WIN32
    /*
     * The directories in the array must be sorted by priority from high to low.
@@ -433,8 +477,13 @@
    /* Make a temporary directory to hold the package. */
    while (!found && i < 10) {
       free(newDir);
+      if (!Random_Crypto(sizeof(randIndex), &randIndex)) {
+         g_warning("%s: Random_Crypto failed\n", __FUNCTION__);
+         newDir = NULL;
+         goto exit;
+      }
       newDir = Str_Asprintf(NULL, "%s%s%08x%s",
-                            dir, DIRSEPS, rand(), DIRSEPS);
+                            dir, DIRSEPS, randIndex, DIRSEPS);
       if (newDir == NULL) {
          g_warning("%s: Str_Asprintf failed\n", __FUNCTION__);
          goto exit;
@@ -443,9 +492,10 @@
       i++;
    }
 
-   if (found == FALSE) {
+   if (!found) {
       g_warning("%s: could not create temp directory\n", __FUNCTION__);
-      goto exit;
+      free(newDir);
+      newDir = NULL;
    }
 exit:
    free(dir);
