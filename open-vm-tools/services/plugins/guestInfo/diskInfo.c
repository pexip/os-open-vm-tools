--- conflicted
+++ resolved
@@ -1,9 +1,5 @@
 /*********************************************************
-<<<<<<< HEAD
- * Copyright (C) 2014-2018 VMware, Inc. All rights reserved.
-=======
  * Copyright (C) 2014-2021 VMware, Inc. All rights reserved.
->>>>>>> 30568780
  *
  * This program is free software; you can redistribute it and/or modify it
  * under the terms of the GNU Lesser General Public License as published
@@ -23,25 +19,79 @@
 /**
  * @file diskInfo.c
  *
- *	Get disk information.
- */
-
+ *      Get disk information.
+ */
+
+#include <stdio.h>
 #include <stdlib.h>
 #include <string.h>
-
-#if defined _WIN32
-#   include <ws2tcpip.h>
-#endif
-
 #include "vm_assert.h"
 #include "debug.h"
 #include "guestInfoInt.h"
 #include "str.h"
+#include "strutil.h"
+#include "posix.h"
+#include "file.h"
 #include "util.h"
-#include "xdrutil.h"
-#include "netutil.h"
 #include "wiper.h"
 
+/*
+ * TODO: A general reorganization of or removal of diskInfo.c is needed
+ *
+ * Presumably diskInfo.c is meant to contain routines common to both Windows
+ * and *nix guests; but that has not been the case.  Up until the addition
+ * of OS disk device mapping, this source file contained only two functions.
+ *
+ *  GuestInfo_FreeDiskInfo() -    4 line function called for Windows and *nix
+ *                                to free the partitionList used to collect
+ *                                disk information in the guest.
+ *  GuestInfoGetDiskInfoWiper() - Function only called from diskInfoPosix.c
+ *                                to use the disk wiper routines to query
+ *                                "known" file systems on a *nix guest.
+ *
+ * As a result, the Windows guestInfo plugin has included the unreferenced
+ * GuestInfoGetDiskInfoWiper() function in releases.
+ *
+ * As of this change, diskInfoWin32.c has its own copy of
+ * GuestInfo_FreeDiskInfo() as that function has changed for *nix disk
+ * info.  Only non-Windows tools builds will include diskInfo.c.
+ *
+ * As device-based disc mapping is implemented for FreeBSD, MacOS and
+ * Solaris, diskInfo.c could be folded into diskInfoPosix.c.  Disk device
+ * lookup could be separate modules based on OS type or implemented
+ * with conditional compilation.  Both methods have been used elsewhere
+ * in tools.
+ *
+ * PR 2350224 has been filed to track this TODO item.
+ */
+
+#if defined (__linux__)
+#ifndef PATH_MAX
+   # define PATH_MAX 1024
+#endif
+
+#define LINUX_SYS_CLASS_BLOCK_DIR "/sys/class/block"
+#define LINUX_SYS_DEV_BLOCK_DIR "/sys/dev/block"
+#define LINUX_PROC_SELF_MOUNTINFO "/proc/self/mountinfo"
+
+#define PCI_IDE         0x010100
+#define PCI_SATA_AHCI_1 0x010601
+
+#define PCI_SUBCLASS    0xFFFF00
+#endif
+
+#define COMP_STATIC_REGEX(gregex, mypattern, gerr, errorout)        \
+   if (gregex == NULL) {                                            \
+      gregex = g_regex_new(mypattern, 0, 0, &gerr);                 \
+      if (gregex == NULL) {                                         \
+         g_warning("%s: bad regex pattern \"" mypattern "\" (%s);"  \
+                   " failing with INVALID_ARG\n",  __FUNCTION__,    \
+                   gerr != NULL ? gerr->message : "");              \
+         goto errorout;                                             \
+      }                                                             \
+   }
+
+
 
 /*
  ******************************************************************************
@@ -55,9 +105,14 @@
  */
 
 void
-GuestInfo_FreeDiskInfo(GuestDiskInfo *di)
+GuestInfo_FreeDiskInfo(GuestDiskInfoInt *di)
 {
    if (di) {
+      int indx;
+
+      for (indx = 0; indx < di->numEntries; indx++) {
+         free(di->partitionList[indx].diskDevNames);
+      }
       free(di->partitionList);
       free(di);
    }
@@ -68,8 +123,6 @@
  * Private library functions.
  */
 
-<<<<<<< HEAD
-=======
 #if defined (__linux__)
 
 /*
@@ -946,7 +999,6 @@
            __FUNCTION__, partEntry->diskDevCnt, fsName);
 }
 
->>>>>>> 30568780
 
 /*
  ******************************************************************************
@@ -954,23 +1006,24 @@
  *
  * Uses wiper library to enumerate fixed volumes and lookup utilization data.
  *
- * @return Pointer to a GuestDiskInfo structure on success or NULL on failure.
- *         Caller should free returned pointer with GuestInfoFreeDiskInfo.
- *
- ******************************************************************************
- */
-
-GuestDiskInfo *
-GuestInfoGetDiskInfoWiper(Bool includeReserved)  // IN
+ * @return Pointer to a GuestDiskInfoInt structure on success or NULL on failure.
+ *         Caller should free returned pointer with GuestInfo_FreeDiskInfo.
+ *
+ ******************************************************************************
+ */
+
+GuestDiskInfoInt *
+GuestInfoGetDiskInfoWiper(Bool includeReserved,  // IN
+                          Bool reportDevices)    // IN
 {
    WiperPartition_List pl;
    DblLnkLst_Links *curr;
    unsigned int partCount = 0;
    uint64 freeBytes = 0;
    uint64 totalBytes = 0;
-   unsigned int partNameSize = 0;
+   size_t partNameSize = 0;
    Bool success = FALSE;
-   GuestDiskInfo *di;
+   GuestDiskInfoInt *di;
 
    /* Get partition list. */
    if (!WiperPartition_Open(&pl, FALSE)) {
@@ -985,8 +1038,8 @@
       WiperPartition *part = DblLnkLst_Container(curr, WiperPartition, link);
 
       if (part->type != PARTITION_UNSUPPORTED) {
-         PPartitionEntry newPartitionList;
-         PPartitionEntry partEntry;
+         PartitionEntryInt *newPartitionList;
+         PartitionEntryInt *partEntry;
          unsigned char *error;
          if (includeReserved) {
             error = WiperSinglePartition_GetSpace(part, NULL,
@@ -1002,8 +1055,8 @@
          }
 
          if (strlen(part->mountPoint) + 1 > partNameSize) {
-            g_warning("GetDiskInfo: ERROR: Partition name buffer too small\n");
-            goto out;
+            g_debug("GetDiskInfo: Partition name '%s' too large, truncating\n",
+                    part->mountPoint);
          }
 
          newPartitionList = Util_SafeRealloc(di->partitionList,
@@ -1011,13 +1064,26 @@
                                              sizeof *di->partitionList);
 
          partEntry = &newPartitionList[partCount++];
-         Str_Strcpy(partEntry->name, part->mountPoint, partNameSize);
+         Str_Strncpy(partEntry->name, partNameSize,
+                     part->mountPoint, partNameSize - 1);
          partEntry->freeBytes = freeBytes;
          partEntry->totalBytes = totalBytes;
+         Str_Strncpy(partEntry->fsType, sizeof (di->partitionList)[0].fsType,
+                     part->fsType, strlen(part->fsType));
+
+         /* Start with an empty set of disk device names. */
+         partEntry->diskDevCnt = 0;
+         partEntry->diskDevNames = NULL;
+
+         if (reportDevices) {
+            GuestInfoGetDiskDevice(part->fsName, partEntry);
+         }
 
          di->partitionList = newPartitionList;
-         g_debug("%s added partition #%d %s type %d free %"FMT64"u total %"FMT64"u\n",
+         g_debug("%s added partition #%d %s type %d fstype %s (mount point %s) "
+                 "free %"FMT64"u total %"FMT64"u\n",
                  __FUNCTION__, partCount, partEntry->name, part->type,
+                 partEntry->fsType, part->fsName,
                  partEntry->freeBytes, partEntry->totalBytes);
       } else {
          g_debug("%s ignoring unsupported partition %s %s\n",
