--- conflicted
+++ resolved
@@ -1,9 +1,5 @@
 /*********************************************************
-<<<<<<< HEAD
- * Copyright (C) 2008-2018 VMware, Inc. All rights reserved.
-=======
  * Copyright (C) 2008-2019,2021 VMware, Inc. All rights reserved.
->>>>>>> 30568780
  *
  * This program is free software; you can redistribute it and/or modify it
  * under the terms of the GNU Lesser General Public License as published
@@ -370,6 +366,12 @@
                     INT_AS_HASHKEY(reportID),
                     (void **) &stat);
 
+   /*
+    * Caller must not pass in a reportID that does not exist in the table.
+    */
+   ASSERT(stat != NULL);
+
+   /* coverity[var_deref_model] */
    GuestInfoStoreStat(stat, value);
 }
 
@@ -532,13 +534,15 @@
 
    HashTable_Lookup(collector->reportMap, INT_AS_HASHKEY(reportID),
                     (void **) &stat);
-   ASSERT(stat);
-   if (stat == NULL) {
-      g_warning("%s: Error stat ID %d not found.\n", __FUNCTION__, reportID);
-      return success;
-   }
-
+
+   /*
+    * Caller must not pass in a reportID that does not exist in the table.
+    */
+   ASSERT(stat != NULL);
+   ASSERT(stat->query != NULL);
    ASSERT(stat->query->sourceFile);
+
+   /* coverity[var_deref_op] */
    fp = Posix_Fopen(stat->query->sourceFile, "r");
    if (fp == NULL) {
       g_warning("%s: Failed to open %s, error=%d.\n",
@@ -609,14 +613,21 @@
                     INT_AS_HASHKEY(GuestStatID_SwapSpaceRemaining),
                     (void **) &swapSpaceRemaining);
 
+   ASSERT(swapFilesMax != NULL &&
+          swapFilesCurrent != NULL &&
+          swapSpaceUsed != NULL &&
+          swapSpaceRemaining != NULL);  // Must be in the table
+
    /*
     * Start by getting SwapTotal (from Id_SwapFilesCurrent).
     * Set Id_SwapFilesMax to that if it doesn't have its own opinion.
     */
-   if ((swapFilesCurrent != NULL) && (swapFilesCurrent->err == 0)) {
+   /* coverity[var_deref_op] */
+   if (swapFilesCurrent->err == 0) {
       swapTotal = swapFilesCurrent->value;
 
-      if ((swapFilesMax != NULL) && (swapFilesMax->err != 0)) {
+      /* coverity[var_deref_op] */
+      if (swapFilesMax->err != 0) {
          swapFilesMax->value = swapTotal;
          swapFilesMax->count = 1;
          swapFilesMax->err = 0;
@@ -627,12 +638,15 @@
        * Set Id_SwapSpaceUsed to SwapTotal-SwapFree if it doesn't have its
        * own opinion.
        */
-      if ((swapSpaceRemaining != NULL) && (swapSpaceRemaining->err == 0)) {
+      /* coverity[var_deref_op] */
+      if (swapSpaceRemaining->err == 0) {
          swapFree = swapSpaceRemaining->value;
 
          ASSERT(swapTotal >= swapFree);
          swapUsed = (swapTotal >= swapFree) ? swapTotal - swapFree : 0;
-         if ((swapSpaceUsed != NULL) && (swapSpaceUsed->err != 0)) {
+
+         /* coverity[var_deref_op] */
+         if (swapSpaceUsed->err != 0) {
             swapSpaceUsed->value = swapUsed;
             swapSpaceUsed->count = 1;
             swapSpaceUsed->err = 0;
@@ -669,13 +683,13 @@
                     INT_AS_HASHKEY(GuestStatID_Linux_CpuRunQueue),
                     (void **) &stat);
 
-   ASSERT(stat != NULL);
+   ASSERT(stat != NULL);  // Must be in the table
    ASSERT(stat->err == 0);
    ASSERT(stat->count == 1);
-   if (stat != NULL && stat->err == 0 && stat->count == 1) {
-      if (stat->value > 0) {
-         stat->value--;
-      }
+
+   /* coverity[var_deref_op] */
+   if (stat->value > 0) {
+      stat->value--;
    }
 }
 
@@ -839,7 +853,7 @@
 
    /* Reset all values */
    for (i = 0; i < collector->numStats; i++) {
-      GuestInfoStat *stat = &collector->stats[i];
+      stat = &collector->stats[i];
 
       stat->err = ENOENT;  // There is no data here
       stat->count = 0;
@@ -874,8 +888,9 @@
                     INT_AS_HASHKEY(GuestStatID_MemPhysUsable),
                     (void **) &stat);
 
-   ASSERT(stat != NULL);  // Must be in table
-
+   ASSERT(stat != NULL);  // Must be in the table
+
+   /* coverity[var_deref_op] */
    if (stat->err == 0) {
       stat->value *= (pageSize / 1024); // Convert pages to KiB
    } else {
@@ -885,7 +900,10 @@
                        INT_AS_HASHKEY(GuestStatID_Linux_MemTotal),
                        (void **) &memTotal);
 
-      if ((memTotal != NULL) && (memTotal->err == 0)) {
+      ASSERT(memTotal != NULL);  // Must be in the table
+
+      /* coverity[var_deref_op] */
+      if (memTotal->err == 0) {
          stat->err = 0;
          stat->count = 1;
          stat->value = memTotal->value;
@@ -930,7 +948,10 @@
                     INT_AS_HASHKEY(GuestStatID_MemPhysUsable),
                     (void **) &stat);
 
-   if ((stat != NULL) && (stat->err == 0)) {
+   ASSERT(stat != NULL);  // Must be in the table
+
+   /* coverity[var_deref_op] */
+   if (stat->err == 0) {
       legacy->memTotal = stat->value;
       legacy->flags |= MEMINFO_MEMTOTAL;
    }
@@ -940,7 +961,10 @@
                     INT_AS_HASHKEY(GuestStatID_Linux_HugePagesTotal),
                     (void **) &stat);
 
-   if ((stat != NULL) && (stat->err == 0)) {
+   ASSERT(stat != NULL);  // Must be in the table
+
+   /* coverity[var_deref_op] */
+   if (stat->err == 0) {
       legacy->hugePagesTotal = stat->value;
       legacy->flags |= MEMINFO_HUGEPAGESTOTAL;
    }
@@ -1093,10 +1117,14 @@
                     INT_AS_HASHKEY(reportID),
                     (void **) &previousStat);
 
+   ASSERT(currentStat != NULL &&
+          previousStat != NULL);  // Must be in the table
+
+   /* coverity[var_deref_op] */
    if (current->timeData &&
        previous->timeData &&
-       ((currentStat != NULL) && (currentStat->err == 0)) &&
-       ((previousStat != NULL) && (previousStat->err == 0))) {
+       currentStat->err == 0 &&
+       previousStat->err == 0) {
       double timeDelta = current->timeStamp - previous->timeStamp;
       double valueDelta;
 
@@ -1134,7 +1162,7 @@
       errnoValue = 0;
    }
 
-   if (currentStat != NULL) {
+   {
       float valueFloat;
       void *valuePointer;
       size_t valueSize;
@@ -1187,16 +1215,13 @@
    GuestInfoStat *memPhysUsable = NULL;
 
    HashTable_Lookup(collector->reportMap,
-                    INT_AS_HASHKEY(GuestStatID_MemPhysUsable),
-                    (void **) &memPhysUsable);
-
-   ASSERT(memPhysUsable != NULL);
-
-   HashTable_Lookup(collector->reportMap,
                     INT_AS_HASHKEY(GuestStatID_Linux_MemAvailable),
                     (void **) &memAvail);
 
-   if ((memAvail != NULL) && (memAvail->err == 0)) {
+   ASSERT(memAvail != NULL);  // Must be in the table
+
+   /* coverity[var_deref_op] */
+   if (memAvail->err == 0) {
       memAvailable = memAvail->value;
    } else {
       GuestInfoStat *memFree = NULL;
@@ -1205,7 +1230,7 @@
       GuestInfoStat *memActiveFile = NULL;
       GuestInfoStat *memSlabReclaim = NULL;
       GuestInfoStat *memInactiveFile = NULL;
-      GuestInfoStat *lowWaterMark = NULL;
+      GuestInfoStat *memLowWaterMark = NULL;
 
       HashTable_Lookup(collector->reportMap,
                        INT_AS_HASHKEY(GuestStatID_MemFree),
@@ -1227,21 +1252,28 @@
                        (void **) &memInactiveFile);
       HashTable_Lookup(collector->reportMap,
                        INT_AS_HASHKEY(GuestStatID_Linux_LowWaterMark),
-                       (void **) &lowWaterMark);
-
-      if (((memFree != NULL) && (memFree->err == 0)) &&
-          ((memCache != NULL) && (memCache->err == 0)) &&
-          ((memBuffers != NULL) && (memBuffers->err == 0)) &&
-          (memActiveFile != NULL) &&
-          (memSlabReclaim != NULL) &&
-          (memInactiveFile != NULL) &&
-          ((lowWaterMark != NULL) && (lowWaterMark->err == 0))) {
+                       (void **) &memLowWaterMark);
+
+      ASSERT(memFree != NULL &&
+             memCache != NULL &&
+             memBuffers != NULL &&
+             memActiveFile != NULL &&
+             memSlabReclaim != NULL &&
+             memInactiveFile != NULL &&
+             memLowWaterMark != NULL);  // Must be in the table
+
+      /* coverity[var_deref_op] */
+      if (memFree->err == 0 &&
+          memCache->err == 0 &&
+          memBuffers->err == 0 &&
+          memLowWaterMark->err == 0) {
          uint64 pageCache;
          unsigned long kbPerPage = sysconf(_SC_PAGESIZE) / 1024UL;
-         uint64 lowWaterMarkValue = lowWaterMark->value * kbPerPage;
+         uint64 lowWaterMarkValue = memLowWaterMark->value * kbPerPage;
 
          memAvailable = memFree->value - lowWaterMarkValue;
 
+         /* coverity[var_deref_op] */
          if ((memActiveFile->err == 0) && (memInactiveFile->err == 0)) {
             pageCache = memActiveFile->value + memInactiveFile->value;
          } else {
@@ -1255,6 +1287,7 @@
          pageCache -= MIN(pageCache / 2, lowWaterMarkValue);
          memAvailable += pageCache;
 
+         /* coverity[var_deref_op] */
          if (memSlabReclaim->err == 0) {
             memAvailable += memSlabReclaim->value -
                             MIN(memSlabReclaim->value / 2, lowWaterMarkValue);
@@ -1270,6 +1303,13 @@
       }
    }
 
+   HashTable_Lookup(collector->reportMap,
+                    INT_AS_HASHKEY(GuestStatID_MemPhysUsable),
+                    (void **) &memPhysUsable);
+
+   ASSERT(memPhysUsable != NULL);  // Must be in the table
+
+   /* coverity[var_deref_op] */
    if (memPhysUsable->err == 0) {
       /*
        * Reserve 5% of physical RAM for surges.
