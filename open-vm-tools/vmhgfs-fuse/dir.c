/*********************************************************
<<<<<<< HEAD
 * Copyright (C) 2013 VMware, Inc. All rights reserved.
=======
 * Copyright (C) 2013,2019,2021 VMware, Inc. All rights reserved.
>>>>>>> 30568780
 *
 * This program is free software; you can redistribute it and/or modify it
 * under the terms of the GNU Lesser General Public License as published
 * by the Free Software Foundation version 2.1 and no later version.
 *
 * This program is distributed in the hope that it will be useful, but
 * WITHOUT ANY WARRANTY; without even the implied warranty of MERCHANTABILITY
 * or FITNESS FOR A PARTICULAR PURPOSE.  See the Lesser GNU General Public
 * License for more details.
 *
 * You should have received a copy of the GNU Lesser General Public License
 * along with this program; if not, write to the Free Software Foundation, Inc.,
 * 51 Franklin St, Fifth Floor, Boston, MA  02110-1301 USA.
 *
 *********************************************************/

/*
 * dir.c --
 *
 * File operations for the hgfs driver.
 */
#include "module.h"


#define HGFS_CREATE_DIR_MASK (HGFS_CREATE_DIR_VALID_FILE_NAME | \
                              HGFS_CREATE_DIR_VALID_SPECIAL_PERMS | \
                              HGFS_CREATE_DIR_VALID_OWNER_PERMS | \
                              HGFS_CREATE_DIR_VALID_GROUP_PERMS | \
                              HGFS_CREATE_DIR_VALID_OTHER_PERMS)




/*
 *----------------------------------------------------------------------
 *
 * HgfsPackDirOpenRequest --
 *
 *    Setup the directory open request, depending on the op version.
 *
 * Results:
 *    Returns zero on success, or negative error on failure.
 *
 * Side effects:
 *    None
 *
 *----------------------------------------------------------------------
 */

static int
HgfsPackDirOpenRequest(const char *path,    // IN: Path of the dir to open
                       HgfsOp opUsed,       // IN: Op to be used
                       HgfsReq *req)        // IN/OUT: Packet to write into
{
   char *name;
   unsigned int *nameLength = NULL;
   size_t reqSize;
   int result;

   ASSERT(path);
   ASSERT(req);
   LOG(4, ("Path = %s \n", path));
   switch (opUsed) {
   case HGFS_OP_SEARCH_OPEN_V3: {
      HgfsRequestSearchOpenV3 *requestV3 = HgfsGetRequestPayload(req);

      /* We'll use these later. */
      name = requestV3->dirName.name;
      nameLength = &requestV3->dirName.length;
      requestV3->dirName.flags = 0;
      requestV3->dirName.caseType = HGFS_FILE_NAME_CASE_SENSITIVE;
      requestV3->dirName.fid = HGFS_INVALID_HANDLE;
      requestV3->reserved = 0;
      reqSize = sizeof(*requestV3) + HgfsGetRequestHeaderSize();
      break;
   }

   case HGFS_OP_SEARCH_OPEN: {
      HgfsRequestSearchOpen *request;

      request = (HgfsRequestSearchOpen *)(HGFS_REQ_PAYLOAD(req));

      /* We'll use these later. */
      name = request->dirName.name;
      nameLength = &request->dirName.length;
      reqSize = sizeof *request;
      break;
   }

   default:
      LOG(4, ("Unexpected OP type encountered. opUsed = %d\n", opUsed));
      return -EPROTO;
   }

   /* Convert to CP name. */

   LOG(4, ("After buildPath = %s\n", path));
   result = CPName_ConvertTo(path,
                             HGFS_LARGE_PACKET_MAX - (reqSize - 1),
                             name);
   if (result < 0) {
      LOG(4, ("CP conversion failed\n"));
      return -EINVAL;
   }

   LOG(4, ("After conversion = %s\n", name));

   *nameLength = (uint32) result;
   req->payloadSize = reqSize + result;

   /* Fill in header here as payloadSize needs to be there. */
   HgfsPackHeader(req, opUsed);

   return 0;
}


/*
 * HGFS file operations for directories.
 */

/*
 *----------------------------------------------------------------------
 *
 * HgfsDirOpen --
 *
 *    Called whenever a process opens a directory in our filesystem.
 *
 *    We send a "Search Open" request to the server. If the Open
 *    succeeds, we store the search handle sent by the server in
 *     the handle parameter so it can be reused later.
 *
 * Results:
 *    Returns zero on success, error on failure.
 *
 * Side effects:
 *    None
 *
 *----------------------------------------------------------------------
 */

int
HgfsDirOpen(const char* path,       // IN: Path of dir to open
            HgfsHandle* handle)     // OUT: Handle to the dir
{
   HgfsReq *req;
   int result;
   HgfsOp opUsed;
   HgfsStatus replyStatus;
   HgfsHandle *replySearch;

   ASSERT(path);
   req = HgfsGetNewRequest();
   if (!req) {
      LOG(4, ("Out of memory while getting new request.\n"));
      result = -ENOMEM;
      goto out;
   }

retry:
   opUsed = hgfsVersionSearchOpen;
   if (opUsed == HGFS_OP_SEARCH_OPEN_V3) {
      HgfsReplySearchOpenV3 *requestV3 = HgfsGetReplyPayload(req);

     replySearch = &requestV3->search;

   } else {
      HgfsReplySearchOpen *request = (HgfsReplySearchOpen *)HGFS_REQ_PAYLOAD(req);

      replySearch = &request->search;
   }

   result = HgfsPackDirOpenRequest(path, opUsed, req);
   if (result != 0) {
      LOG(4, ("Error packing request.\n"));
      goto out;
   }

   /* Send the request and process the reply. */
   result = HgfsSendRequest(req);
   if (result == 0) {
      /* Get the reply and check return status. */
      replyStatus = HgfsGetReplyStatus(req);
      result = HgfsStatusConvertToLinux(replyStatus);

      switch (result) {
      case 0:
         *handle = *replySearch;
         LOG(6, ("Set handle to %u\n", *replySearch));
         break;
      case -EPROTO:
         /* Retry with older version(s). Set globally. */
         if (opUsed == HGFS_OP_SEARCH_OPEN_V3) {
            LOG(4, ("Version 3 not supported. Falling back to version 1.\n"));
            hgfsVersionSearchOpen = HGFS_OP_SEARCH_OPEN;
            goto retry;
         }
         LOG(4, ("Server returned error: %d, opUsed = %d\n", result, opUsed));
         break;
      default:
         LOG(4, ("Server returned error: %d\n", result));
         break;
      }
   } else if (result == -EIO) {
      LOG(4, ("Timed out. error: %d\n", result));
   } else if (result == -EPROTO) {
      LOG(4, ("Server returned error: %d\n", result));
   } else {
      LOG(4, ("Unknown error: %d\n", result));
   }

out:
   HgfsFreeRequest(req);
   return result;
}


/*
 *----------------------------------------------------------------------
 *
 * HgfsReadDirFromReply --
 *
 *    This function reads directory entries from the reply packet
 *    contained in the specified request structure. It calls filldir
 *    to copy each entry into the vfsDirent buffer.
 *
 *    For V1 and V2 search read reply, only one entry is returned from
 *    server, while for V3 we may have multiple directory entries. The
 *    number of entries can be read from the reply packet.
 *
 * Results:
 *    0 on success, anything else on failure.
 *
 * Side effects:
 *    None
 *
 *----------------------------------------------------------------------
 */

static int
HgfsReadDirFromReply(uint32 *f_pos,     // IN/OUT: Offset
                     void *vfsDirent,   // OUT: Buffer to copy dentries into
                     fuse_fill_dir_t filldir, // IN:  Filler function
                     HgfsReq *req,      // IN:  The request containing reply
                     HgfsOp opUsed,     // IN:  request type
                     Bool *done)        // OUT: Set true when there are no
                                        //      more entries
{
   uint32 replyCount;
   HgfsAttrInfo attr;
   HgfsDirEntry *hgfsDirent = NULL; /* Only for V3. */
   char *escName = NULL;            /* Buffer for escaped version of name */
   size_t escNameLength = NAME_MAX + 1;
   int result = 0;

   ASSERT(req);

   escName = malloc(escNameLength);
   if (!escName) {
      LOG(4, ("Out of memory allocating escaped name buffer.\n"));
      return  -ENOMEM;
   }

   replyCount = 1;
   if (opUsed == HGFS_OP_SEARCH_READ_V3) {
      HgfsReplySearchReadV3 *replyV3 = HgfsGetReplyPayload(req);

      replyCount = replyV3->count;
      hgfsDirent = (HgfsDirEntry *)replyV3->payload;
      if (replyCount == 0) {
         /* We're at the end of the directory. */
         *done = TRUE;
         goto out;
      }
   }

   LOG(8, ("Reply counter %u, opUsed %d\n", replyCount, opUsed));
   while (replyCount-- > 0) {
      void *rawAttr;
      char *fileName;
      uint32 fileNameLength;
      ino_t ino;
      uint32 d_type;
      struct stat st;

      switch(opUsed) {
      case HGFS_OP_SEARCH_READ_V3: {
         rawAttr =  &hgfsDirent->attr;
         fileName = hgfsDirent->fileName.name;
         fileNameLength = hgfsDirent->fileName.length;
         break;
      }
      case HGFS_OP_SEARCH_READ_V2: {
         HgfsReplySearchReadV2 *replyV2;
         replyV2 = (HgfsReplySearchReadV2 *)(HGFS_REQ_PAYLOAD(req));
         rawAttr = &replyV2->attr;
         fileName = replyV2->fileName.name;
         fileNameLength = replyV2->fileName.length;
         break;
      }
      case HGFS_OP_SEARCH_READ: {
         HgfsReplySearchRead *replyV1;
         replyV1 = (HgfsReplySearchRead *)(HGFS_REQ_PAYLOAD(req));
         rawAttr = &replyV1->attr;
         fileName = replyV1->fileName.name;
         fileNameLength = replyV1->fileName.length;
         break;
      }
      default:
         LOG(4, ("Unexpected OP type encountered. opUsed = %d\n", opUsed));
         result = -EPROTO;
         goto out;
      }

      /* Make sure name length is legal. */
      if (fileNameLength > NAME_MAX) {
         /*
          * Skip dentry if its name is too long. We don't try to read next
          * entry in this reply. It is ok since it happens rarely.
          */
         (*f_pos)++;
         result = -ENAMETOOLONG;
         goto out;
      } else if (fileNameLength == 0) {
         /* We're at the end of the directory. */
         *done = TRUE;
         goto out;
      }
      result = HgfsUnpackCommonAttr(rawAttr, opUsed, &attr);
      if (result != 0) {
         goto out;
      }

      /*
       * Escape all non-printable characters (which for linux is just
       * "/").
       *
       * Note that normally we would first need to convert from the
       * CP name format, but that is done implicitely here since we
       * are guaranteed to have just one path component per dentry.
       */
      result = HgfsEscape_Do(fileName,
                             fileNameLength,
			     escNameLength,
			     escName);

      /*
       * Check the filename length.
       *
       * If the name is too long to be represented in linux, we simply
       * skip it (i.e., that file is not visible to our filesystem) by
       * incrementing file->f_pos and repeating the loop to get the
       * next dentry.
       *
       * HgfsEscape_Do returns a negative value if the escaped
       * output didn't fit in the specified output size, so we can
       * just check its return value.
       */
      if (result < 0) {
         /*
          * XXX: Another area where a bad server could cause us to loop
          * forever.
          */
         LOG(4, ("HgfsEscape_Do() returns %d\n", result));
         (*f_pos)++;
         continue;
      }

      /* Reuse fileNameLength to store the filename length after escape. */
      fileNameLength = result;

      /* Assign the correct dentry type. */
      switch (attr.type) {
      case HGFS_FILE_TYPE_SYMLINK:
         d_type = DT_LNK;
         break;
      case HGFS_FILE_TYPE_REGULAR:
         d_type = DT_REG;
         break;
      case HGFS_FILE_TYPE_DIRECTORY:
         d_type = DT_DIR;
         break;
      default:
         /*
          * XXX Should never happen. I'd put NOT_IMPLEMENTED() here
          * but if the driver ever goes in the host it's probably not
          * a good idea for an attacker to be able to hang the host
          * simply by using a bogus file type in a reply. [bac]
          */
         d_type = DT_UNKNOWN;
         break;
      }

      ino = attr.hostFileId;
      memset(&st, 0, sizeof(st));
      st.st_blksize = HGFS_BLOCKSIZE;
      st.st_blocks = HgfsCalcBlockSize(attr.size);
      st.st_size = attr.size;
      st.st_ino = ino;
      st.st_mode = d_type << 12;
#if FUSE_MAJOR_VERSION == 3
      result = filldir(vfsDirent, escName, &st, 0, 0);
#else
      result = filldir(vfsDirent, escName, &st, 0);
#endif

      if (result) {
         /*
          * This means that filldir ran out of room in the user buffer
          * it was copying into; we just break out and return, but
          * don't increment f_pos. So the next time the user calls
          * getdents, this dentry will be requested again, will get
          * retrieved again, and get copied properly to the user.
          *
          * The filldir errors are normal when the user buffer is small,
          * so we return ENOSPC and let the caller treat it specially.
          */
         LOG(4, ("filldir() returns %d\n", result));
         result = -ENOSPC;
         break;
      }
      (*f_pos)++;

      /* For V3, there may be remaining entries to process. */
      if (opUsed == HGFS_OP_SEARCH_READ_V3) {
         if (hgfsDirent->nextEntry > 0) {
            ASSERT(replyCount > 0);
         }
         hgfsDirent = (HgfsDirEntry *)((unsigned long)hgfsDirent +
                                       hgfsDirent->nextEntry);
      }
   }

out:
   free(escName);
   return result;
}


/*
 *----------------------------------------------------------------------
 *
 * HgfsRequestDirEntries --
 *
 *    Get the directory entries with the given offset from the server.
 *    The server may return 0, 1, or more than 2 entries depending on
 *    the protocol version.
 *
 * Results:
 *    Returns zero on success, negative error on failure.
 *
 * Side effects:
 *    None
 *
 *----------------------------------------------------------------------
 */

static int
HgfsRequestDirEntries(HgfsHandle searchHandle, // IN: Handle to dir
                      uint32 offset,           // IN: Offset of next dentry to get
                      HgfsReq *req,            // IN/OUT: the request
                      HgfsOp *opUsed)          // OUT: request type
{
   HgfsStatus replyStatus;
   int result = 0;

  retry:
   *opUsed = hgfsVersionSearchRead;
   if (*opUsed == HGFS_OP_SEARCH_READ_V3) {
      HgfsRequestSearchReadV3 *request = HgfsGetRequestPayload(req);

      request->search = searchHandle;
      request->offset = offset;
      request->reserved = 0;
      request->flags = 0 /* HGFS_SEARCH_READ_FLAG_MULTIPLE_REPLY */;
      req->payloadSize = sizeof(*request) + HgfsGetRequestHeaderSize();

   } else {
      HgfsRequestSearchRead *request;

      request = (HgfsRequestSearchRead *)(HGFS_REQ_PAYLOAD(req));
      request->search = searchHandle;
      request->offset = offset;
      req->payloadSize = sizeof *request;
   }

   /* Fill in header here as payloadSize needs to be there. */
   HgfsPackHeader(req, *opUsed);

   /* Send the request and process the reply. */
   result = HgfsSendRequest(req);
   if (result == 0) {
      LOG(6, ("Got reply\n"));
      replyStatus = HgfsGetReplyStatus(req);
      result = HgfsStatusConvertToLinux(replyStatus);

      /* Retry with older version(s). Set globally. */
      if (result == -EPROTO) {
         if (*opUsed == HGFS_OP_SEARCH_READ_V3) {
            LOG(4, ("Version 3 not supported. Falling back to version 2.\n"));
            hgfsVersionSearchRead = HGFS_OP_SEARCH_READ_V2;
            goto retry;
         } else if (*opUsed == HGFS_OP_SEARCH_READ_V2) {
            LOG(4, ("Version 2 not supported. Falling back to version 1.\n"));
            hgfsVersionSearchRead = HGFS_OP_SEARCH_READ;
            goto retry;
         }
      }
   } else if (result == -EIO) {
      LOG(4, ("Timed out. error: %d\n", result));
   } else if (result == -EPROTO) {
      LOG(4, ("Server returned error: %d\n", result));
   } else {
      LOG(4, ("Unknown error: %d\n", result));
   }

   return result;
}


/*
 *----------------------------------------------------------------------
 *
 * HgfsReaddir --
 *
 *    Handle a readdir request. See details below if interested.
 *
 *    Readdir is a bit complicated, and is best understood by reading
 *    the code. For the impatient, here is an overview of the major
 *    moving parts [bac]:
 *
 *     - Getdents syscall calls readdir, which is supposed to call
 *       filldir some number of times.
 *     - Each time it's called, filldir updates a struct with the
 *       number of bytes copied thus far, and sets an error code if
 *       appropriate.
 *     - When readdir returns, getdents checks the struct to see if
 *       any dentries were copied, and if so returns the byte count.
 *       Otherwise, it returns the error from the struct (which should
 *       still be zero if filldir was never called).
 *
 *       A consequence of this last fact is that if there are no more
 *       dentries, then readdir should NOT call filldir, and should
 *       return from readdir with a non-error.
 *
 * Results:
 *    Returns zero if on success, negative error on failure.
 *    (According to /fs/readdir.c, any non-negative return value
 *    means it succeeded).
 *
 * Side effects:
 *    None
 *
 *----------------------------------------------------------------------
 */

int
HgfsReaddir(HgfsHandle handle,        // IN:  Directory handle to read from
            void *dirent,             // OUT: Buffer to copy dentries into
            fuse_fill_dir_t filldir)  // IN:  Filler function
{
   Bool done = FALSE;
   HgfsReq *request;
   int result = 0;
   uint32 f_pos = 0;

   ASSERT(dirent);

   request = HgfsGetNewRequest();
   if (!request) {
      LOG(4, ("Out of memory while getting new request\n"));
      return -ENOMEM;
   }
   while (!done) {
      HgfsOp opUsed;
      /* Nonzero result = we failed to get valid reply from server. */
      result = HgfsRequestDirEntries(handle,
                                     f_pos,
                                     request,
                                     &opUsed);
      if (result) {
         LOG(4, ("Error getting dentries from server\n"));
         break;
      }

      result = HgfsReadDirFromReply(&f_pos, dirent, filldir, request, opUsed,
                                    &done);

      LOG(4, ("f_pos = %d\n", f_pos));
      if (result == -ENAMETOOLONG) {
         continue;
      } else if (result == -ENOSPC) {
         result = 0;
         break;
      } else if (result < 0) {
         LOG(4, ("Error reading dentries from reply packet. Return %d\n", result));
         break;
      }
   }

   if (done == TRUE) {
      LOG(6, ("End of dir reached.\n"));
   }
   HgfsFreeRequest(request);
   return result;
}


/*
 *----------------------------------------------------------------------
 *
 * HgfsPackCreateDirRequest --
 *
 *    Setup the CreateDir request, depending on the op version.
 *
 * Results:
 *    Returns zero on success, or negative error on failure.
 *
 * Side effects:
 *    None
 *
 *----------------------------------------------------------------------
 */

static int
HgfsPackCreateDirRequest(const char *path,
                         int permsMode,         // IN: Mode to assign dir
                         HgfsOp opUsed,         // IN: Op to be used.
                         HgfsReq *req)          // IN/OUT: Packet to write into
{
   char *fileName = NULL;
   uint32 *fileNameLength;
   size_t reqSize;
   int result;

   ASSERT(req);

   switch (opUsed) {
   case HGFS_OP_CREATE_DIR_V3: {
      HgfsRequestCreateDirV3 *requestV3 = HgfsGetRequestPayload(req);

      reqSize = sizeof(*requestV3) + HgfsGetRequestHeaderSize();
      /* We'll use these later. */
      fileName = requestV3->fileName.name;
      fileNameLength = &requestV3->fileName.length;
      requestV3->fileName.flags = 0;
      requestV3->fileName.fid = HGFS_INVALID_HANDLE;
      requestV3->fileName.caseType = HGFS_FILE_NAME_CASE_SENSITIVE;

      requestV3->mask = HGFS_CREATE_DIR_MASK;

      /* Set permissions. */
      requestV3->specialPerms = (permsMode & (S_ISUID | S_ISGID | S_ISVTX)) >> 9;
      requestV3->ownerPerms = (permsMode & S_IRWXU) >> 6;
      requestV3->groupPerms = (permsMode & S_IRWXG) >> 3;
      requestV3->otherPerms = (permsMode & S_IRWXO);
      requestV3->fileAttr = 0;
      break;
   }
   case HGFS_OP_CREATE_DIR_V2: {
      HgfsRequestCreateDirV2 *requestV2;

      requestV2 = (HgfsRequestCreateDirV2 *)(HGFS_REQ_PAYLOAD(req));

      /* We'll use these later. */
      fileName = requestV2->fileName.name;
      fileNameLength = &requestV2->fileName.length;
      reqSize = sizeof *requestV2;

      requestV2->mask = HGFS_CREATE_DIR_MASK;

      /* Set permissions. */
      requestV2->specialPerms = (permsMode & (S_ISUID | S_ISGID | S_ISVTX)) >> 9;
      requestV2->ownerPerms = (permsMode & S_IRWXU) >> 6;
      requestV2->groupPerms = (permsMode & S_IRWXG) >> 3;
      requestV2->otherPerms = (permsMode & S_IRWXO);
      break;
   }
   case HGFS_OP_CREATE_DIR: {
      HgfsRequestCreateDir *request;

      request = (HgfsRequestCreateDir *)(HGFS_REQ_PAYLOAD(req));

      /* We'll use these later. */
      fileName = request->fileName.name;
      fileNameLength = &request->fileName.length;
      reqSize = sizeof *request;

      /* Set permissions. */
      request->permissions = (permsMode & S_IRWXU) >> 6;
      break;
   }
   default:
      LOG(4, ("Unexpected OP type encountered. opUsed = %d\n", opUsed));
      return -EPROTO;
   }


   /* Convert to CP name. */
   result = CPName_ConvertTo(path,
                             HGFS_LARGE_PACKET_MAX - (reqSize - 1),
                             fileName);
   if (result < 0) {
      LOG(4, ("CP conversion failed.\n"));
      return -EINVAL;
   }

   *fileNameLength = result;
   req->payloadSize = reqSize + result;

   /* Fill in header here as payloadSize needs to be there. */
   HgfsPackHeader(req, opUsed);

   return 0;
}


/*
 *----------------------------------------------------------------------
 *
 * HgfsMkdir --
 *
 *    Handle a mkdir request
 *
 * Results:
 *    Returns zero on success, or a negative error on failure.
 *
 * Side effects:
 *    None
 *
 *----------------------------------------------------------------------
 */

int
HgfsMkdir(const char *path,     // IN: Path to directory
          int permsMode)        // IN: Mode to set
{
   HgfsReq *req;
   HgfsStatus replyStatus;
   HgfsOp opUsed;
   int result = 0;

   ASSERT(path);

   req = HgfsGetNewRequest();
   if (!req) {
      LOG(4, ("Out of memory while getting new request.\n"));
      result = -ENOMEM;
      goto out;
   }

retry:
   opUsed = hgfsVersionCreateDir;
   result = HgfsPackCreateDirRequest(path, permsMode, opUsed, req);
   if (result != 0) {
      LOG(4, ("Error packing request.\n"));
      goto out;
   }

   /*
    * Send the request and process the reply. Since HgfsReplyCreateDirV2 and
    * HgfsReplyCreateDir are identical, we need no special logic here.
    */
   result = HgfsSendRequest(req);
   if (result == 0) {
      LOG(6, ("Got reply.\n"));
      replyStatus = HgfsGetReplyStatus(req);
      result = HgfsStatusConvertToLinux(replyStatus);

      switch (result) {
      case 0:
         LOG(6, ("Directory created successfully, instantiating dentry.\n"));
         /*
          * XXX: When we support hard links, this is a good place to
          * increment link count of parent dir.
          */
         break;
      case -EPROTO:
         /* Retry with older version(s). Set globally. */
         if (opUsed == HGFS_OP_CREATE_DIR_V3) {
            LOG(4, ("Version 3 not supported. Falling back to version 2.\n"));
            hgfsVersionCreateDir = HGFS_OP_CREATE_DIR_V2;
            goto retry;
         } else if (opUsed == HGFS_OP_CREATE_DIR_V2) {
            LOG(4, ("Version 2 not supported. Falling back to version 1.\n"));
            hgfsVersionCreateDir = HGFS_OP_CREATE_DIR;
            goto retry;
         }

         /* Fallthrough. */
         default:
            LOG(6, ("Directory was not created, error %d\n", result));
            break;
         }
   } else if (result == -EIO) {
      LOG(4, ("Timed out. error: %d\n", result));
   } else if (result == -EPROTO) {
      LOG(4, ("Server returned error: %d\n", result));
   } else {
      LOG(4, ("Unknown error: %d\n", result));
   }

out:
   HgfsFreeRequest(req);
   return result;
}


/*
 *----------------------------------------------------------------------
 *
 * HgfsDelete --
 *
 *    Handle both unlink and rmdir requests.
 *
 * Results:
 *    Returns zero on success, or a negative error on failure.
 *
 * Side effects:
 *    None
 *
 *----------------------------------------------------------------------
 */

int
HgfsDelete(const char* path,       // IN: Path to file
           HgfsOp op)              // IN: Opcode for file type (file or dir)*/
{
   HgfsReq *req = NULL;
   int result = 0;
   HgfsStatus replyStatus;
   char *fileName = NULL;
   uint32 *fileNameLength;
   uint32 reqSize;
   HgfsOp opUsed;
   HgfsAttrInfo newAttr = {0};
   HgfsAttrInfo *clearReadOnlyAttr = &newAttr;
   Bool clearedReadOnly = FALSE;

   if ((op != HGFS_OP_DELETE_FILE) &&
       (op != HGFS_OP_DELETE_DIR)) {
      LOG(4, ("Invalid opcode. op = %d\n", op));
      result = -EINVAL;
      goto out;
   }

   req = HgfsGetNewRequest();
   if (!req) {
      LOG(4, ("Out of memory while getting new request.\n"));
      result = -ENOMEM;
      goto out;
   }

  retry:
   if (op == HGFS_OP_DELETE_FILE) {
      opUsed = hgfsVersionDeleteFile;
   } else {
      opUsed = hgfsVersionDeleteDir;
   }

   if (opUsed == HGFS_OP_DELETE_FILE_V3 ||
       opUsed == HGFS_OP_DELETE_DIR_V3) {
      HgfsRequestDeleteV3 *request = HgfsGetRequestPayload(req);

      reqSize = sizeof(*request) + HgfsGetRequestHeaderSize();
      request->hints = 0;
      fileName = request->fileName.name;
      fileNameLength = &request->fileName.length;
      request->fileName.fid = HGFS_INVALID_HANDLE;
      request->fileName.flags = 0;
      request->fileName.caseType = HGFS_FILE_NAME_DEFAULT_CASE;
      request->reserved = 0;

   } else {
      HgfsRequestDelete *request;

      request = (HgfsRequestDelete *)(HGFS_REQ_PAYLOAD(req));
      /* Fill out the request packet. */
      fileName = request->fileName.name;
      fileNameLength = &request->fileName.length;
      reqSize = sizeof *request;
   }


   /* Convert to CP name. */
   result = CPName_ConvertTo(path,
                             HGFS_NAME_BUFFER_SIZET(HGFS_LARGE_PACKET_MAX, reqSize),
                             fileName);
   if (result < 0) {
      LOG(4, ("CP conversion failed.\n"));
      result = -EINVAL;
      goto out;
   }

   *fileNameLength = result;
   req->payloadSize = reqSize + result;

   /* Fill in header here as payloadSize needs to be there. */
   HgfsPackHeader(req, opUsed);

   result = HgfsSendRequest(req);
   switch (result) {
   case 0:
      LOG(6, ("Got reply\n"));
      replyStatus = HgfsGetReplyStatus(req);
      result = HgfsStatusConvertToLinux(replyStatus);

      switch (result) {

      case -EACCES:
      case -EPERM:
         /*
          * It's possible that we're talking to a Windows server with
          * a file marked read-only. Let's try again, after removing
          * the read-only bit from the file.
          *
          * Note, currently existing Windows HGFS servers that are running
          * shares against NTFS volumes do NOT handle the ACLs when setting
          * a file as writable. Only the attribute for read only is cleared.
          * This maybe okay but could be inadequate if the ACLs are read only
          * for the current user. For those cases, the second attempt will
          * still fail. The server code should be fixed to address this failing
          * the set attributes for read only if it cannot do both.
          *
          * XXX: I think old servers will send -EPERM here. Is this entirely
          * safe?
          */
         if (!clearedReadOnly) {
            result = HgfsClearReadOnly(path, clearReadOnlyAttr);
            if (result == 0) {
               clearedReadOnly = TRUE;
               LOG(4, ("removed read-only, retrying delete\n"));
               goto retry;
            }
            LOG(4, ("failed to remove read-only attribute\n"));
         } else {
            (void)HgfsRestoreReadOnly(path, clearReadOnlyAttr);
            LOG(4, ("second attempt failed\n"));
         }
         break;

      case -EPROTO:
         /* Retry with older version(s). Set globally. */
         if (opUsed == HGFS_OP_DELETE_DIR_V3) {
            LOG(4, ("Version 3 not supported. Falling back to version 1.\n"));
            hgfsVersionDeleteDir = HGFS_OP_DELETE_DIR;
            goto retry;
         } else if (opUsed == HGFS_OP_DELETE_FILE_V3) {
            LOG(4, ("Version 3 not supported. Falling back to version 1.\n"));
            hgfsVersionDeleteFile = HGFS_OP_DELETE_FILE;
            goto retry;
         }

         LOG(4, ("Server returned error: %d\n", result));
         break;
      default:
         break;
      }
      break;
   default:
      LOG(4, ("Send returned error: %d\n", result));
   }

out:
   HgfsFreeRequest(req);
   return result;
}<|MERGE_RESOLUTION|>--- conflicted
+++ resolved
@@ -1,9 +1,5 @@
 /*********************************************************
-<<<<<<< HEAD
- * Copyright (C) 2013 VMware, Inc. All rights reserved.
-=======
  * Copyright (C) 2013,2019,2021 VMware, Inc. All rights reserved.
->>>>>>> 30568780
  *
  * This program is free software; you can redistribute it and/or modify it
  * under the terms of the GNU Lesser General Public License as published
@@ -58,38 +54,53 @@
                        HgfsOp opUsed,       // IN: Op to be used
                        HgfsReq *req)        // IN/OUT: Packet to write into
 {
-   char *name;
-   unsigned int *nameLength = NULL;
    size_t reqSize;
-   int result;
 
    ASSERT(path);
    ASSERT(req);
    LOG(4, ("Path = %s \n", path));
    switch (opUsed) {
    case HGFS_OP_SEARCH_OPEN_V3: {
+      int result;
       HgfsRequestSearchOpenV3 *requestV3 = HgfsGetRequestPayload(req);
 
-      /* We'll use these later. */
-      name = requestV3->dirName.name;
-      nameLength = &requestV3->dirName.length;
       requestV3->dirName.flags = 0;
       requestV3->dirName.caseType = HGFS_FILE_NAME_CASE_SENSITIVE;
       requestV3->dirName.fid = HGFS_INVALID_HANDLE;
       requestV3->reserved = 0;
       reqSize = sizeof(*requestV3) + HgfsGetRequestHeaderSize();
+      /* Convert to CP name. */
+      result = CPName_ConvertTo(path,
+                                HgfsLargePacketMax(FALSE) - (reqSize - 1),
+                                requestV3->dirName.name);
+      if (result < 0) {
+         LOG(4, ("CP conversion failed\n"));
+         return -EINVAL;
+      }
+      LOG(4, ("After conversion = %s\n", requestV3->dirName.name));
+      requestV3->dirName.length = result;
+      reqSize += result;
       break;
    }
 
    case HGFS_OP_SEARCH_OPEN: {
+      int result;
       HgfsRequestSearchOpen *request;
 
       request = (HgfsRequestSearchOpen *)(HGFS_REQ_PAYLOAD(req));
 
-      /* We'll use these later. */
-      name = request->dirName.name;
-      nameLength = &request->dirName.length;
       reqSize = sizeof *request;
+      /* Convert to CP name. */
+      result = CPName_ConvertTo(path,
+                                HgfsLargePacketMax(FALSE) - (reqSize - 1),
+                                request->dirName.name);
+      if (result < 0) {
+         LOG(4, ("CP conversion failed\n"));
+         return -EINVAL;
+      }
+      LOG(4, ("After conversion = %s\n", request->dirName.name));
+      request->dirName.length = result;
+      reqSize += result;
       break;
    }
 
@@ -98,21 +109,7 @@
       return -EPROTO;
    }
 
-   /* Convert to CP name. */
-
-   LOG(4, ("After buildPath = %s\n", path));
-   result = CPName_ConvertTo(path,
-                             HGFS_LARGE_PACKET_MAX - (reqSize - 1),
-                             name);
-   if (result < 0) {
-      LOG(4, ("CP conversion failed\n"));
-      return -EINVAL;
-   }
-
-   LOG(4, ("After conversion = %s\n", name));
-
-   *nameLength = (uint32) result;
-   req->payloadSize = reqSize + result;
+   req->payloadSize = reqSize;
 
    /* Fill in header here as payloadSize needs to be there. */
    HgfsPackHeader(req, opUsed);
@@ -153,7 +150,6 @@
    int result;
    HgfsOp opUsed;
    HgfsStatus replyStatus;
-   HgfsHandle *replySearch;
 
    ASSERT(path);
    req = HgfsGetNewRequest();
@@ -165,16 +161,6 @@
 
 retry:
    opUsed = hgfsVersionSearchOpen;
-   if (opUsed == HGFS_OP_SEARCH_OPEN_V3) {
-      HgfsReplySearchOpenV3 *requestV3 = HgfsGetReplyPayload(req);
-
-     replySearch = &requestV3->search;
-
-   } else {
-      HgfsReplySearchOpen *request = (HgfsReplySearchOpen *)HGFS_REQ_PAYLOAD(req);
-
-      replySearch = &request->search;
-   }
 
    result = HgfsPackDirOpenRequest(path, opUsed, req);
    if (result != 0) {
@@ -191,8 +177,14 @@
 
       switch (result) {
       case 0:
-         *handle = *replySearch;
-         LOG(6, ("Set handle to %u\n", *replySearch));
+         if (opUsed == HGFS_OP_SEARCH_OPEN_V3) {
+            HgfsReplySearchOpenV3 *requestV3 = HgfsGetReplyPayload(req);
+            *handle = requestV3->search;
+         } else {
+            HgfsReplySearchOpen *request = (HgfsReplySearchOpen *)HGFS_REQ_PAYLOAD(req);
+            *handle = request->search;
+         }
+         LOG(6, ("Set handle to %u\n", *handle));
          break;
       case -EPROTO:
          /* Retry with older version(s). Set globally. */
@@ -255,7 +247,7 @@
    uint32 replyCount;
    HgfsAttrInfo attr;
    HgfsDirEntry *hgfsDirent = NULL; /* Only for V3. */
-   char *escName = NULL;            /* Buffer for escaped version of name */
+   char *escName;                   /* Buffer for escaped version of name */
    size_t escNameLength = NAME_MAX + 1;
    int result = 0;
 
@@ -634,25 +626,30 @@
                          HgfsOp opUsed,         // IN: Op to be used.
                          HgfsReq *req)          // IN/OUT: Packet to write into
 {
-   char *fileName = NULL;
-   uint32 *fileNameLength;
    size_t reqSize;
-   int result;
+
 
    ASSERT(req);
 
    switch (opUsed) {
    case HGFS_OP_CREATE_DIR_V3: {
+      int result;
       HgfsRequestCreateDirV3 *requestV3 = HgfsGetRequestPayload(req);
 
       reqSize = sizeof(*requestV3) + HgfsGetRequestHeaderSize();
-      /* We'll use these later. */
-      fileName = requestV3->fileName.name;
-      fileNameLength = &requestV3->fileName.length;
       requestV3->fileName.flags = 0;
       requestV3->fileName.fid = HGFS_INVALID_HANDLE;
       requestV3->fileName.caseType = HGFS_FILE_NAME_CASE_SENSITIVE;
-
+      /* Convert to CP name. */
+      result = CPName_ConvertTo(path,
+                                HgfsLargePacketMax(FALSE) - (reqSize - 1),
+                                requestV3->fileName.name);
+      if (result < 0) {
+         LOG(4, ("CP conversion failed.\n"));
+         return -EINVAL;
+      }
+      requestV3->fileName.length = result;
+      reqSize += result;
       requestV3->mask = HGFS_CREATE_DIR_MASK;
 
       /* Set permissions. */
@@ -664,15 +661,23 @@
       break;
    }
    case HGFS_OP_CREATE_DIR_V2: {
+      int result;
       HgfsRequestCreateDirV2 *requestV2;
 
       requestV2 = (HgfsRequestCreateDirV2 *)(HGFS_REQ_PAYLOAD(req));
 
-      /* We'll use these later. */
-      fileName = requestV2->fileName.name;
-      fileNameLength = &requestV2->fileName.length;
       reqSize = sizeof *requestV2;
 
+      /* Convert to CP name. */
+      result = CPName_ConvertTo(path,
+                                HgfsLargePacketMax(FALSE) - (reqSize - 1),
+                                requestV2->fileName.name);
+      if (result < 0) {
+         LOG(4, ("CP conversion failed.\n"));
+         return -EINVAL;
+      }
+      requestV2->fileName.length = result;
+      reqSize += result;
       requestV2->mask = HGFS_CREATE_DIR_MASK;
 
       /* Set permissions. */
@@ -683,15 +688,22 @@
       break;
    }
    case HGFS_OP_CREATE_DIR: {
+      int result;
       HgfsRequestCreateDir *request;
 
       request = (HgfsRequestCreateDir *)(HGFS_REQ_PAYLOAD(req));
 
-      /* We'll use these later. */
-      fileName = request->fileName.name;
-      fileNameLength = &request->fileName.length;
       reqSize = sizeof *request;
-
+      /* Convert to CP name. */
+      result = CPName_ConvertTo(path,
+                                HgfsLargePacketMax(FALSE) - (reqSize - 1),
+                                request->fileName.name);
+      if (result < 0) {
+         LOG(4, ("CP conversion failed.\n"));
+         return -EINVAL;
+      }
+      request->fileName.length = result;
+      reqSize += result;
       /* Set permissions. */
       request->permissions = (permsMode & S_IRWXU) >> 6;
       break;
@@ -701,18 +713,7 @@
       return -EPROTO;
    }
 
-
-   /* Convert to CP name. */
-   result = CPName_ConvertTo(path,
-                             HGFS_LARGE_PACKET_MAX - (reqSize - 1),
-                             fileName);
-   if (result < 0) {
-      LOG(4, ("CP conversion failed.\n"));
-      return -EINVAL;
-   }
-
-   *fileNameLength = result;
-   req->payloadSize = reqSize + result;
+   req->payloadSize = reqSize;
 
    /* Fill in header here as payloadSize needs to be there. */
    HgfsPackHeader(req, opUsed);
@@ -835,8 +836,6 @@
    HgfsReq *req = NULL;
    int result = 0;
    HgfsStatus replyStatus;
-   char *fileName = NULL;
-   uint32 *fileNameLength;
    uint32 reqSize;
    HgfsOp opUsed;
    HgfsAttrInfo newAttr = {0};
@@ -870,8 +869,17 @@
 
       reqSize = sizeof(*request) + HgfsGetRequestHeaderSize();
       request->hints = 0;
-      fileName = request->fileName.name;
-      fileNameLength = &request->fileName.length;
+      /* Convert to CP name. */
+      result = CPName_ConvertTo(path,
+                                HGFS_NAME_BUFFER_SIZET(HgfsLargePacketMax(FALSE), reqSize),
+                                request->fileName.name);
+      if (result < 0) {
+         LOG(4, ("CP conversion failed.\n"));
+         result = -EINVAL;
+         goto out;
+      }
+      request->fileName.length = result;
+      reqSize += result;
       request->fileName.fid = HGFS_INVALID_HANDLE;
       request->fileName.flags = 0;
       request->fileName.caseType = HGFS_FILE_NAME_DEFAULT_CASE;
@@ -882,24 +890,21 @@
 
       request = (HgfsRequestDelete *)(HGFS_REQ_PAYLOAD(req));
       /* Fill out the request packet. */
-      fileName = request->fileName.name;
-      fileNameLength = &request->fileName.length;
       reqSize = sizeof *request;
-   }
-
-
-   /* Convert to CP name. */
-   result = CPName_ConvertTo(path,
-                             HGFS_NAME_BUFFER_SIZET(HGFS_LARGE_PACKET_MAX, reqSize),
-                             fileName);
-   if (result < 0) {
-      LOG(4, ("CP conversion failed.\n"));
-      result = -EINVAL;
-      goto out;
-   }
-
-   *fileNameLength = result;
-   req->payloadSize = reqSize + result;
+      /* Convert to CP name. */
+      result = CPName_ConvertTo(path,
+                                HGFS_NAME_BUFFER_SIZET(HgfsLargePacketMax(FALSE), reqSize),
+                                request->fileName.name);
+      if (result < 0) {
+         LOG(4, ("CP conversion failed.\n"));
+         result = -EINVAL;
+         goto out;
+      }
+      request->fileName.length = result;
+      reqSize += result;
+   }
+
+   req->payloadSize = reqSize;
 
    /* Fill in header here as payloadSize needs to be there. */
    HgfsPackHeader(req, opUsed);
