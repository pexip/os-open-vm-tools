--- conflicted
+++ resolved
@@ -1,9 +1,5 @@
 ################################################################################
-<<<<<<< HEAD
-### Copyright (C) 2007-2016 VMware, Inc.  All rights reserved.
-=======
 ### Copyright (c) 2007-2021 VMware, Inc.  All rights reserved.
->>>>>>> 30568780
 ###
 ### Top-level Makefile for building the VMware OSS Tools.
 ###
@@ -45,9 +41,6 @@
 endif
 SUBDIRS += rpctool
 SUBDIRS += namespacetool
-if ENABLE_GRABBITMQPROXY
-   SUBDIRS += guestproxycerttool
-endif
 SUBDIRS += scripts
 SUBDIRS += services
 SUBDIRS += toolbox
@@ -69,26 +62,15 @@
    SUBDIRS += modules
 endif
 SUBDIRS += docs
-
-if ENABLE_CAF
-   SUBDIRS += common-agent/Cpp/Framework
-   SUBDIRS += common-agent/Cpp/ManagementAgent
-   SUBDIRS += common-agent/Cpp/Communication
-   SUBDIRS += common-agent/Cpp/ProviderFx
-   SUBDIRS += common-agent/Cpp/InternalProviders
-   SUBDIRS += common-agent/input
-   SUBDIRS += common-agent/etc
+if ENABLE_LIBAPPMONITOR
+   SUBDIRS += libappmonitor
 endif
 
 if HAVE_UDEV
    SUBDIRS += udev
-<<<<<<< HEAD
-endif
-=======
    SUBDIRS += vmwgfxctrl
 endif
 
 install-data-local:
 	$(INSTALL) -d $(DESTDIR)/etc/vmware-tools/
 	$(INSTALL) -m 644 $(srcdir)/tools.conf $(DESTDIR)/etc/vmware-tools/tools.conf.example
->>>>>>> 30568780
