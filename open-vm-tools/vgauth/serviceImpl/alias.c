--- conflicted
+++ resolved
@@ -1,9 +1,5 @@
 /*********************************************************
-<<<<<<< HEAD
- * Copyright (C) 2011-2017 VMware, Inc. All rights reserved.
-=======
  * Copyright (C) 2011-2021 VMware, Inc. All rights reserved.
->>>>>>> 30568780
  *
  * This program is free software; you can redistribute it and/or modify it
  * under the terms of the GNU Lesser General Public License as published
@@ -44,6 +40,7 @@
 #include "serviceInt.h"
 #include "certverify.h"
 #include "VGAuthProto.h"
+#include "vmxlog.h"
 
 // puts the identity store in an easy to find place
 #undef WIN_TEST_MODE
@@ -678,6 +675,14 @@
 
    *fileSize = 0;
    *contents = NULL;
+
+   /*
+    * No time-of-check to time-of-use issue between this lstat() call and the
+    * subsequent open() since the open() is followed by fstat() and a series
+    * of checks of the fstat results against the lstat results to ensure that
+    * key file attributes did not change between the lstat() and the open().
+    */
+   /* coverity[fs_check_call] */
    ret = g_lstat(fileName, &lstatBuf);
    if (ret != 0) {
       Warning("%s: lstat(%s) failed (%d %d)\n",
@@ -840,9 +845,8 @@
       *contents = buf;
       *fileSize = lstatBuf.st_size;
    }
-   if (fd >= 0) {
-      close(fd);
-   }
+
+   close(fd);
 
    return err;
 }
@@ -1082,7 +1086,6 @@
 {
    AliasParseList *list = (AliasParseList *) userData;
    ServiceAliasInfo *infos;
-   int n;
 
    ASSERT(list);
 
@@ -1127,6 +1130,8 @@
       break;
    case ALIAS_PARSE_STATE_ALIASINFOS:
       if (g_strcmp0(elementName, ALIASINFO_ALIASINFO_ELEMENT_NAME) == 0) {
+         int n;
+
          list->state = ALIAS_PARSE_STATE_ALIASINFO;
 
          // grow
@@ -1432,7 +1437,7 @@
       NULL,
       NULL,
    };
-   GMarkupParseContext *context = NULL;
+   GMarkupParseContext *context;
    gboolean bRet;
    gchar *fileContents = NULL;
    gsize fileSize;
@@ -2229,7 +2234,10 @@
          Debug("%s: removed empty map file '%s'\n", __FUNCTION__, mapFilename);
          g_free(mapFilename);
 
-         goto done;
+         if (emptyAliasFile) {
+            goto done;
+         }
+         goto rename;
       }
 
       tmpMapFilename = g_strdup_printf("%s"DIRSEP"%sXXXXXX",
@@ -2323,6 +2331,7 @@
 #endif
    }
 
+rename:
    /*
     * Make the tmpfiles become the real in a way we can try to recover from.
     */
@@ -2683,6 +2692,11 @@
                  SU_(alias.addid,
                      "Alias added to Alias store owned by '%s' by user '%s'"),
                  userName, reqUserName);
+      // security -- don't expose username
+      VMXLog_Log(VMXLOG_LEVEL_WARNING,
+                 "%s: alias added with Subject '%s'",
+                 __FUNCTION__,
+                 (ai->type == SUBJECT_TYPE_ANY) ? "<ANY>" : ai->name);
    }
 
 done:
@@ -2951,6 +2965,18 @@
                  SU_(alias.removeid,
                      "Alias removed from Alias store owned by '%s' by user '%s'"),
                  userName, reqUserName);
+      if (removeAll) {
+         // security -- don't expose username
+         VMXLog_Log(VMXLOG_LEVEL_WARNING,
+                    "%s: all aliases removed for requested username",
+                    __FUNCTION__);
+      } else {
+         // security -- don't expose username
+         VMXLog_Log(VMXLOG_LEVEL_WARNING,
+                    "%s: alias removed with Subject '%s'",
+                    __FUNCTION__,
+                    (subj->type == SUBJECT_TYPE_ANY) ? "<ANY>" : subj->name);
+      }
    }
 
 done:
@@ -3131,6 +3157,9 @@
              * a list of prohibited bad files and keep going.  but that's
              * a lot of risky work that's very hard to test, so punt for now.
              */
+            g_free(badFileName);
+            g_free(fullFileName);
+            g_dir_close(dir);
             return VGAUTH_E_FAIL;
          } else {
             Audit_Event(TRUE,
@@ -3221,6 +3250,8 @@
 next:
       ServiceAliasFreeAliasList(numIds, aList);
       if (!foundMatch) {
+         /* badSubj should always have a value because maList won't be empty */
+         /* coverity[var_deref_op] */
          Warning("%s: orphaned mapped alias: user %s subj %s cert %s\n",
                  __FUNCTION__, maList[i].userName,
                  (badSubj->type == SUBJECT_TYPE_NAMED ? badSubj->name : "ANY"),
@@ -3379,6 +3410,7 @@
                          "Failed to rename suspect Alias store directory '%s' to '%s'"),
                      aliasStoreRootDir, badRootDirName);
          // XXX making this fatal for now.  can we do anything better?
+         g_free(badRootDirName);
          return VGAUTH_E_FAIL;
       }
       g_free(badRootDirName);
