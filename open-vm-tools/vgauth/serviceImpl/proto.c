/*********************************************************
<<<<<<< HEAD
 * Copyright (C) 2011-2016 VMware, Inc. All rights reserved.
=======
 * Copyright (C) 2011-2016,2019-2022 VMware, Inc. All rights reserved.
>>>>>>> 30568780
 *
 * This program is free software; you can redistribute it and/or modify it
 * under the terms of the GNU Lesser General Public License as published
 * by the Free Software Foundation version 2.1 and no later version.
 *
 * This program is distributed in the hope that it will be useful, but
 * WITHOUT ANY WARRANTY; without even the implied warranty of MERCHANTABILITY
 * or FITNESS FOR A PARTICULAR PURPOSE.  See the Lesser GNU General Public
 * License for more details.
 *
 * You should have received a copy of the GNU Lesser General Public License
 * along with this program; if not, write to the Free Software Foundation, Inc.,
 * 51 Franklin St, Fifth Floor, Boston, MA  02110-1301 USA.
 *
 *********************************************************/

/**
 * @file proto.c --
 *
 *    Service/client protocol interfaces
 */

#include <stdlib.h>
#include <string.h>

#include <glib/gstdio.h>

#include "VGAuthLog.h"
#include "serviceInt.h"
#include "VGAuthProto.h"
#ifdef _WIN32
#include "winToken.h"
#include "winDupHandle.h"
#endif

/* cranks up parser debugging */
#define VGAUTH_PROTO_TRACE 0

/*
 * Request types
 */
typedef enum {
   PROTO_REQUEST_UNKNOWN,
   PROTO_REQUEST_SESSION_REQ,
   PROTO_REQUEST_CONN,
   PROTO_REQUEST_ADDALIAS,
   PROTO_REQUEST_REMOVEALIAS,
   PROTO_REQUEST_QUERYALIASES,
   PROTO_REQUEST_QUERYMAPPEDALIASES,
   PROTO_REQUEST_CREATETICKET,
   PROTO_REQUEST_VALIDATETICKET,
   PROTO_REQUEST_REVOKETICKET,
   PROTO_REQUEST_VALIDATE_SAML_BEARER_TOKEN,
} ProtoRequestType;

/*
 * Possible parse states for requests.
 */
typedef enum {
   PARSE_STATE_NONE,
   PARSE_STATE_REQUEST,
   PARSE_STATE_SEQNO,
   PARSE_STATE_REQNAME,
   PARSE_STATE_VERSION,
   PARSE_STATE_USERNAME,
   PARSE_STATE_TICKET,
   PARSE_STATE_ADDLINK,
   PARSE_STATE_PEMCERT,
   PARSE_STATE_ALIASINFO,
   PARSE_STATE_COMMENT,
   PARSE_STATE_SUBJECT,
   PARSE_STATE_ANYSUBJECT,
   PARSE_STATE_PID,
   PARSE_STATE_TOKEN,
   PARSE_STATE_SAMLTOKEN,
   PARSE_STATE_USERHANDLEINFO,
   PARSE_STATE_USERHANDLETYPE,
   PARSE_STATE_USERHANDLESAMLINFO,
   PARSE_STATE_USERHANDLESAMLSUBJECT,
   PARSE_STATE_SAML_VALIDATE_ONLY,
} ProtoParseState;

/*
 * The request structure
 */

struct ProtoRequest {
   gboolean complete;
   int sequenceNumber;

   ProtoRequestType reqType;

   ProtoParseState parseState;

   union {
      struct {
         int version;
         gchar *userName;
      } sessionReq;

      struct {
         /*
          * The client PID that the client declares
          * This field is only used on Windows
          */
         gchar *pid;
      } connect;

      struct {
         gchar *userName;
         gboolean addMapped;
         gchar *pemCert;
         ServiceAliasInfo aliasInfo;
      } addAlias;

      struct {
         gchar *userName;
         gchar *pemCert;
         ServiceSubject subject;
      } removeAlias;

      struct {
         gchar *userName;
      } queryAliases;

      struct {
         gchar *userName;
         /* The received client token HANDLE */
         gchar *token;
         ServiceValidationResultsType type;
         // only used if the type is VALIDATION_RESULTS_TYPE_SAML
         ServiceValidationResultsData samlData;
      } createTicket;

      struct {
         gchar *ticket;
      } validateTicket;

      struct {
         gchar *ticket;
      } revokeTicket;

      struct {
         gchar *samlToken;
         gchar *userName;
         gboolean validateOnly;
      } validateSamlBToken;

   } reqData;

#if VGAUTH_PROTO_TRACE
   gchar *rawData;
#endif
};


static VGAuthError ServiceProtoValidateSamlBearerToken(ServiceConnection *conn,
                                                       ProtoRequest *req);


/*
 ******************************************************************************
 * ProtoRequestTypeText --                                               */ /**
 *
 * Return the text representation of the protocol request type.
 *
 * @param[in]  t        A protocol request type
 *
 ******************************************************************************
 */

static const char *
ProtoRequestTypeText(ProtoRequestType t)
{
   switch (t) {
   case PROTO_REQUEST_UNKNOWN:
      return "UNKNOWN";
   case PROTO_REQUEST_SESSION_REQ:
      return "SESSION";
   case PROTO_REQUEST_CONN:
      return "CONNECT";
   case PROTO_REQUEST_ADDALIAS:
      return "ADDALIAS";
   case PROTO_REQUEST_REMOVEALIAS:
      return "REMOVEALIAS";
   case PROTO_REQUEST_QUERYALIASES:
      return "QUERYALIASES";
   case PROTO_REQUEST_QUERYMAPPEDALIASES:
      return "QUERYMAPPEDALIASES";
   case PROTO_REQUEST_CREATETICKET:
      return "CREATETICKET";
   case PROTO_REQUEST_VALIDATETICKET:
      return "VALIDATETICKET";
   case PROTO_REQUEST_REVOKETICKET:
      return "REVOKETICKET";
   case PROTO_REQUEST_VALIDATE_SAML_BEARER_TOKEN:
      return "VALIDATE_SAML_BEARER_TOKEN";
   default:
      return "INVALID";
   }
}


/*
 ******************************************************************************
 * ProtoValidationTypeString --                                          */ /**
 *
 * Returns the XML wire name of a ServiceValidationResultsType.
 *
 * @param[in]  userHandl         The VGAuthUSerHandle.
 *
 ******************************************************************************
 */

static const gchar *
ProtoValidationTypeString(const ServiceValidationResultsType t)
{
   switch (t) {
   case VALIDATION_RESULTS_TYPE_NAMEPASSWORD:
      return VGAUTH_USERHANDLE_TYPE_NAMEPASSWORD;
   case VALIDATION_RESULTS_TYPE_SSPI:
      return VGAUTH_USERHANDLE_TYPE_SSPI;
   case VALIDATION_RESULTS_TYPE_SAML:
      return VGAUTH_USERHANDLE_TYPE_SAML;
   case VALIDATION_RESULTS_TYPE_SAML_INFO_ONLY:
      return VGAUTH_USERHANDLE_TYPE_SAML_INFO_ONLY;
   case VALIDATION_RESULTS_TYPE_UNKNOWN:
   default:
      ASSERT(0);
      Warning("%s: Tried to convert a validationType of %d to a string\n",
              __FUNCTION__, t);
      return "<UNKNOWN>";
   }
}


/*
 ******************************************************************************
 * Proto_DumpRequest --                                                  */ /**
 *
 * Debugging.  Spews a ProtoRequest to stdout.
 *
 * @param[in]  req        The request to dump.
 *
 ******************************************************************************
 */

static void
Proto_DumpRequest(ProtoRequest *req)
{
#if VGAUTH_PROTO_TRACE
   printf("raw data: %s\n", req->rawData ? req->rawData : "<none>");
#endif
   Debug("complete: %d\n", req->complete);
   Debug("sequenceNumber: %d\n", req->sequenceNumber);
   Log("requestType: %d(%s REQ)\n", req->reqType,
       ProtoRequestTypeText(req->reqType));

   switch (req->reqType) {
   case PROTO_REQUEST_SESSION_REQ:
      Debug("version #: %d\n", req->reqData.sessionReq.version);
      Log("userName: '%s'\n", req->reqData.sessionReq.userName);
      break;
   case PROTO_REQUEST_CONN:
      // no details
      break;
   case PROTO_REQUEST_ADDALIAS:
      Log("userName: %s\n", req->reqData.addAlias.userName);
      Log("addMapped: %d\n", req->reqData.addAlias.addMapped);
      Debug("pemCert: %s\n", req->reqData.addAlias.pemCert);
      if (req->reqData.addAlias.aliasInfo.type == SUBJECT_TYPE_NAMED) {
         Log("Subject: %s\n", req->reqData.addAlias.aliasInfo.name);
      } else  if (req->reqData.addAlias.aliasInfo.type == SUBJECT_TYPE_ANY) {
         Log("ANY Subject\n");
      } else {
         Warning("*** UNKNOWN Subject type ***\n");
      }
      Log("comment: %s\n", req->reqData.addAlias.aliasInfo.comment);
      break;
   case PROTO_REQUEST_REMOVEALIAS:
      Log("userName: %s\n", req->reqData.removeAlias.userName);
      Debug("pemCert: %s\n", req->reqData.removeAlias.pemCert);
      if (req->reqData.removeAlias.subject.type == SUBJECT_TYPE_NAMED) {
         Log("Subject: %s\n", req->reqData.removeAlias.subject.name);
      } else  if (req->reqData.removeAlias.subject.type == SUBJECT_TYPE_ANY) {
         Log("ANY Subject\n");
      } else {
         Log("No Subject type specified (assuming removeAll case)\n");
      }
      break;
   case PROTO_REQUEST_QUERYALIASES:
      Log("userName: %s\n", req->reqData.queryAliases.userName);
      break;
   case PROTO_REQUEST_QUERYMAPPEDALIASES:
      // no details
      break;
   case PROTO_REQUEST_CREATETICKET:
      Log("userName '%s'\n", req->reqData.createTicket.userName);
      break;
   case PROTO_REQUEST_VALIDATETICKET:
      Log("ticket '%s'\n", req->reqData.validateTicket.ticket);
      break;
   case PROTO_REQUEST_REVOKETICKET:
      Log("ticket '%s'\n", req->reqData.revokeTicket.ticket);
      break;
   case PROTO_REQUEST_VALIDATE_SAML_BEARER_TOKEN:
      Debug("token '%s'\n", req->reqData.validateSamlBToken.samlToken);
      Log("username '%s'\n", req->reqData.validateSamlBToken.userName);
      Log("validate Only '%s'\n",
            req->reqData.validateSamlBToken.validateOnly ? "TRUE" : "FALSE");
      break;
   default:
      Warning("Unknown request type -- no request specific data\n");
      break;
   }
}


/*
 ******************************************************************************
 * Proto_RequestNameToType --                                            */ /**
 *
 * Converts a request name to a ProtoRequestType
 *
 * @param[in]  name     The request name.
 *
 * @return the matching ProtoRequestType
 *
 ******************************************************************************
 */

typedef struct {
   ProtoRequestType type;
   const char *reqName;
} ReqName;

static const ReqName reqNameList[] = {
   { PROTO_REQUEST_SESSION_REQ, VGAUTH_REQUESTSESSION_ELEMENT_NAME },
   { PROTO_REQUEST_CONN, VGAUTH_REQUESTCONNECT_ELEMENT_NAME },
   { PROTO_REQUEST_ADDALIAS, VGAUTH_REQUESTADDALIAS_ELEMENT_NAME },
   { PROTO_REQUEST_REMOVEALIAS, VGAUTH_REQUESTREMOVEALIAS_ELEMENT_NAME },
   { PROTO_REQUEST_QUERYALIASES, VGAUTH_REQUESTQUERYALIASES_ELEMENT_NAME },
   { PROTO_REQUEST_QUERYMAPPEDALIASES, VGAUTH_REQUESTQUERYMAPPEDALIASES_ELEMENT_NAME },
   { PROTO_REQUEST_CREATETICKET, VGAUTH_REQUESTCREATETICKET_ELEMENT_NAME },
   { PROTO_REQUEST_VALIDATETICKET, VGAUTH_REQUESTVALIDATETICKET_ELEMENT_NAME },
   { PROTO_REQUEST_REVOKETICKET, VGAUTH_REQUESTREVOKETICKET_ELEMENT_NAME },
   { PROTO_REQUEST_VALIDATE_SAML_BEARER_TOKEN,
     VGAUTH_REQUESTVALIDATESAMLBEARERTOKEN_ELEMENT_NAME },
};

static ProtoRequestType
Proto_RequestNameToType(const gchar *name)
{
   int i;

   for (i = 0; i < G_N_ELEMENTS(reqNameList); i++) {
      if (g_strcmp0(name, reqNameList[i].reqName) == 0) {
         return reqNameList[i].type;
      }
   }

   return PROTO_REQUEST_UNKNOWN;
}


/*
 ******************************************************************************
 * Proto_StartElement --                                                 */ /**
 *
 * Called by the XML parser when it sees the start of a new
 * element.  Used to update the current parser state, and allocate
 * any space that may be needed for processing that state.
 *
 * @param[in]  parseContext        The XML parse context.
 * @param[in]  elementName         The name of the element being started.
 * @param[in]  attributeNames      The names of any attributes on the element.
 * @param[in]  attributeValues     The values of any attributes on the element.
 * @param[in]  userData            The current ProtoRequest as callback data.
 * @param[out] error               Any error.
 *
 ******************************************************************************
 */

static void
Proto_StartElement(GMarkupParseContext *parseContext,
                   const gchar *elementName,
                   const gchar **attributeNames,
                   const gchar **attributeValues,
                   gpointer userData,
                   GError **error)
{
   ProtoRequest *req = (ProtoRequest *) userData;

#if VGAUTH_PROTO_TRACE
   Debug("%s: elementName '%s', parseState %d, request type %d\n", __FUNCTION__, elementName, req->parseState, req->reqType);
#endif

   switch (req->parseState) {
   case PARSE_STATE_NONE:
      /*
       * We're in 'idle' mode, expecting a fresh request.
       */
      if (g_strcmp0(elementName, VGAUTH_REQUEST_ELEMENT_NAME) == 0) {
         req->parseState = PARSE_STATE_REQUEST;
      } else {
         g_set_error(error, G_MARKUP_ERROR_PARSE, VGAUTH_E_INVALID_ARGUMENT,
                     "Unexpected element '%s' in parse state %d",
                     elementName, req->parseState);
      }
      break;
   case PARSE_STATE_REQUEST:
      /*
       * We're in 'request' mode, expecting some element inside the request.
       */
      if (g_strcmp0(elementName, VGAUTH_REQUESTNAME_ELEMENT_NAME) == 0) {
         req->parseState = PARSE_STATE_REQNAME;
      } else if (g_strcmp0(elementName, VGAUTH_SEQUENCENO_ELEMENT_NAME) == 0) {
         req->parseState = PARSE_STATE_SEQNO;
      } else if (g_strcmp0(elementName, VGAUTH_USERNAME_ELEMENT_NAME) == 0) {
         req->parseState = PARSE_STATE_USERNAME;
      } else if (g_strcmp0(elementName, VGAUTH_VERSION_ELEMENT_NAME) == 0) {
         req->parseState = PARSE_STATE_VERSION;
      } else if (g_strcmp0(elementName, VGAUTH_TICKET_ELEMENT_NAME) == 0) {
         req->parseState = PARSE_STATE_TICKET;
      } else if (g_strcmp0(elementName, VGAUTH_ADDMAPPEDLINK_ELEMENT_NAME) == 0) {
         req->parseState = PARSE_STATE_ADDLINK;
      } else if (g_strcmp0(elementName, VGAUTH_PEMCERT_ELEMENT_NAME) == 0) {
         req->parseState = PARSE_STATE_PEMCERT;
      } else if (g_strcmp0(elementName, VGAUTH_PID_ELEMENT_NAME) == 0) {
         req->parseState = PARSE_STATE_PID;
      } else if (g_strcmp0(elementName, VGAUTH_TOKEN_ELEMENT_NAME) == 0) {
         req->parseState = PARSE_STATE_TOKEN;
      } else if (g_strcmp0(elementName, VGAUTH_SAMLTOKEN_ELEMENT_NAME) == 0) {
         req->parseState = PARSE_STATE_SAMLTOKEN;
      } else if (g_strcmp0(elementName, VGAUTH_VALIDATE_ONLY_ELEMENT_NAME) == 0) {
         req->parseState = PARSE_STATE_SAML_VALIDATE_ONLY;
      } else if (g_strcmp0(elementName, VGAUTH_ALIASINFO_ELEMENT_NAME) == 0) {
         req->parseState = PARSE_STATE_ALIASINFO;
      } else if (g_strcmp0(elementName, VGAUTH_SUBJECT_ELEMENT_NAME) == 0) {
         req->parseState = PARSE_STATE_SUBJECT;
      } else if (g_strcmp0(elementName, VGAUTH_USERHANDLEINFO_ELEMENT_NAME) == 0) {
         req->parseState = PARSE_STATE_USERHANDLEINFO;
      } else if (g_strcmp0(elementName, VGAUTH_ANYSUBJECT_ELEMENT_NAME) == 0) {
         req->parseState = PARSE_STATE_ANYSUBJECT;
         /*
          * Proto_TextContents will never get called for an empty-element
          * tag, so set the value here.
          */
         req->parseState = PARSE_STATE_ANYSUBJECT;
         if (req->reqType != PROTO_REQUEST_REMOVEALIAS) {
            g_set_error(error, G_MARKUP_ERROR_PARSE, VGAUTH_E_INVALID_ARGUMENT,
                        "Unexpected element '%s' in parse state %d",
                        elementName, req->parseState);
         } else {
            req->reqData.removeAlias.subject.type = SUBJECT_TYPE_ANY;
         }
      } else {
         g_set_error(error, G_MARKUP_ERROR_PARSE, VGAUTH_E_INVALID_ARGUMENT,
                     "Unexpected element '%s' in parse state %d",
                     elementName, req->parseState);
      }
      break;
   case PARSE_STATE_ALIASINFO:
      /*
       * We're parsing a AliasInfo, expecting one of its components.
       */
      if (g_strcmp0(elementName, VGAUTH_SUBJECT_ELEMENT_NAME) == 0) {
         req->parseState = PARSE_STATE_SUBJECT;
      } else if (g_strcmp0(elementName, VGAUTH_ANYSUBJECT_ELEMENT_NAME) == 0) {
         /*
          * Proto_TextContents will never get called for an empty-element
          * tag, so set the value here.
          */
         req->parseState = PARSE_STATE_ANYSUBJECT;
         if (req->reqType == PROTO_REQUEST_ADDALIAS) {
            req->reqData.addAlias.aliasInfo.type = SUBJECT_TYPE_ANY;
         } else if (req->reqType == PROTO_REQUEST_CREATETICKET) {
            req->reqData.createTicket.samlData.aliasInfo.type = SUBJECT_TYPE_ANY;
         } else {
            g_set_error(error, G_MARKUP_ERROR_PARSE, VGAUTH_E_INVALID_ARGUMENT,
                        "Unexpected element '%s' in parse state %d",
                        elementName, req->parseState);
         }
      } else if (g_strcmp0(elementName, VGAUTH_COMMENT_ELEMENT_NAME) == 0) {
         req->parseState = PARSE_STATE_COMMENT;
      } else {
         g_set_error(error, G_MARKUP_ERROR_PARSE, VGAUTH_E_INVALID_ARGUMENT,
                     "Unexpected element '%s' in parse state %d",
                     elementName, req->parseState);
      }
      break;
   case PARSE_STATE_USERHANDLEINFO:
      /*
       * We're parsing a UserHandleInfo, expecting one of its components.
       */
      if (g_strcmp0(elementName, VGAUTH_USERHANDLETYPE_ELEMENT_NAME) == 0) {
         req->parseState = PARSE_STATE_USERHANDLETYPE;
      } else if (g_strcmp0(elementName, VGAUTH_USERHANDLESAMLINFO_ELEMENT_NAME) == 0) {
         req->parseState = PARSE_STATE_USERHANDLESAMLINFO;
      } else {
         g_set_error(error, G_MARKUP_ERROR_PARSE, VGAUTH_E_INVALID_ARGUMENT,
                     "Unexpected element '%s' in parse state %d",
                     elementName, req->parseState);
      }
      break;
   case PARSE_STATE_USERHANDLESAMLINFO:
      /*
       * We're parsing a UserHandleSamlInfo, expecting one of its components.
       */
      if (g_strcmp0(elementName, VGAUTH_USERHANDLESAMLSUBJECT_ELEMENT_NAME) == 0) {
         req->parseState = PARSE_STATE_USERHANDLESAMLSUBJECT;
      } else if (g_strcmp0(elementName, VGAUTH_ALIASINFO_ELEMENT_NAME) == 0) {
         req->parseState = PARSE_STATE_ALIASINFO;
      } else {
         g_set_error(error, G_MARKUP_ERROR_PARSE, VGAUTH_E_INVALID_ARGUMENT,
                     "Unexpected element '%s' in parse state %d",
                     elementName, req->parseState);
      }
      break;
   default:
      g_set_error(error, G_MARKUP_ERROR_PARSE, VGAUTH_E_INVALID_ARGUMENT,
                  "Unexpected element '%s' in parse state %d",
                  elementName, req->parseState);
      break;
   }
}


/*
 ******************************************************************************
 * Proto_EndElement --                                                   */ /**
 *
 * Called by the XML parser when the end of an element is reached.
 * Used here to pop the parse state.
 *
 * @param[in]  parseContext        The XML parse context.
 * @param[in]  elementName         The name of the element being finished.
 * @param[in]  userData            The current ProtoRequest as callback data.
 * @param[out] error               Any error.
 *
 ******************************************************************************
 */

static void
Proto_EndElement(GMarkupParseContext *parseContext,
                 const gchar *elementName,
                 gpointer userData,
                 GError **error)
{
   ProtoRequest *req = (ProtoRequest *) userData;

#if VGAUTH_PROTO_TRACE
   Debug("%s: elementName '%s'\n", __FUNCTION__, elementName);
#endif

   switch (req->parseState) {
   case PARSE_STATE_SEQNO:
   case PARSE_STATE_REQNAME:
   case PARSE_STATE_VERSION:
   case PARSE_STATE_USERNAME:
   case PARSE_STATE_ADDLINK:
   case PARSE_STATE_TICKET:
   case PARSE_STATE_PID:
   case PARSE_STATE_TOKEN:
   case PARSE_STATE_SAMLTOKEN:
   case PARSE_STATE_SAML_VALIDATE_ONLY:
   case PARSE_STATE_USERHANDLEINFO:
      req->parseState = PARSE_STATE_REQUEST;
      break;
   case PARSE_STATE_ALIASINFO:
      if (req->reqType == PROTO_REQUEST_ADDALIAS) {
         req->parseState = PARSE_STATE_REQUEST;
      } else if (req->reqType == PROTO_REQUEST_CREATETICKET) {
         req->parseState = PARSE_STATE_USERHANDLESAMLINFO;
      } else {
         g_set_error(error, G_MARKUP_ERROR_PARSE, VGAUTH_E_INVALID_ARGUMENT,
                     "Bad parse state, popping aliasInfo in req type %d",
                     req->reqType);
      }
      break;
   case PARSE_STATE_REQUEST:
      req->complete = TRUE;
      req->parseState = PARSE_STATE_NONE;
      break;
   case PARSE_STATE_PEMCERT:
      if (req->reqType == PROTO_REQUEST_ADDALIAS) {
         req->parseState = PARSE_STATE_REQUEST;
      } else if (req->reqType == PROTO_REQUEST_REMOVEALIAS) {
         req->parseState = PARSE_STATE_REQUEST;
      } else {
         g_set_error(error, G_MARKUP_ERROR_PARSE, VGAUTH_E_INVALID_ARGUMENT,
                     "Bad parse state, popping pemCert in req type %d",
                     req->reqType);
      }
      break;
   case PARSE_STATE_COMMENT:
      req->parseState = PARSE_STATE_ALIASINFO;
      break;
   case PARSE_STATE_SUBJECT:
   case PARSE_STATE_ANYSUBJECT:
      if (req->reqType == PROTO_REQUEST_ADDALIAS) {
         req->parseState = PARSE_STATE_ALIASINFO;
      } else if (req->reqType == PROTO_REQUEST_REMOVEALIAS) {
         req->parseState = PARSE_STATE_REQUEST;
      } else if (req->reqType == PROTO_REQUEST_CREATETICKET) {
         req->parseState = PARSE_STATE_ALIASINFO;
      } else {
         g_set_error(error, G_MARKUP_ERROR_PARSE, VGAUTH_E_INVALID_ARGUMENT,
                     "Bad parse state, popping (any)subject state %d",
                     req->parseState);
      }
      break;
   case PARSE_STATE_USERHANDLESAMLINFO:
   case PARSE_STATE_USERHANDLETYPE:
      req->parseState = PARSE_STATE_USERHANDLEINFO;
      break;
   case PARSE_STATE_USERHANDLESAMLSUBJECT:
      req->parseState = PARSE_STATE_USERHANDLESAMLINFO;
      break;
   default:
      g_set_error(error, G_MARKUP_ERROR_PARSE, VGAUTH_E_INVALID_ARGUMENT,
                  "Bad parse state, popping unknown parse state %d",
                  req->parseState);
      ASSERT(0);
   }

}


/*
 ******************************************************************************
 * Proto_TextContents --                                                 */ /**
 *
 * Called by the parser with the contents of an element.
 * Used to store the values.
 *
 * @param[in]  parseContext        The XML parse context.
 * @param[in]  text                The contents of the current element
 *                                 (not NUL terminated)
 * @param[in]  textSize            The length of the text.
 * @param[in]  userData            The current ProtoRequest as callback data.
 * @param[out] error               Any error.
 *
 ******************************************************************************
 */

static void
Proto_TextContents(GMarkupParseContext *parseContext,
                   const gchar *text,
                   gsize textSize,
                   gpointer userData,
                   GError **error)
{
   ProtoRequest *req = (ProtoRequest *) userData;
   gchar *val;
   int iVal;
   gboolean duplicate_found = FALSE;

#if VGAUTH_PROTO_TRACE
   Debug("%s: parseState %d, text '%*s'\n", __FUNCTION__, req->parseState, (int) textSize, text);
#endif

   /*
    * Simple string values should be set only once, but a malicious client
    * could send them multiple times, which could cause a leak if not
    * checked.
    */
#define SET_CHECK_DUP(var, val) \
   if ((var) != NULL) { duplicate_found = TRUE; goto done; } \
   else { (var) = (val); }

   val = g_strndup(text, textSize);

   switch (req->parseState) {
   case PARSE_STATE_SEQNO:
      req->sequenceNumber = atoi(val);
      break;
   case PARSE_STATE_REQNAME:
      if (req->reqType != PROTO_REQUEST_UNKNOWN) {
         g_set_error(error, G_MARKUP_ERROR_PARSE, VGAUTH_E_INVALID_ARGUMENT,
                     "Trying to handle new request of type %s when processing"
                     " a request of type %d",
                     val, req->reqType);
         goto done;
      }
      req->reqType = Proto_RequestNameToType(val);

      /*
       * Do any special init work once we've chosen the request type.
       */
      if (req->reqType == PROTO_REQUEST_REMOVEALIAS) {
         // init removeAlias to be UNSET, so that we handle the removeAll case
         req->reqData.removeAlias.subject.type = SUBJECT_TYPE_UNSET;
      }
      break;
   case PARSE_STATE_VERSION:
      if (req->reqType != PROTO_REQUEST_SESSION_REQ) {
         g_set_error(error, G_MARKUP_ERROR_PARSE, VGAUTH_E_INVALID_ARGUMENT,
                     "Found version number in req type %d",
                     req->reqType);
         goto done;
      }
      req->reqData.sessionReq.version = atoi(val);
      break;
   case PARSE_STATE_USERNAME:
      switch (req->reqType) {
      case PROTO_REQUEST_SESSION_REQ:
         SET_CHECK_DUP(req->reqData.sessionReq.userName, val);
         break;
      case PROTO_REQUEST_ADDALIAS:
         SET_CHECK_DUP(req->reqData.addAlias.userName, val);
         break;
      case PROTO_REQUEST_REMOVEALIAS:
         SET_CHECK_DUP(req->reqData.removeAlias.userName, val);
         break;
      case PROTO_REQUEST_QUERYALIASES:
         SET_CHECK_DUP(req->reqData.queryAliases.userName, val);
         break;
      case PROTO_REQUEST_CREATETICKET:
         SET_CHECK_DUP(req->reqData.createTicket.userName, val);
         break;
      case PROTO_REQUEST_VALIDATE_SAML_BEARER_TOKEN:
         SET_CHECK_DUP(req->reqData.validateSamlBToken.userName, val);
         break;
      default:
         g_set_error(error, G_MARKUP_ERROR_PARSE, VGAUTH_E_INVALID_ARGUMENT,
                     "Found username in req type %d",
                     req->reqType);
         goto done;
      }
      val = NULL;
      break;
   case PARSE_STATE_TICKET:
      if (req->reqType == PROTO_REQUEST_VALIDATETICKET) {
         SET_CHECK_DUP(req->reqData.validateTicket.ticket, val);
      } else if (req->reqType == PROTO_REQUEST_REVOKETICKET) {
         SET_CHECK_DUP(req->reqData.revokeTicket.ticket, val);
      } else {
         g_set_error(error, G_MARKUP_ERROR_PARSE, VGAUTH_E_INVALID_ARGUMENT,
                     "Found ticket in req type %d",
                     req->reqType);
         goto done;
      }
      val = NULL;
      break;
   case PARSE_STATE_ADDLINK:
      if (req->reqType == PROTO_REQUEST_ADDALIAS) {
         req->reqData.addAlias.addMapped = ((atoi(val) == 1) ? TRUE : FALSE);
      } else {
         g_set_error(error, G_MARKUP_ERROR_PARSE, VGAUTH_E_INVALID_ARGUMENT,
                     "Found addMappedLink in req type %d",
                     req->reqType);
         goto done;
      }
      break;
   case PARSE_STATE_REQUEST:
   case PARSE_STATE_ALIASINFO:
   case PARSE_STATE_USERHANDLEINFO:
   case PARSE_STATE_USERHANDLESAMLINFO:
      /*
       * Should just be whitespace, ignore
       */
      break;
   case PARSE_STATE_SUBJECT:
      if (req->reqType == PROTO_REQUEST_ADDALIAS) {
         SET_CHECK_DUP(req->reqData.addAlias.aliasInfo.name, val);
         req->reqData.addAlias.aliasInfo.type = SUBJECT_TYPE_NAMED;
      } else if (req->reqType == PROTO_REQUEST_REMOVEALIAS) {
         SET_CHECK_DUP(req->reqData.removeAlias.subject.name, val);
         req->reqData.removeAlias.subject.type = SUBJECT_TYPE_NAMED;
      } else if (req->reqType == PROTO_REQUEST_CREATETICKET) {
         SET_CHECK_DUP(req->reqData.createTicket.samlData.aliasInfo.name, val);
         req->reqData.createTicket.samlData.aliasInfo.type = SUBJECT_TYPE_NAMED;
      } else {
         g_set_error(error, G_MARKUP_ERROR_PARSE, VGAUTH_E_INVALID_ARGUMENT,
                     "Found SUBJECT in req type %d",
                     req->reqType);
         goto done;
      }
      val = NULL;
      break;
   case PARSE_STATE_ANYSUBJECT:
      /*
       * Don't expect to ever get here, but sombody may not use
       * an empty-element tag.
       */
      if (req->reqType == PROTO_REQUEST_ADDALIAS) {
         req->reqData.addAlias.aliasInfo.type = SUBJECT_TYPE_ANY;
         req->reqData.addAlias.aliasInfo.name = NULL;
      } else if (req->reqType == PROTO_REQUEST_REMOVEALIAS) {
         req->reqData.removeAlias.subject.type = SUBJECT_TYPE_ANY;
         req->reqData.removeAlias.subject.name = NULL;
      } else if (req->reqType == PROTO_REQUEST_CREATETICKET) {
         req->reqData.createTicket.samlData.aliasInfo.type = SUBJECT_TYPE_ANY;
         req->reqData.createTicket.samlData.aliasInfo.name = NULL;
      } else {
         g_set_error(error, G_MARKUP_ERROR_PARSE, VGAUTH_E_INVALID_ARGUMENT,
                     "Found ANYSUBJECT in req type %d",
                     req->reqType);
         goto done;
       }
      break;
   case PARSE_STATE_COMMENT:
      if (req->reqType == PROTO_REQUEST_ADDALIAS) {
         SET_CHECK_DUP(req->reqData.addAlias.aliasInfo.comment, val);
      } else if (req->reqType == PROTO_REQUEST_CREATETICKET) {
         SET_CHECK_DUP(req->reqData.createTicket.samlData.aliasInfo.comment, val);
      } else {
         g_set_error(error, G_MARKUP_ERROR_PARSE, VGAUTH_E_INVALID_ARGUMENT,
                     "Found comment in req type %d",
                     req->reqType);
         goto done;
      }
      val = NULL;
      break;
   case PARSE_STATE_PEMCERT:
      if (req->reqType == PROTO_REQUEST_ADDALIAS) {
         SET_CHECK_DUP(req->reqData.addAlias.pemCert, val);
      } else if (req->reqType == PROTO_REQUEST_REMOVEALIAS) {
         SET_CHECK_DUP(req->reqData.removeAlias.pemCert, val);
      } else {
         g_set_error(error, G_MARKUP_ERROR_PARSE, VGAUTH_E_INVALID_ARGUMENT,
                     "Found pemCert in req type %d",
                     req->reqType);
         goto done;
      }
      val = NULL;
      break;
   case PARSE_STATE_PID:
      switch (req->reqType) {
      case PROTO_REQUEST_CONN:
         SET_CHECK_DUP(req->reqData.connect.pid, val);
         break;
      default:
         g_set_error(error, G_MARKUP_ERROR_PARSE, VGAUTH_E_INVALID_ARGUMENT,
                     "Found pid in req type %d",
                     req->reqType);
         goto done;
      }
      val = NULL;
      break;
   case PARSE_STATE_TOKEN:
      switch (req->reqType) {
      case PROTO_REQUEST_CREATETICKET:
         SET_CHECK_DUP(req->reqData.createTicket.token, val);
         break;
      default:
         g_set_error(error, G_MARKUP_ERROR_PARSE, VGAUTH_E_INVALID_ARGUMENT,
                     "Found token in req type %d",
                     req->reqType);
         goto done;
      }
      val = NULL;
      break;
   case PARSE_STATE_SAMLTOKEN:
      if (req->reqType != PROTO_REQUEST_VALIDATE_SAML_BEARER_TOKEN) {
         g_set_error(error, G_MARKUP_ERROR_PARSE, VGAUTH_E_INVALID_ARGUMENT,
                     "Found SAML token in req type %d",
                     req->reqType);
         goto done;
      }
      SET_CHECK_DUP(req->reqData.validateSamlBToken.samlToken, val);
      val = NULL;
      break;
   case PARSE_STATE_SAML_VALIDATE_ONLY:

      if (req->reqType != PROTO_REQUEST_VALIDATE_SAML_BEARER_TOKEN) {
         g_set_error(error, G_MARKUP_ERROR_PARSE, VGAUTH_E_INVALID_ARGUMENT,
                     "Found validateOnly option in req type %d",
                     req->reqType);
         goto done;
      }
      iVal = atoi(val);
      req->reqData.validateSamlBToken.validateOnly = (iVal) ? TRUE : FALSE;
      break;
   case PARSE_STATE_USERHANDLETYPE:
      {
      ServiceValidationResultsType t = VALIDATION_RESULTS_TYPE_UNKNOWN;

      if (req->reqType != PROTO_REQUEST_CREATETICKET) {
         g_set_error(error, G_MARKUP_ERROR_PARSE, VGAUTH_E_INVALID_ARGUMENT,
                     "Found userHandle type in req type %d",
                     req->reqType);
         goto done;
      }
      if (g_strcmp0(val, VGAUTH_USERHANDLE_TYPE_NAMEPASSWORD) == 0) {
         t = VALIDATION_RESULTS_TYPE_NAMEPASSWORD;
      } else if (g_strcmp0(val, VGAUTH_USERHANDLE_TYPE_SSPI) == 0) {
         t = VALIDATION_RESULTS_TYPE_SSPI;
      } else if (g_strcmp0(val, VGAUTH_USERHANDLE_TYPE_SAML) == 0) {
         t = VALIDATION_RESULTS_TYPE_SAML;
      } else if (g_strcmp0(val, VGAUTH_USERHANDLE_TYPE_SAML_INFO_ONLY) == 0) {
         t = VALIDATION_RESULTS_TYPE_SAML_INFO_ONLY;
      } else {
         g_set_error(error, G_MARKUP_ERROR_PARSE, VGAUTH_E_INVALID_ARGUMENT,
                     "Found unrecognized userHandle type %s", val);
         goto done;
      }
      req->reqData.createTicket.type = t;
      // let val be freed below
      }
      break;
   case PARSE_STATE_USERHANDLESAMLSUBJECT:
      if (req->reqType != PROTO_REQUEST_CREATETICKET) {
         g_set_error(error, G_MARKUP_ERROR_PARSE, VGAUTH_E_INVALID_ARGUMENT,
                     "Found samlSubject in req type %d",
                     req->reqType);
         goto done;
      }
      SET_CHECK_DUP(req->reqData.createTicket.samlData.samlSubject, val);
      val = NULL;
      break;
   default:
      ASSERT(0);
      break;
   }
done:
   if (duplicate_found) {
      g_set_error(error, G_MARKUP_ERROR_PARSE, VGAUTH_E_INVALID_ARGUMENT,
                  "Unexpected contents '%s' in parse state %d",
                  val, req->parseState);
   }
   g_free(val);
#undef SET_CHECK_DUP
}


/*
 * Describes the parser functions.
 */
static GMarkupParser wireParser = {
   Proto_StartElement,
   Proto_EndElement,
   Proto_TextContents,
   NULL,
   NULL,
};


/*
 ******************************************************************************
 * Proto_NewRequest --                                                   */ /**
 *
 * Creates a new ProtoRequest object.
 *
 * @return the new ProtoRequest *
 *
 ******************************************************************************
 */

ProtoRequest *
Proto_NewRequest(void)
{
   ProtoRequest *req = NULL;

   req = g_malloc0(sizeof(ProtoRequest));
   req->parseState = PARSE_STATE_NONE;
   req->complete = FALSE;
#if VGAUTH_PROTO_TRACE
   req->rawData = NULL;
#endif
   req->reqType = PROTO_REQUEST_UNKNOWN;

   return req;
}


/*
 ******************************************************************************
 * Proto_FreeRequest --                                                  */ /**
 *
 * Frees a req.
 *
 * @param[in]  req         The request to free.
 *
 ******************************************************************************
 */

static void
Proto_FreeRequest(ProtoRequest *req)
{
   if (NULL == req) {
      return;
   }

#if VGAUTH_PROTO_TRACE
   g_free(req->rawData);
#endif

   switch (req->reqType) {
   case PROTO_REQUEST_UNKNOWN:
      // partial/empty request -- no-op
      break;
   case PROTO_REQUEST_SESSION_REQ:
      g_free(req->reqData.sessionReq.userName);
      break;
   case PROTO_REQUEST_CONN:
      g_free(req->reqData.connect.pid);
      break;
   case PROTO_REQUEST_ADDALIAS:
      g_free(req->reqData.addAlias.userName);
      g_free(req->reqData.addAlias.pemCert);
      // will be NULL if ANY, so should be safe
      g_free(req->reqData.addAlias.aliasInfo.name);
      g_free(req->reqData.addAlias.aliasInfo.comment);
      break;
   case PROTO_REQUEST_REMOVEALIAS:
      g_free(req->reqData.removeAlias.userName);
      g_free(req->reqData.removeAlias.pemCert);
      // wll be NULL if ANY or unset, so should be safe
      g_free(req->reqData.removeAlias.subject.name);
      break;
   case PROTO_REQUEST_QUERYALIASES:
      g_free(req->reqData.queryAliases.userName);
      break;
   case PROTO_REQUEST_QUERYMAPPEDALIASES:
      //empty
      break;
   case PROTO_REQUEST_CREATETICKET:
      g_free(req->reqData.createTicket.userName);
      g_free(req->reqData.createTicket.token);
      ServiceAliasFreeAliasInfoContents(&(req->reqData.createTicket.samlData.aliasInfo));
      g_free(req->reqData.createTicket.samlData.samlSubject);
      break;
   case PROTO_REQUEST_VALIDATETICKET:
      g_free(req->reqData.validateTicket.ticket);
      break;
   case PROTO_REQUEST_REVOKETICKET:
      g_free(req->reqData.revokeTicket.ticket);
      break;
   case PROTO_REQUEST_VALIDATE_SAML_BEARER_TOKEN:
      g_free(req->reqData.validateSamlBToken.samlToken);
      g_free(req->reqData.validateSamlBToken.userName);
      break;
   default:
      Warning("%s: trying to free unknown request type %d\n",
              __FUNCTION__, req->reqType);
   }

   g_free(req);
}


/*
 ******************************************************************************
 * Proto_SanityCheckRequest -                                            */ /**
 *
 * Verifies a request is internally consistent and the type is what we expected.
 *
 * @param[in]  request                 The request to check.
 *
 * @return VGAUTH_E_OK on success, VGAuthError on failure
 *
 ******************************************************************************
 */

static VGAuthError
Proto_SanityCheckRequest(ProtoRequest *request)
{
   /*
    * There's not much else to do here for now.  The parser does
    * most of the work, and we have no other rules.  The service doesn't
    * care about sequence numbers, or matching a request to a reply.
    */
#if VGAUTH_PROTO_TRACE
   ASSERT(strncmp(request->rawData, VGAUTH_XML_PREAMBLE,
                  strlen(VGAUTH_XML_PREAMBLE)) == 0);
#endif
   return VGAUTH_E_OK;
}


/*
 ******************************************************************************
 * ServiceProtoReadAndProcessRequest --                                  */ /**
 *
 * Called when data is ready to be read from a client.  Reads that data,
 * parses it, and if it completes a request, process that request.
 *
 * @param[in]  conn                 The ServiceConnection.
 *
 * @return VGAUTH_E_OK on success, VGAuthError on failure
 *
 ******************************************************************************
 */

VGAuthError
ServiceProtoReadAndProcessRequest(ServiceConnection *conn)
{
   ProtoRequest *req = conn->curRequest;
   VGAuthError err = VGAUTH_E_OK;
   gchar *data = NULL;
   gsize len;
   gboolean bRet;
   GError *gErr = NULL;

   /*
    * If nothing is currently being processed start a fresh one.
    */
   if (NULL == req) {
      req = Proto_NewRequest();
      conn->curRequest = req;

      conn->parseContext = g_markup_parse_context_new(&wireParser,
                                                      0,
                                                      req,
                                                      NULL);
   }

   /*
    * Suck some bytes, parse them.
    */
   if (!req->complete) {
      err = ServiceNetworkReadData(conn, &len, &data);

      if (conn->eof) { // EOF
         err = VGAUTH_E_COMM;
         Debug("%s: read EOF on Connection %d\n", __FUNCTION__, conn->connId);
         goto quit;
      }

      if (err != VGAUTH_E_OK) {
         goto quit;
      }
#if VGAUTH_PROTO_TRACE
      if (req->rawData) {
         req->rawData = g_strdup_printf("%s%s", req->rawData, data);
      } else {
         req->rawData = g_strdup(data);
      }
#endif
      bRet = g_markup_parse_context_parse(conn->parseContext,
                                          data,
                                          len,
                                          &gErr);
      g_free(data);
      if (!bRet) {
         err = VGAUTH_E_COMM;
         Warning("%s: g_markup_parse_context_parse() failed: %s\n",
                 __FUNCTION__, gErr->message);
         g_error_free(gErr);
         goto quit;
      }
   }

   /*
    * If the parser says we have a complete request, process it.
    */
   if (req->complete) {
      Proto_DumpRequest(req);
      err = Proto_SanityCheckRequest(req);
      if (err != VGAUTH_E_OK) {
         Warning("%s: request sanity check failed\n", __FUNCTION__);
      }

      // only try to handle it if the sanity check passed
      if (err == VGAUTH_E_OK) {
         err = ServiceProtoDispatchRequest(conn, req);
      }

      /*
       * Reset the protocol parser.
       */
      ServiceProtoCleanupParseState(conn);
   }

quit:
   /*
    * If something went wrong, clean up.  Any error means bad data coming
    * from the client, and we don't even try to recover -- just slam
    * the door.
    */
   if (err != VGAUTH_E_OK) {
      ServiceConnectionShutdown(conn);
   }

   return err;
}


/*
 ******************************************************************************
 * Proto_SecurityCheckRequest --                                         */ /**
 *
 * Verfies that superUser-only requests come over a superUser pipe,
 * and only superUser or the owner of a certstore can manipulate it.
 *
 * @param[in]   conn          The ServiceConnection.
 * @param[in]   req           The request to check.
 *
 * @return VGAUTH_E_OK on success, VGAuthError on failure
 *
 ******************************************************************************
 */

static VGAuthError
Proto_SecurityCheckRequest(ServiceConnection *conn,
                           ProtoRequest *req)
{
   VGAuthError err;
   gboolean isSecure = ServiceNetworkIsConnectionPrivateSuperUser(conn);

   if (conn->isPublic && req->reqType != PROTO_REQUEST_SESSION_REQ) {
      return VGAUTH_E_PERMISSION_DENIED;
   }

   switch (req->reqType) {
      /*
       * This comes over the public connection; alwsys let it through.
       */
   case PROTO_REQUEST_SESSION_REQ:
      err = VGAUTH_E_OK;
      break;
      /*
       * No security issues with Connect or QueryMappedCerts
       */
   case PROTO_REQUEST_CONN:
   case PROTO_REQUEST_QUERYMAPPEDALIASES:
      err = VGAUTH_E_OK;
      break;
      /*
       * These request can come over any user connection; always let
       * them through if they are coming from root or the owner of
       * the certstore being changed.
       */
   case PROTO_REQUEST_ADDALIAS:
   case PROTO_REQUEST_REMOVEALIAS:
   case PROTO_REQUEST_QUERYALIASES:
   case PROTO_REQUEST_CREATETICKET:
      if (isSecure) {
         err = VGAUTH_E_OK;
      } else {
         const gchar *connOwner = conn->userName;
         const gchar *reqUser = NULL;

         if (req->reqType == PROTO_REQUEST_ADDALIAS) {
            reqUser = req->reqData.addAlias.userName;
         } else if (req->reqType == PROTO_REQUEST_REMOVEALIAS) {
            reqUser = req->reqData.removeAlias.userName;
         } else if (req->reqType == PROTO_REQUEST_QUERYALIASES) {
            reqUser = req->reqData.queryAliases.userName;
         } else if (req->reqType == PROTO_REQUEST_CREATETICKET) {
            reqUser = req->reqData.createTicket.userName;
         } else {
            ASSERT(0);
         }

         if (Usercheck_CompareByName(connOwner, reqUser)) {
            err = VGAUTH_E_OK;
         } else {
            Audit_Event(FALSE,
                        SU_(proto.attack, "Possible security attack!  Request type %d has a "
                        "userName (%s) which doesn't match the pipe owner (%s)!"),
                        req->reqType, reqUser, connOwner);
            Warning("%s: Possible security attack!  Request type %d has a "
                    "userName (%s) which doesn't match the pipe owner (%s)!\n",
                    __FUNCTION__, req->reqType, reqUser, connOwner);
            err = VGAUTH_E_PERMISSION_DENIED;
         }
      }
      break;
      /*
       * These requests must come through a super-user owned private
       * connection.
       */
   case PROTO_REQUEST_VALIDATETICKET:
      err = (isSecure) ? VGAUTH_E_OK : VGAUTH_E_PERMISSION_DENIED;
      break;
   case PROTO_REQUEST_VALIDATE_SAML_BEARER_TOKEN:
      /*
       * CAF wants to be able to validate as any user.
       */
      err = VGAUTH_E_OK;
      break;
   case PROTO_REQUEST_REVOKETICKET:
      /*
       * We want to allow just SUPERUSER and the ticket's owner to do the
       * Revoke.  But returning VGAUTH_E_PERMISSION_DENIED is also a hint
       * to an attacker that the ticket is valid.  So rather than
       * blow it off, we just ignore security at this layer,
       * and let the request fall through to ServiceRevokeTicket(),
       * which will turn a security issue into a no-op.
       */
      err = VGAUTH_E_OK;
      break;
   default:
      Warning("%s: Unrecognized request type '%d'\n",
              __FUNCTION__, req->reqType);
      err = VGAUTH_E_PERMISSION_DENIED;
      break;
   }

   return err;
}


/*
 ******************************************************************************
 * Proto_MakeErrorReply --                                               */ /**
 * ProtoMakeErrorReplyInt --                                             */ /**
 *
 * Generates an error reply string.  Must be g_free()d by caller.
 *
 * @param[in]   conn          The ServiceConnection.
 * @param[in]   err           The error code.
 * @param[in]   errMsg        The error message.
 *
 * #return A new string containing the error message.
 *
 ******************************************************************************
 */

static gchar *
ProtoMakeErrorReplyInt(ServiceConnection *conn,
                       int reqSeqno,
                       VGAuthError err,
                       const char *errMsg)
{
   gchar *packet;
   gchar *escapedErrMsg = g_markup_escape_text(errMsg, -1);

   /*
    * g_markup_printf_escaped() is broken when the printf format
    * contains the Windows FMT64 format string %I64
    */

   packet = g_strdup_printf(VGAUTH_ERROR_FORMAT,
                            reqSeqno,
                            err,
                            escapedErrMsg);
   g_free(escapedErrMsg);

   Log("Returning error message '%s'\n", packet);

   return packet;
}


static gchar *
Proto_MakeErrorReply(ServiceConnection *conn,
                     ProtoRequest *req,
                     VGAuthError err,
                     const char *errMsg)
{
   return ProtoMakeErrorReplyInt(conn, req->sequenceNumber, err, errMsg);
}


/*
 ******************************************************************************
 * ServiceProtoDispatchRequest --                                        */ /**
 *
 * Dispatches and executes a request.  The function doing the processing will
 * generate any replies.
 *
 * @param[in]   conn          The ServiceConnection.
 * @param[in]   req           The request to process.
 *
 * @return VGAUTH_E_OK on success, VGAuthError on failure
 *
 ******************************************************************************
 */

VGAuthError
ServiceProtoDispatchRequest(ServiceConnection *conn,
                            ProtoRequest *req)
{
   VGAuthError err;
   gchar *packet;


   /*
    * Many requests must come across a superUser owned pipe.
    * Verify that here.
    */
   err = Proto_SecurityCheckRequest(conn, req);
   if (err != VGAUTH_E_OK) {
      Warning("%s: security check failed for request type %d\n",
              __FUNCTION__, req->reqType);
      packet = Proto_MakeErrorReply(conn,
                                    req,
                                    err,
                                    "Security check failed");
      goto sendError;
   }

#ifdef _WIN32
   /*
    * Check if we need to complete an earlier pid verification
    */
   if (conn->pidVerifyState == PID_VERIFY_PENDING) {
      err = ServiceEndVerifyPid(conn);
      if (err != VGAUTH_E_OK) {
         VGAUTH_LOG_WARNING("ServiceEndVerifyPid() failed, pipe = %s", conn->pipeName);
         packet = Proto_MakeErrorReply(conn,
                                       req,
                                       err,
                                       "Pid verification failed");
         goto sendError;
      }
   }

   /*
    * Check that we have the client proc handle to process the following
    * requests.
    */
   switch(req->reqType) {
   case PROTO_REQUEST_CREATETICKET:
   case PROTO_REQUEST_VALIDATETICKET:
   case PROTO_REQUEST_VALIDATE_SAML_BEARER_TOKEN:
      if (conn->hProc == NULL) {
         VGAUTH_LOG_WARNING("Invalid client process HANDLE, possibly missing Connect, "
                            "pipe = %s", conn->pipeName);
         err = VGAUTH_E_FAIL;
         packet = Proto_MakeErrorReply(conn,
                                       req,
                                       err,
                                       "Client process handle check failed");
         goto sendError;
      }

      break;
   default:
      break;
   }
#endif

   switch (req->reqType) {
   case PROTO_REQUEST_SESSION_REQ:
      err = ServiceProtoHandleSessionRequest(conn, req);
      break;
   case PROTO_REQUEST_CONN:
      err = ServiceProtoHandleConnection(conn, req);
      break;
   case PROTO_REQUEST_ADDALIAS:
      err = ServiceProtoAddAlias(conn, req);
      break;
   case PROTO_REQUEST_REMOVEALIAS:
      err = ServiceProtoRemoveAlias(conn, req);
      break;
   case PROTO_REQUEST_QUERYALIASES:
      err = ServiceProtoQueryAliases(conn, req);
      break;
   case PROTO_REQUEST_QUERYMAPPEDALIASES:
      err = ServiceProtoQueryMappedAliases(conn, req);
      break;
   case PROTO_REQUEST_CREATETICKET:
      err = ServiceProtoCreateTicket(conn, req);
      break;
   case PROTO_REQUEST_VALIDATETICKET:
      err = ServiceProtoValidateTicket(conn, req);
      break;
   case PROTO_REQUEST_REVOKETICKET:
      err = ServiceProtoRevokeTicket(conn, req);
      break;
   case PROTO_REQUEST_VALIDATE_SAML_BEARER_TOKEN:
      err = ServiceProtoValidateSamlBearerToken(conn, req);
      break;
   default:
      /*
       * Be polite, send an error, and then fail cleanly
       */
      err = VGAUTH_E_NOTIMPLEMENTED;
      packet = Proto_MakeErrorReply(conn,
                                    req,
                                    err,
                                    "Unrecognized request");
sendError:
      /*
       * Don't really care if it works since we're about to
       * shut it down anyways.
       */
      (void) ServiceNetworkWriteData(conn, strlen(packet), packet);
      g_free(packet);
      break;
   }

   // 'err' is from ServiceNetworkWriteData(), not from the operation
   Log("%s: processed reqType %d(%s REQ), returning "
       VGAUTHERR_FMT64" on connection %d\n", __FUNCTION__,
       req->reqType, ProtoRequestTypeText(req->reqType), err, conn->connId);

   return err;
}


/*
 ******************************************************************************
 * ServiceProtoHandleSessionRequest --                                   */ /**
 *
 * Handles a SessionRequest request.  Creates a new listener pipe
 * for the incoming user, and replies to the caller.  Also does
 * any version negotiation.
 *
 * @param[in]   conn          The ServiceConnection.
 * @param[in]   req           The SessionRequest request to process.
 *
 * @return VGAUTH_E_OK on success, VGAuthError on failure
 *
 ******************************************************************************
 */

VGAuthError
ServiceProtoHandleSessionRequest(ServiceConnection *conn,
                                 ProtoRequest *req)
{
   VGAuthError err;
   gchar *packet;
   gchar *pipeName = NULL;

   /*
    * Do any argument checking.  For now, the version number must
    * match.
    */

   if (req->reqData.sessionReq.version != atoi(VGAUTH_PROTOCOL_VERSION)) {
      err = VGAUTH_E_VERSION_MISMATCH;
      Warning("%s: version mismatch.  Client is %d, want %d\n",
              __FUNCTION__, req->reqData.sessionReq.version,
              atoi(VGAUTH_PROTOCOL_VERSION));
      packet = Proto_MakeErrorReply(conn, req, err,
                                    "sessionRequest failed; version mismatch");
   }

   err = ServiceStartUserConnection(req->reqData.sessionReq.userName,
                                    &pipeName);
   if (err != VGAUTH_E_OK) {
      packet = Proto_MakeErrorReply(conn, req, err, "sessionRequest failed");
   } else {
      packet = g_markup_printf_escaped(VGAUTH_SESSION_REPLY_FORMAT,
                                       req->sequenceNumber,
                                       pipeName);
   }

   err = ServiceNetworkWriteData(conn, strlen(packet), packet);
   if (err != VGAUTH_E_OK) {
      Warning("%s: failed to send SessionReq reply\n", __FUNCTION__);
   }

   g_free(pipeName);
   g_free(packet);

   return err;
}


/*
 ******************************************************************************
 * ServiceProtoHandleConnection --                                       */ /**
 *
 * Handles a Connect request -- just a simple reply.
 *
 * @param[in]   conn          The ServiceConnection.
 * @param[in]   req           The Connect request to process.
 *
 * @return VGAUTH_E_OK on success, VGAuthError on failure
 *
 ******************************************************************************
 */

VGAuthError
ServiceProtoHandleConnection(ServiceConnection *conn,
                             ProtoRequest *req)
{
   VGAuthError err = VGAUTH_E_OK;
   VGAuthError err2;
   gchar *packet;
   char *event = NULL;

#ifdef _WIN32
   err = ServiceStartVerifyPid(conn, req->reqData.connect.pid, &event);
#endif

   if (err != VGAUTH_E_OK) {
      packet = Proto_MakeErrorReply(conn, req, err, "connect failed");
   } else {
      packet = g_markup_printf_escaped(VGAUTH_CONNECT_REPLY_FORMAT,
                                       req->sequenceNumber,
                                       event ? event : "");
   }

   err2 = ServiceNetworkWriteData(conn, strlen(packet), packet);
   if (err2 != VGAUTH_E_OK) {
      Warning("%s: failed to send Connect reply\n", __FUNCTION__);
      if (err == VGAUTH_E_OK) {
         err = err2;
      }
   }
   g_free(packet);
   g_free(event);

   return err;
}


/*
 ******************************************************************************
 * ServiceProtoAddAlias --                                               */ /**
 *
 * Protocol layer for AddAlias.  Calls to alias code
 * to save the data, sends a reply.
 *
 * @param[in]   conn          The ServiceConnection.
 * @param[in]   req           The AddAlias request to process.
 *
 * @return VGAUTH_E_OK on success, VGAuthError on failure
 *
 ******************************************************************************
 */

VGAuthError
ServiceProtoAddAlias(ServiceConnection *conn,
                     ProtoRequest *req)
{
   VGAuthError err;
   gchar *packet;

   /*
    * The alias code will do argument validation.
    */
   err = ServiceAliasAddAlias(conn->userName,
                              req->reqData.addAlias.userName,
                              req->reqData.addAlias.addMapped,
                              req->reqData.addAlias.pemCert,
                              &(req->reqData.addAlias.aliasInfo));

   if (err != VGAUTH_E_OK) {
      packet = Proto_MakeErrorReply(conn, req, err, "addAlias failed");
   } else {
      packet = g_markup_printf_escaped(VGAUTH_ADDALIAS_REPLY_FORMAT,
                                       req->sequenceNumber);
   }

   err = ServiceNetworkWriteData(conn, strlen(packet), packet);
   if (err != VGAUTH_E_OK) {
      Warning("%s: failed to send AddSubject reply\n", __FUNCTION__);
   }

   g_free(packet);

   return err;
}


/*
 ******************************************************************************
 * ServiceProtoRemoveAlias --                                            */ /**
 *
 * Protocol layer for RemoveAlias.  Calls to alias code
 * to remove the cert, sends reply.
 *
 * @param[in]   conn          The ServiceConnection.
 * @param[in]   req           The RemoveAlias request to process.
 *
 * @return VGAUTH_E_OK on success, VGAuthError on failure
 *
 ******************************************************************************
 */

VGAuthError
ServiceProtoRemoveAlias(ServiceConnection *conn,
                        ProtoRequest *req)
{
   VGAuthError err;
   gchar *packet;

   /*
    * The alias code will do argument validation.
    */
   err = ServiceAliasRemoveAlias(conn->userName,
                                 req->reqData.removeAlias.userName,
                                 req->reqData.removeAlias.pemCert,
                                 &(req->reqData.removeAlias.subject));

   if (err != VGAUTH_E_OK) {
      packet = Proto_MakeErrorReply(conn, req, err, "removeAlias failed");
   } else {
      packet = g_markup_printf_escaped(VGAUTH_REMOVEALIAS_REPLY_FORMAT,
                                       req->sequenceNumber);
   }

   err = ServiceNetworkWriteData(conn, strlen(packet), packet);
   if (err != VGAUTH_E_OK) {
      Warning("%s: failed to send RemoveAlias reply\n", __FUNCTION__);
   }

   g_free(packet);

   return err;
}


/*
 ******************************************************************************
 * Proto_ConcatXMLStrings --                                             */ /**
 *
 * Concatenates 2 XML strings and returns the new string.
 * g_free()s the two inputs.
 * Result must be g_free()d.
 *
 * @param[in]  str1     The first string.
 * @param[in]  str2     The second string.
 *
 * @return The new string.
 *
 ******************************************************************************
 */

static gchar *
Proto_ConcatXMLStrings(gchar *str1,
                       gchar *str2)
{
   gchar *newStr;

   if (NULL == str2) {
      return str1;
   }
   newStr = g_strdup_printf("%s%s", str1, str2);
   g_free(str1);
   g_free(str2);

   return newStr;
}


/*
 ******************************************************************************
 * ServiceProtoQueryAliases --                                           */ /**
 *
 * Protocol layer for QueryAliases.  Calls to alias code
 * for the list of certs and associated aliasInfos, sends reply.
 *
 * @param[in]   conn          The ServiceConnection.
 * @param[in]   req           The QueryAliases request to process.
 *
 * @return VGAUTH_E_OK on success, VGAuthError on failure
 *
 ******************************************************************************
 */

VGAuthError
ServiceProtoQueryAliases(ServiceConnection *conn,
                         ProtoRequest *req)
{
   VGAuthError err;
   gchar *packet;
   int num;
   ServiceAlias *aList;

   /*
    * The alias code will do argument validation.
    */
   err = ServiceAliasQueryAliases(req->reqData.queryAliases.userName,
                                  &num,
                                  &aList);

   if (err != VGAUTH_E_OK) {
      packet = Proto_MakeErrorReply(conn, req, err, "queryAliases failed");
   } else {
      int i;
      gchar *endPacket;

      packet = g_markup_printf_escaped(VGAUTH_QUERYALIASES_REPLY_FORMAT_START,
                                       req->sequenceNumber);
      // now the aliases
      for (i = 0; i < num; i++) {
         gchar *certPacket;
         int j;

         certPacket = g_markup_printf_escaped(VGAUTH_ALIAS_FORMAT_START,
                                              aList[i].pemCert);
         packet = Proto_ConcatXMLStrings(packet, certPacket);
         for (j = 0; j < aList[i].num; j++) {
            gchar *aiPacket;
            ServiceAliasInfo *ai = &(aList[i].infos[j]);

            if (ai->type == SUBJECT_TYPE_ANY) {
               aiPacket = g_markup_printf_escaped(VGAUTH_ANYALIASINFO_FORMAT,
                                                  ai->comment);
            } else if (ai->type == SUBJECT_TYPE_NAMED) {
               aiPacket = g_markup_printf_escaped(VGAUTH_NAMEDALIASINFO_FORMAT,
                                                  ai->name,
                                                  ai->comment);
            } else {
               aiPacket = NULL;
               ASSERT(0);
            }
            packet = Proto_ConcatXMLStrings(packet, aiPacket);
         }
         packet = Proto_ConcatXMLStrings(packet,
                                         g_markup_printf_escaped(VGAUTH_ALIAS_FORMAT_END));
      }

      // now the end of the reply
      endPacket = g_markup_printf_escaped(VGAUTH_QUERYALIASES_REPLY_FORMAT_END);
      packet = Proto_ConcatXMLStrings(packet, endPacket);


      ServiceAliasFreeAliasList(num, aList);
   }

   err = ServiceNetworkWriteData(conn, strlen(packet), packet);
   if (err != VGAUTH_E_OK) {
      Warning("%s: failed to send QueryAliases reply\n", __FUNCTION__);
   }

   g_free(packet);

   return err;
}


/*
 ******************************************************************************
 * ServiceProtoQueryMappedAliases --                                     */ /**
 *
 * Protocol layer for QueryMappedAliases.  Calls to alias code
 * for the list of certs and subjects, sends reply.
 *
 * @param[in]   conn          The ServiceConnection.
 * @param[in]   req           The QueryMappedAliases request to process.
 *
 * @return VGAUTH_E_OK on success, VGAuthError on failure
 *
 ******************************************************************************
 */

VGAuthError
ServiceProtoQueryMappedAliases(ServiceConnection *conn,
                               ProtoRequest *req)
{
   VGAuthError err;
   gchar *packet;
   gchar *endPacket;
   int num;
   int i;
   int j;
   ServiceMappedAlias *maList;

   /*
    * The alias code will do argument validation.
    */
   err = ServiceAliasQueryMappedAliases(&num,
                                        &maList);

   if (err != VGAUTH_E_OK) {
      packet = Proto_MakeErrorReply(conn, req, err, "queryMappedIds failed");
   } else {
      packet = g_markup_printf_escaped(VGAUTH_QUERYMAPPEDALIASES_REPLY_FORMAT_START,
                                       req->sequenceNumber);
      for (i = 0; i < num; i++) {
         gchar *tPacket;

         tPacket = g_markup_printf_escaped(VGAUTH_MAPPEDALIASES_FORMAT_START,
                                           maList[i].userName,
                                           maList[i].pemCert);
         packet = Proto_ConcatXMLStrings(packet, tPacket);
         for (j = 0; j < maList[i].num; j++) {
            if (maList[i].subjects[j].type == SUBJECT_TYPE_ANY) {
               tPacket = g_markup_printf_escaped(VGAUTH_ANYSUBJECT_FORMAT);
            } else if (maList[i].subjects[j].type == SUBJECT_TYPE_NAMED) {
               tPacket = g_markup_printf_escaped(VGAUTH_SUBJECT_FORMAT,
                                                 maList[i].subjects[j].name);
            } else {
               tPacket = NULL;
               ASSERT(0);
            }
            packet = Proto_ConcatXMLStrings(packet, tPacket);
         }
         packet = Proto_ConcatXMLStrings(packet,
                                         g_markup_printf_escaped(VGAUTH_MAPPEDALIASES_FORMAT_END));
      }

      // now the end of the reply
      endPacket = g_markup_printf_escaped(VGAUTH_QUERYMAPPEDALIASES_REPLY_FORMAT_END);
      packet = Proto_ConcatXMLStrings(packet, endPacket);

      ServiceAliasFreeMappedAliasList(num, maList);
   }

   err = ServiceNetworkWriteData(conn, strlen(packet), packet);
   if (err != VGAUTH_E_OK) {
      Warning("%s: failed to send QueryAliases reply\n", __FUNCTION__);
   }

   g_free(packet);

   return err;
}


/*
 ******************************************************************************
 * ServiceProtoCreateTicket --                                           */ /**
 *
 * Protocol layer for CreateTicket.  Calls to ticket code
 * for the new ticket, sends reply.
 *
 * @param[in]   conn          The ServiceConnection.
 * @param[in]   req           The CreateTicket request to process.
 *
 * @return VGAUTH_E_OK on success, VGAuthError on failure
 *
 ******************************************************************************
 */

VGAuthError
ServiceProtoCreateTicket(ServiceConnection *conn,
                         ProtoRequest *req)
{
   VGAuthError err;
   gchar *packet;
   char *ticket;

   /*
    * The ticket code will do argument validation.
    */
#ifdef _WIN32
   err = ServiceCreateTicketWin(req->reqData.createTicket.userName,
                                req->reqData.createTicket.type,
                                &(req->reqData.createTicket.samlData),
                                conn->hProc,
                                req->reqData.createTicket.token,
                                &ticket);
#else
   err = ServiceCreateTicketPosix(req->reqData.createTicket.userName,
                                  req->reqData.createTicket.type,
                                  &(req->reqData.createTicket.samlData),
                                  &ticket);
#endif

   if (err != VGAUTH_E_OK) {
      packet = Proto_MakeErrorReply(conn, req, err, "createTicket failed");
   } else {
      packet = g_markup_printf_escaped(VGAUTH_CREATETICKET_REPLY_FORMAT,
                                       req->sequenceNumber,
                                       ticket);
      g_free(ticket);
   }

   err = ServiceNetworkWriteData(conn, strlen(packet), packet);
   if (err != VGAUTH_E_OK) {
      Warning("%s: failed to send CreateTicket reply\n", __FUNCTION__);
   }

   g_free(packet);

   return err;
}


/*
 ******************************************************************************
 * ServiceProtoValidateTicket --                                         */ /**
 *
 * Protocol layer for ValidateTicket.  Calls to ticket code
 * to validate the ticket, sends reply.
 *
 * @param[in]   conn          The ServiceConnection.
 * @param[in]   req           The ValidateTicket request to process.
 *
 * @return VGAUTH_E_OK on success, VGAuthError on failure
 *
 ******************************************************************************
 */

VGAuthError
ServiceProtoValidateTicket(ServiceConnection *conn,
                           ProtoRequest *req)
{
   VGAuthError err;
   gchar *packet;
   gchar *sPacket;
   char *userName = NULL;
   char *token = NULL;
   ServiceValidationResultsType type;
   ServiceValidationResultsData *svd = NULL;

   /*
    * The ticket code will do argument validation.
    */
#ifdef _WIN32
   err = ServiceValidateTicketWin(req->reqData.validateTicket.ticket,
                                  conn->hProc,
                                  &userName,
                                  &type,
                                  &svd,
                                  &token);
#else
   err = ServiceValidateTicketPosix(req->reqData.validateTicket.ticket,
                                    &userName,
                                    &type,
                                    &svd);
#endif

   if (err != VGAUTH_E_OK) {
      packet = Proto_MakeErrorReply(conn, req, err, "validateTicket failed");
   } else {
      packet = g_markup_printf_escaped(VGAUTH_VALIDATETICKET_REPLY_FORMAT_START,
                                       req->sequenceNumber,
                                       userName,
                                       token ? token : "",
                                       ProtoValidationTypeString(type));
      if (VALIDATION_RESULTS_TYPE_SAML == type) {
         sPacket = g_markup_printf_escaped(VGAUTH_USERHANDLESAMLINFO_FORMAT_START,
                                           svd->samlSubject);
         packet = Proto_ConcatXMLStrings(packet, sPacket);
         if (SUBJECT_TYPE_NAMED == svd->aliasInfo.type) {
               sPacket = g_markup_printf_escaped(VGAUTH_NAMEDALIASINFO_FORMAT,
                                                  svd->aliasInfo.name,
                                                  svd->aliasInfo.comment);
         } else {
               sPacket = g_markup_printf_escaped(VGAUTH_ANYALIASINFO_FORMAT,
                                                  svd->aliasInfo.comment);
         }
         packet = Proto_ConcatXMLStrings(packet, sPacket);
         packet = Proto_ConcatXMLStrings(packet,
                                         g_strdup(VGAUTH_USERHANDLESAMLINFO_FORMAT_END));
      }
      packet = Proto_ConcatXMLStrings(packet, g_strdup(VGAUTH_VALIDATETICKET_REPLY_FORMAT_END));
   }

   err = ServiceNetworkWriteData(conn, strlen(packet), packet);
   if (err != VGAUTH_E_OK) {
      VGAUTH_LOG_WARNING("ServiceNetWorkWriteData() failed, pipe = %s",
                         conn->pipeName);
      goto done;
   }

done:

   g_free(userName);
   g_free(token);
   g_free(packet);
   ServiceFreeValidationResultsData(svd);

   return err;
}


/*
 ******************************************************************************
 * ServiceProtoRevokeTicket --                                           */ /**
 *
 * Protocol layer for RevokeTicket.  Calls to ticket code
 * to revoke the ticket, sends reply.
 *
 * @param[in]   conn          The ServiceConnection.
 * @param[in]   req           The RevokeTicket request to process.
 *
 * @return VGAUTH_E_OK on success, VGAuthError on failure
 *
 ******************************************************************************
 */

VGAuthError
ServiceProtoRevokeTicket(ServiceConnection *conn,
                         ProtoRequest *req)
{
   VGAuthError err;
   gchar *packet;

   err = ServiceRevokeTicket(conn, req->reqData.revokeTicket.ticket);
   if (err != VGAUTH_E_OK) {
      packet = Proto_MakeErrorReply(conn, req, err, "revokeTicket failed");
   } else {
      packet = g_markup_printf_escaped(VGAUTH_REVOKETICKET_REPLY_FORMAT,
                                       req->sequenceNumber);
   }

   err = ServiceNetworkWriteData(conn, strlen(packet), packet);
   if (err != VGAUTH_E_OK) {
      VGAUTH_LOG_WARNING("ServiceNetWorkWriteData() failed, pipe = %s",
                         conn->pipeName);
   }

   g_free(packet);

   return err;
}


/*
 ******************************************************************************
 * ServiceProtoValidateSamlBearerToken --                                */ /**
 *
 * Protocol layer for ValidateSamlBearerToken.  Calls to validate code
 * to validate the token, sends reply.
 *
 * @param[in]   conn          The ServiceConnection.
 * @param[in]   req           The ValidateSamlToken request to process.
 *
 * @return VGAUTH_E_OK on success, VGAuthError on failure
 *
 ******************************************************************************
 */

static VGAuthError
ServiceProtoValidateSamlBearerToken(ServiceConnection *conn,
                                    ProtoRequest *req)
{
   VGAuthError err = VGAUTH_E_FAIL;
   gchar *packet;
   gchar *sPacket;
   char *userName = NULL;
   char *subjectName = NULL;
   char *comment = NULL;
   char *tokenStr = NULL;
   ServiceAliasInfo *ai = NULL;

   /*
    * The validate code will do argument validation.
    */
   err = SAML_VerifyBearerTokenAndChain(req->reqData.validateSamlBToken.samlToken,
                                        req->reqData.validateSamlBToken.userName,
                                        &userName,
                                        &subjectName,
                                        &ai);
#ifdef _WIN32
   /*
    * Only create a token in the non-info-only mode
    */
   if ((err == VGAUTH_E_OK) &&
       !req->reqData.validateSamlBToken.validateOnly) {
      HANDLE userToken = NULL;

      err = WinToken_GenerateTokenForUser(userName, &userToken);
      if (err == VGAUTH_E_OK) {
         tokenStr = ServiceDupHandleTo(conn->hProc, userToken);
         if (!tokenStr) {
            VGAUTH_LOG_WARNING("ServiceDupHandleTo() failed, user = %s",
                               userName);
            err = VGAUTH_E_FAIL;
         } else {
            // close our copy after duping into client process
            CloseHandle(userToken);
         }
      } else {
         VGAUTH_LOG_WARNING("WinToken_GenerateTokenForUser() failed, user = %s",
                            userName);
      }
   } else {
      Debug("%s: skipping token creation\n", __FUNCTION__);
   }
#endif
   if (err != VGAUTH_E_OK) {
      Audit_Event(FALSE,
                  SU_(validate.samlBearer.fail,
                      "Validation of SAML bearer token failed: %d"),
                  (int) err);    // localization code can't deal with
                                 // differing types of uint64


      /*
       * Rewrite some errors to hide any data that could be useful to an
       * attacker.  Do this at this stage so that we still have
       * useful debug and possibly auditing reasons.
       */
      if (err ==  VGAUTH_E_INVALID_CERTIFICATE) {
         err = VGAUTH_E_AUTHENTICATION_DENIED;
      }
      packet = Proto_MakeErrorReply(conn, req, err,
                                    "validateSamlToken failed");
   } else {
      Audit_Event(FALSE,
                  SU_(validate.samlBearer.success,
                      "Validated SAML bearer token for user '%s'"),
                  userName);
      packet = g_markup_printf_escaped(VGAUTH_VALIDATESAMLBEARERTOKEN_REPLY_FORMAT_START,
                                       req->sequenceNumber,
                                       userName ? userName : "",
                                       tokenStr ? tokenStr : "",
                                       subjectName ? subjectName : "");

      if (SUBJECT_TYPE_NAMED == ai->type) {
            sPacket = g_markup_printf_escaped(VGAUTH_NAMEDALIASINFO_FORMAT,
                                               ai->name,
                                               ai->comment);
      } else {
            sPacket = g_markup_printf_escaped(VGAUTH_ANYALIASINFO_FORMAT,
                                              ai->comment);
      }
      packet = Proto_ConcatXMLStrings(packet, sPacket);
      packet = Proto_ConcatXMLStrings(packet,
                                      g_strdup(VGAUTH_VALIDATESAMLBEARERTOKEN_REPLY_FORMAT_END));
   }

   err = ServiceNetworkWriteData(conn, strlen(packet), packet);
   if (err != VGAUTH_E_OK) {
      VGAUTH_LOG_WARNING("ServiceNetWorkWriteData() failed, pipe = %s", conn->pipeName);
      goto done;
   }

done:
   g_free(userName);
   g_free(subjectName);
   g_free(packet);
   g_free(comment);
   g_free(tokenStr);
   ServiceAliasFreeAliasInfo(ai);

   return err;
}


/*
 ******************************************************************************
 * ServiceProtoCleanupParseState --                                      */ /**
 *
 * Resets the current parse state.
 *
 * @param[in]  conn                       The connection.
 *
 ******************************************************************************
 */

void
ServiceProtoCleanupParseState(ServiceConnection *conn)
{
   // g_markup_parse_context_free() whines if passed a NULL
   if (NULL != conn->parseContext) {
      g_markup_parse_context_free(conn->parseContext);
      conn->parseContext = NULL;
   }

   Proto_FreeRequest(conn->curRequest);
   conn->curRequest = NULL;
}


/*
 ******************************************************************************
 * ServiceReplyTooManyConnections --                                     */ /**
 *
 * Send the too many connection error message to the client
 *
 * @param[in]  conn                       The connection.
 * @param[in]  connLimit                  The concurrent connection limit
 *
 ******************************************************************************
 */

void
ServiceReplyTooManyConnections(ServiceConnection *conn,
                               int connLimit)
{
   gchar *packet =
      ProtoMakeErrorReplyInt(conn, 0,
                             VGAUTH_E_TOO_MANY_CONNECTIONS,
                            "The user exceeded its max number of connections");

   (void) ServiceNetworkWriteData(conn, strlen(packet), packet);

   VGAUTH_LOG_WARNING("User %s exceeding concurrent connection limit of "
                      "%d connections (connection ID is %d)",
                      conn->userName, connLimit, conn->connId);

   g_free(packet);
}<|MERGE_RESOLUTION|>--- conflicted
+++ resolved
@@ -1,9 +1,5 @@
 /*********************************************************
-<<<<<<< HEAD
- * Copyright (C) 2011-2016 VMware, Inc. All rights reserved.
-=======
  * Copyright (C) 2011-2016,2019-2022 VMware, Inc. All rights reserved.
->>>>>>> 30568780
  *
  * This program is free software; you can redistribute it and/or modify it
  * under the terms of the GNU Lesser General Public License as published
@@ -957,9 +953,8 @@
 ProtoRequest *
 Proto_NewRequest(void)
 {
-   ProtoRequest *req = NULL;
-
-   req = g_malloc0(sizeof(ProtoRequest));
+   ProtoRequest *req = g_malloc0(sizeof(ProtoRequest));
+
    req->parseState = PARSE_STATE_NONE;
    req->complete = FALSE;
 #if VGAUTH_PROTO_TRACE
@@ -1526,6 +1521,7 @@
               atoi(VGAUTH_PROTOCOL_VERSION));
       packet = Proto_MakeErrorReply(conn, req, err,
                                     "sessionRequest failed; version mismatch");
+      goto send_err;
    }
 
    err = ServiceStartUserConnection(req->reqData.sessionReq.userName,
@@ -1538,6 +1534,7 @@
                                        pipeName);
    }
 
+send_err:
    err = ServiceNetworkWriteData(conn, strlen(packet), packet);
    if (err != VGAUTH_E_OK) {
       Warning("%s: failed to send SessionReq reply\n", __FUNCTION__);
@@ -1578,8 +1575,12 @@
 #endif
 
    if (err != VGAUTH_E_OK) {
+      /* Value of err is always VGAUTH_E_OK on non-Windows platforms */
+      /* coverity[dead_error_line] */
       packet = Proto_MakeErrorReply(conn, req, err, "connect failed");
    } else {
+      /* Value of event is always NULL on non-Windows platforms */
+      /* coverity[dead_error_line] */
       packet = g_markup_printf_escaped(VGAUTH_CONNECT_REPLY_FORMAT,
                                        req->sequenceNumber,
                                        event ? event : "");
@@ -1837,10 +1838,7 @@
 {
    VGAuthError err;
    gchar *packet;
-   gchar *endPacket;
    int num;
-   int i;
-   int j;
    ServiceMappedAlias *maList;
 
    /*
@@ -1852,10 +1850,14 @@
    if (err != VGAUTH_E_OK) {
       packet = Proto_MakeErrorReply(conn, req, err, "queryMappedIds failed");
    } else {
+      int i;
+      gchar *endPacket;
+
       packet = g_markup_printf_escaped(VGAUTH_QUERYMAPPEDALIASES_REPLY_FORMAT_START,
                                        req->sequenceNumber);
       for (i = 0; i < num; i++) {
          gchar *tPacket;
+         int j;
 
          tPacket = g_markup_printf_escaped(VGAUTH_MAPPEDALIASES_FORMAT_START,
                                            maList[i].userName,
@@ -2002,6 +2004,8 @@
    if (err != VGAUTH_E_OK) {
       packet = Proto_MakeErrorReply(conn, req, err, "validateTicket failed");
    } else {
+      /* Value of token is always NULL on non-Windows platforms */
+      /* coverity[dead_error_line] */
       packet = g_markup_printf_escaped(VGAUTH_VALIDATETICKET_REPLY_FORMAT_START,
                                        req->sequenceNumber,
                                        userName,
@@ -2105,7 +2109,7 @@
 ServiceProtoValidateSamlBearerToken(ServiceConnection *conn,
                                     ProtoRequest *req)
 {
-   VGAuthError err = VGAUTH_E_FAIL;
+   VGAuthError err;
    gchar *packet;
    gchar *sPacket;
    char *userName = NULL;
@@ -2172,6 +2176,8 @@
                   SU_(validate.samlBearer.success,
                       "Validated SAML bearer token for user '%s'"),
                   userName);
+      /* Value of tokenStr is always NULL on non-Windows platforms */
+      /* coverity[dead_error_line] */
       packet = g_markup_printf_escaped(VGAUTH_VALIDATESAMLBEARERTOKEN_REPLY_FORMAT_START,
                                        req->sequenceNumber,
                                        userName ? userName : "",
