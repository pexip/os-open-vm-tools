--- conflicted
+++ resolved
@@ -1,9 +1,5 @@
 /*********************************************************
-<<<<<<< HEAD
- * Copyright (C) 2011-2017 VMware, Inc. All rights reserved.
-=======
  * Copyright (C) 2011-2017, 2019-2022 VMware, Inc. All rights reserved.
->>>>>>> 30568780
  *
  * This program is free software; you can redistribute it and/or modify it
  * under the terms of the GNU Lesser General Public License as published
@@ -56,9 +52,8 @@
 ServiceNetworkCreateSocketDir(void)
 {
    gboolean bRet = TRUE;
-   char *socketDir = NULL;
-
-   socketDir = g_path_get_dirname(SERVICE_PUBLIC_PIPE_NAME);
+   char *socketDir = g_path_get_dirname(SERVICE_PUBLIC_PIPE_NAME);
+
    ASSERT(socketDir != NULL);
 
    /*
@@ -73,13 +68,8 @@
        g_file_test(socketDir, G_FILE_TEST_IS_SYMLINK))) {
       bRet = FALSE;
       Warning("%s: socket dir path '%s' already exists as a non-directory; "
-<<<<<<< HEAD
-              "aborting\n", __FUNCTION__, socketDir);
-      goto abort;
-=======
               "canceling\n", __FUNCTION__, socketDir);
       goto quit;
->>>>>>> 30568780
    }
 
    /*
