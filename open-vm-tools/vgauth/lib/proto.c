--- conflicted
+++ resolved
@@ -1,9 +1,5 @@
 /*********************************************************
-<<<<<<< HEAD
- * Copyright (C) 2012-2017 VMware, Inc. All rights reserved.
-=======
  * Copyright (C) 2012-2017, 2019-2021 VMware, Inc. All rights reserved.
->>>>>>> 30568780
  *
  * This program is free software; you can redistribute it and/or modify it
  * under the terms of the GNU Lesser General Public License as published
@@ -834,8 +830,10 @@
          g_set_error(error, G_MARKUP_ERROR_PARSE, VGAUTH_E_INVALID_ARGUMENT,
                      "Found pipeName in reply type %d",
                      reply->expectedReplyType);
-      }
-      reply->replyData.sessionReq.pipeName = val;
+         g_free(val);
+      } else {
+         reply->replyData.sessionReq.pipeName = val;
+      }
       break;
 
    case PARSE_STATE_TICKET:
@@ -843,8 +841,10 @@
          g_set_error(error, G_MARKUP_ERROR_PARSE, VGAUTH_E_INVALID_ARGUMENT,
                      "Found ticket in reply type %d",
                      reply->expectedReplyType);
-      }
-      reply->replyData.createTicket.ticket = val;
+         g_free(val);
+      } else {
+         reply->replyData.createTicket.ticket = val;
+      }
       break;
 
    case PARSE_STATE_TOKEN:
@@ -857,6 +857,7 @@
          g_set_error(error, G_MARKUP_ERROR_PARSE, VGAUTH_E_INVALID_ARGUMENT,
                      "Found token in reply type %d",
                      reply->expectedReplyType);
+         g_free(val);
       }
       break;
 
@@ -867,6 +868,7 @@
          g_set_error(error, G_MARKUP_ERROR_PARSE, VGAUTH_E_INVALID_ARGUMENT,
                      "Found token in reply type %d",
                      reply->expectedReplyType);
+         g_free(val);
       }
       break;
 
@@ -882,6 +884,7 @@
          g_set_error(error, G_MARKUP_ERROR_PARSE, VGAUTH_E_INVALID_ARGUMENT,
                      "Found username in reply type %d",
                      reply->expectedReplyType);
+         g_free(val);
       }
       break;
 
@@ -894,6 +897,7 @@
          g_set_error(error, G_MARKUP_ERROR_PARSE, VGAUTH_E_INVALID_ARGUMENT,
                      "Found pemCert in reply type %d",
                      reply->expectedReplyType);
+         g_free(val);
       }
       break;
    case PARSE_STATE_CERTCOMMENT:
@@ -903,6 +907,7 @@
          g_set_error(error, G_MARKUP_ERROR_PARSE, VGAUTH_E_INVALID_ARGUMENT,
                      "Found cert comment in reply type %d",
                      reply->expectedReplyType);
+         g_free(val);
       }
       break;
 
@@ -927,6 +932,7 @@
          g_set_error(error, G_MARKUP_ERROR_PARSE, VGAUTH_E_INVALID_ARGUMENT,
                      "Found SAMLSubject in reply type %d",
                      reply->expectedReplyType);
+         g_free(val);
       }
       break;
    case PARSE_STATE_USERHANDLETYPE:
@@ -972,6 +978,7 @@
          g_set_error(error, G_MARKUP_ERROR_PARSE, VGAUTH_E_INVALID_ARGUMENT,
                      "Found NamedSubject in reply type %d",
                      reply->expectedReplyType);
+         g_free(val);
       }
       break;
    case PARSE_STATE_ANYSUBJECT:
@@ -994,6 +1001,7 @@
                      "Found AnySubject in reply type %d",
                      reply->expectedReplyType);
       }
+      g_free(val);
       break;
    case PARSE_STATE_COMMENT:
       if (PROTO_REPLY_QUERYALIASES == reply->expectedReplyType) {
@@ -1009,11 +1017,13 @@
          g_set_error(error, G_MARKUP_ERROR_PARSE, VGAUTH_E_INVALID_ARGUMENT,
                      "Found comment in reply type %d",
                      reply->expectedReplyType);
+         g_free(val);
       }
       break;
    default:
       g_warning("Unexpected value '%s' in unhandled parseState %d in %s\n",
                 val, reply->parseState, __FUNCTION__);
+      g_free(val);
       ASSERT(0);
    }
 }
@@ -1047,9 +1057,7 @@
 ProtoReply *
 Proto_NewReply(ProtoReplyType expectedReplyType)
 {
-   ProtoReply *reply = NULL;
-
-   reply = g_malloc0(sizeof(ProtoReply));
+   ProtoReply *reply = g_malloc0(sizeof(ProtoReply));
    reply->parseState = PARSE_STATE_NONE;
    reply->complete = FALSE;
    reply->errorCode = VGAUTH_E_OK;
@@ -1204,10 +1212,9 @@
                             ProtoReply **wireReply)
 {
    VGAuthError err = VGAUTH_E_OK;
-   GMarkupParseContext *parseContext = NULL;
+   GMarkupParseContext *parseContext;
    gsize len;
-   gchar *rawReply = NULL;
-   ProtoReply *reply = NULL;
+   ProtoReply *reply;
    gboolean bRet;
    GError *gErr = NULL;
 
@@ -1223,6 +1230,8 @@
     * transport.
     */
    while (!reply->complete) {
+      gchar *rawReply = NULL;
+
       err = VGAuth_CommReadData(ctx, &len, &rawReply);
       if (0 == len) {      // EOF -- not expected
          err = VGAUTH_E_COMM;
@@ -1243,6 +1252,7 @@
                                           rawReply,
                                           len,
                                           &gErr);
+      g_free(rawReply);
       if (!bRet) {
          /*
           * XXX Could drain the wire here, but since this should
@@ -1258,7 +1268,6 @@
        * XXX need some way to break out if packet never completed
        * yet socket left valid.  timer?
        */
-      g_free(rawReply);
    }
 
 #if VGAUTH_PROTO_TRACE
@@ -1310,7 +1319,7 @@
                           const char *userName,
                           char **pipeName)                  // OUT
 {
-   VGAuthError err = VGAUTH_E_OK;
+   VGAuthError err;
    gchar *packet;
    ProtoReply *reply = NULL;
 
@@ -1404,6 +1413,8 @@
    pid = Convert_UnsignedInt32ToText(dwPid);
 #endif
 
+   /* Value of pid is always NULL on non-Windows platforms */
+   /* coverity[dead_error_line] */
    packet = g_markup_printf_escaped(VGAUTH_CONNECT_REQUEST_FORMAT,
                                     ctx->comm.sequenceNumber,
                                     pid ? pid : "");
@@ -1810,6 +1821,8 @@
       Convert_UnsignedInt32ToText((unsigned int)(size_t)userHandle->token);
 #endif
 
+   /* Value of tokenInText is always NULL on non-Windows platforms */
+   /* coverity[dead_error_line] */
    packet = g_markup_printf_escaped(VGAUTH_CREATETICKET_REQUEST_FORMAT_START,
                                     ctx->comm.sequenceNumber,
                                     userHandle->userName,
@@ -2070,7 +2083,7 @@
    *userHandle = NULL;
 
    /*
-    * ValidateSAMLBeraerToken has no security restrictions, so we don't care
+    * ValidateSAMLBearerToken has no security restrictions, so we don't care
     * what user is used.
     */
    if (!VGAuth_IsConnectedToServiceAsAnyUser(ctx)) {
