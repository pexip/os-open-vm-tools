--- conflicted
+++ resolved
@@ -1,9 +1,5 @@
 /*********************************************************
-<<<<<<< HEAD
- * Copyright (C) 2011-2017 VMware, Inc. All rights reserved.
-=======
  * Copyright (C) 2011-2017, 2019, 2021 VMware, Inc. All rights reserved.
->>>>>>> 30568780
  *
  * This program is free software; you can redistribute it and/or modify it
  * under the terms of the GNU Lesser General Public License as published
@@ -132,7 +128,7 @@
       if (!symbol) {
          Warning("PAM library does not contain required function: %s\n",
                  dlerror());
-
+         dlclose(pam_library);
          return FALSE;
       }
 
