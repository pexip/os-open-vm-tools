--- conflicted
+++ resolved
@@ -1,9 +1,5 @@
 /*********************************************************
-<<<<<<< HEAD
- * Copyright (C) 2011-2016 VMware, Inc. All rights reserved.
-=======
  * Copyright (C) 2011-2016, 2019, 2021 VMware, Inc. All rights reserved.
->>>>>>> 30568780
  *
  * This program is free software; you can redistribute it and/or modify it
  * under the terms of the GNU Lesser General Public License as published
@@ -457,13 +453,23 @@
 VGAuthComm_SetTestBufferInput(VGAuthContext *ctx,
                               const char *buffer)
 {
-   VGAuthError err = VGAUTH_E_OK;
+   VGAuthError err;
+   size_t bufLen;
 
    ctx->comm.bufTest = TRUE;
    ctx->comm.bufLoc = 0;
-   ctx->comm.bufLen = strlen(buffer);
-   strncpy(ctx->comm.testBuffer, buffer, ctx->comm.bufLen + 1);
-
-   return err;
-}
-#endif
+   bufLen = strlen(buffer);
+
+   if (bufLen > sizeof ctx->comm.testBuffer - 1) {
+      fprintf(stderr, "Test buffer too large.\n");
+      err = VGAUTH_E_INVALID_ARGUMENT;
+   } else {
+      ctx->comm.bufLen = bufLen;
+      strncpy(ctx->comm.testBuffer, buffer, sizeof ctx->comm.testBuffer - 1);
+      ctx->comm.testBuffer[sizeof ctx->comm.testBuffer - 1] = '\0';
+      err = VGAUTH_E_OK;
+   }
+
+   return err;
+}
+#endif
