/*********************************************************
<<<<<<< HEAD
 * Copyright (C) 2011-2016 VMware, Inc. All rights reserved.
=======
 * Copyright (C) 2011-2016, 2018-2019, 2021-2022 VMware, Inc. All rights reserved.
>>>>>>> 30568780
 *
 * This program is free software; you can redistribute it and/or modify it
 * under the terms of the GNU Lesser General Public License as published
 * by the Free Software Foundation version 2.1 and no later version.
 *
 * This program is distributed in the hope that it will be useful, but
 * WITHOUT ANY WARRANTY; without even the implied warranty of MERCHANTABILITY
 * or FITNESS FOR A PARTICULAR PURPOSE.  See the Lesser GNU General Public
 * License for more details.
 *
 * You should have received a copy of the GNU Lesser General Public License
 * along with this program; if not, write to the Free Software Foundation, Inc.,
 * 51 Franklin St, Fifth Floor, Boston, MA  02110-1301 USA.
 *
 *********************************************************/

/*
 * @file certverify.c
 *
 * Code to handle certficate verification with OpenSSL.
 */

#include "VGAuthError.h"
#include "VGAuthBasicDefs.h"
#include "VGAuthAuthentication.h"
#include <stdlib.h>
#include <stdio.h>
#include <string.h>
#include <openssl/ssl.h>
#include <openssl/bio.h>
#include <openssl/evp.h>
#include <openssl/x509.h>
#include <openssl/x509_vfy.h>
#include <openssl/err.h>
#include <glib.h>
#include <glib/gstdio.h>
#include "certverify.h"

VGAuthError CertVerify_CheckSignature(VGAuthHashAlg hash,
                                      EVP_PKEY *publicKey,
                                      size_t dataLen,
                                      const unsigned char *data,
                                      size_t signatureLen,
                                      const unsigned char *signature);



/*
 ******************************************************************************
 * VGAuthVerifyInit --                                                   */ /**
 *
 * Initializes OpenSSL for verify work.
 *
 ******************************************************************************
 */

void
CertVerify_Init(void)
{
   /*
    * XXX SSL init test -- loads err strings from both libs.
    * We may need just ERR_load_crypto_strings(); using this
    * to verify the make/deploy stuff doesn't leave libssl out.
    */
   SSL_load_error_strings();

   /*
    * XXX This may need tuning.  All we need for signature checks
    * are the digests.  We may want to add the ciphers or algorithms as
    * well, but OpenSSL_add_all_algorithms() and OpenSSL_add_all_ciphers()
    * can add a lot of bloat.
    */
   OpenSSL_add_all_digests();
}


/*
 ******************************************************************************
 * VerifyDumpSSLErrors --                                                */ /**
 *
 * Drains the ssl error stack and redirects them through glib.
 *
 ******************************************************************************
 */

static void
VerifyDumpSSLErrors(void)
{
   int flags;
   int line;
   const char *data;
   const char *file;
   unsigned long code;
#if OPENSSL_VERSION_NUMBER >= 0X30000000L
   const char *func;
#endif

#if OPENSSL_VERSION_NUMBER >= 0X30000000L
   code = ERR_get_error_all(&file, &line, &func, &data, &flags);
#else
   code = ERR_get_error_line_data(&file, &line, &data, &flags);
#endif
   while (code) {
#if OPENSSL_VERSION_NUMBER >= 0X30000000L
      g_warning("SSL error: %lu (%s) in %s func %s line %d\n",
                code, ERR_error_string(code, NULL), file, func, line);
#else
      g_warning("SSL error: %lu (%s) in %s line %d\n",
                code, ERR_error_string(code, NULL), file, line);
#endif
      if (data && (flags & ERR_TXT_STRING)) {
         g_warning("SSL error data: %s\n", data);
      }
      /*
       * Note -- the docs mention the ERR_TXT_MALLOCED flag, but that doesn't
       * mean we got a copy of 'data'.  If 'data' is free'd here, it 'works'
       * until the SSL error buffer starts getting reused and a double
       * free happens.
       */
#if OPENSSL_VERSION_NUMBER >= 0X30000000L
      code = ERR_get_error_all(&file, &line, &func, &data, &flags);
#else
      code = ERR_get_error_line_data(&file, &line, &data, &flags);
#endif
   }
}


/*
 ******************************************************************************
 * VerifyCallback --                                                     */ /**
 *
 * Store verification callback.  Alows customization and error logging
 * during verification.
 *
 * @param[in]  ok      The current state of the verification.
 * @param[in]  ctx     The x509 store context.
 *
 * @return 1 on success, 0 on failure.
 *
 ******************************************************************************
 */

static int
VerifyCallback(int ok,
               X509_STORE_CTX *ctx)
{
   int ret = ok;
   int certErr = X509_STORE_CTX_get_error(ctx);
   X509 *curCert = X509_STORE_CTX_get_current_cert(ctx);
   char nameBuf[512];

   /*
    * XXX
    *
    * This is a legacy function that has some issues, but setting up a bio
    * just for a bit of debug seems excessive.
    */
<<<<<<< HEAD
   X509_NAME_oneline(X509_get_subject_name(curCert), nameBuf, sizeof(nameBuf) - 1);
   nameBuf[sizeof(nameBuf)-1] = '\0';
   g_debug("%s: name: %s ok: %d error %d at %d depth lookup:%s\n",
=======
   if (NULL != curCert) {
      X509_NAME_oneline(X509_get_subject_name(curCert), nameBuf, sizeof(nameBuf) - 1);
      nameBuf[sizeof(nameBuf)-1] = '\0';
   } else {
      /* Ignore return, returns length of the source string */
      /* coverity[check_return] */
      g_strlcpy(nameBuf, "<NO CERT SUBJECT>", sizeof nameBuf);
   }
   g_debug("%s: name: %s ok: %d error '%s' (%d) at %d depth lookup:%s\n",
>>>>>>> 30568780
           __FUNCTION__,
           nameBuf,
           ok,
           X509_verify_cert_error_string(certErr),
           certErr,
           X509_STORE_CTX_get_error_depth(ctx),
           X509_verify_cert_error_string(certErr));

   if (!ok) {
      switch (certErr) {
         // self-signed is ok
      case X509_V_ERR_DEPTH_ZERO_SELF_SIGNED_CERT:
      case X509_V_ERR_SELF_SIGNED_CERT_IN_CHAIN:
         g_debug("%s: allowing error %d\n", __FUNCTION__, certErr);
         ret = 1;
         break;
      default:
         g_warning("%s: error '%s' (%d) treated as failure\n",
                   __FUNCTION__, X509_verify_cert_error_string(certErr),
                   certErr);
         break;
      }
   }

   return ret;
}


/*
 ******************************************************************************
 * CertVerify_StripPEMCert --                                            */ /**
 *
 * Cleans off any leading or trailing delimiters from a PEM certificate.
 * The resulting string needs to be g_free()d.
 *
 * Assumes the data is in the openssl form, but allows for some fudge
 * factor in the way the '---' are handled in case of hand-editing.
 * This may be excessive, but since we're currently thinking people can
 * hand-edit things, and its not that much harder, lets try it.
 * Of course, if we get a test case that tries to do this, I'm sure
 * they can beat it if they try hard enough.
 *
 * @param[in]   pemCert     The pemCert to clean.
 *
 * @return The cleaned PEM cert.
 *
 ******************************************************************************
 */

gchar *
CertVerify_StripPEMCert(const gchar *pemCert)
{
   gchar *result = g_strdup(pemCert);
   gchar *b;
   gchar *e;
   gsize len;

   /*
    * Find the the -----END CERTIFICATE----- or a variant.
    */
   e = g_strrstr(result, "\n--");
   if (NULL != e) {
      *(e+1) = '\0';
   }

   /*
    * Find the the -----BEGIN CERTIFICATE----- or a variant.
    */
   b = g_strstr_len(result, strlen(result), "--\n");
   if (NULL != b) {
      b += 3;
      len = strlen(b) + 1;
      memmove(result, b, len);
   }

   return result;
}


static gchar *sslCertHeader = "-----BEGIN CERTIFICATE-----\n";
static gchar *sslCertFooter = "-----END CERTIFICATE-----\n";


/*
 ******************************************************************************
 * CertVerify_EncodePEMForSSL --                                         */ /**
 *
 * OpenSSL is absurdly picky about PEM.  It must have the proper header
 * and footer.  It also insists on having newlines every 64 chars.
 * When we pull the PEM out of something like a SAML token, its
 * not good enough, so this code will convert base64 to something SSL
 * likes.
 *
 * @param[in]   pemCert     The pemCert to clean.
 *
 * @return The OpenSSL-safe PEM cert.
 *
 ******************************************************************************
 */

gchar *
CertVerify_EncodePEMForSSL(const gchar *pemCert)
{
   gchar *tmpCertStr = NULL;
   gchar *result;
   char *t;
   guchar *binCert;
   gsize len;
   int cnt;
   gsize strLen;
   gchar *cleanCertStr = NULL;

   /*
    * Make sure its just base64 data.
    */
   tmpCertStr = CertVerify_StripPEMCert(pemCert);

   /*
    * Decode
    */
   binCert = g_base64_decode(tmpCertStr, &len);
   g_free(tmpCertStr);

   /*
    * Now re-encode -- this way we flush any whitespace out of the original.
    */
   cleanCertStr = g_base64_encode(binCert, len);

   /*
    * rebuild, with a newline every 64 chars.
    */
   len = strlen(cleanCertStr);
   strLen = len +
      strlen(sslCertHeader) +
      strlen(sslCertFooter) +
      len/64 +                   // newline every 64 chars
      1 +                        // +1 for any leftover
      1;                         // final NUL

   result = g_malloc0(strLen);

   /*
    * Now rebuild it, with the SSL wrapper and newlines every 64 chars.
    */
   memcpy(result, sslCertHeader, strlen(sslCertHeader));
   tmpCertStr = result + strlen(sslCertHeader);

   t = cleanCertStr;
   cnt = 0;
   while (*t) {
      *tmpCertStr++ = *t++;
      if (++cnt == 64) {
         *tmpCertStr++ = '\n';
         cnt = 0;
      }
   }
   if (cnt != 0) {      // don't add an double newline
      *tmpCertStr++ = '\n';
   }
   memcpy(tmpCertStr, sslCertFooter, strlen(sslCertFooter));

   g_free(cleanCertStr);
   g_free(binCert);

   return result;
}


/*
 ******************************************************************************
 * CertStringToX509 --                                                   */ /**
 *
 * Creates an openssl x509 object from a pemCert string.
 *
 * @param[in]  pemCert      The certificate in PEM format.
 *
 * @return a new X509 object containing the cert.
 *
 ******************************************************************************
 */

static X509 *
CertStringToX509(const char *pemCert)
{
   BIO *bio;
   X509 *newCert = NULL;
   char *sslCertStr = NULL;
   gsize len;

   ASSERT(pemCert);

   /*
    * Don't blow up if fed junk.
    */
   len = strlen(pemCert);
   if (len < strlen(sslCertHeader)) {
      return NULL;
   }

   /*
    * XXX This assums that if the header is there, the footer is too.
    * It'd safer but more wasteful to always force it to be added.
    */
   if (memcmp(sslCertHeader, pemCert, strlen(sslCertHeader)) != 0) {
      sslCertStr = CertVerify_EncodePEMForSSL(pemCert);
   } else {
      sslCertStr = g_strdup(pemCert);
   }

   // create a BIO from the string
   bio = BIO_new_mem_buf((void *) sslCertStr, -1);
   if (NULL == bio) {
      VerifyDumpSSLErrors();
      g_warning("%s: unable to convert string to BIO\n", __FUNCTION__);
      goto done;
   }

   // read the x509 object from it
   newCert = PEM_read_bio_X509(bio, NULL, 0, NULL);
   if (NULL == newCert) {
      VerifyDumpSSLErrors();
      g_warning("%s: unable to convert string to x509\n", __FUNCTION__);
   }

   // make sure the data isn't free()d with the BIO
   // XXX is this necessary?
//   BIO_set_close(bio, BIO_NOCLOSE);
   BIO_free(bio);

done:

   g_free(sslCertStr);

   return newCert;
}


/*
 ******************************************************************************
 * CertVerifyX509ToString --                                             */ /**
 *
 * Debug support for X509 certs; convert them to human readable text.
 *
 * @param[in]  x  An X509 structure containing a cert.
 *
 * @return Allocated string containing the cert in human-readable text.
 *
 ******************************************************************************
 */

static gchar *
CertVerifyX509ToString(X509 *x)
{
   BIO *mem;
   char *str;
   gchar *retVal;
   int len;

   mem = BIO_new(BIO_s_mem());
   if (!mem) {
      g_warning("%s: out of memory creating BIO\n", __FUNCTION__);
      return NULL;
   }

   X509_print(mem, x);

   len = BIO_get_mem_data(mem, &str);

   retVal = g_strndup(str, len);

   BIO_set_close(mem, BIO_CLOSE);
   BIO_free(mem);

   return retVal;
}


/*
 ******************************************************************************
 * CertVerify_CertToX509String --                                        */ /**
 *
 * Debug support for certs; convert them to human readable text.
 *
 * @param[in]  pemCert A certficate in PEM format.
 *
 * @return Allocated string containing the cert in human-readable text.
 *
 ******************************************************************************
 */

gchar *
CertVerify_CertToX509String(const gchar *pemCert)
{
   X509 *x = NULL;
   gchar *retVal = NULL;

   x = CertStringToX509(pemCert);
   if (x) {
      retVal = CertVerifyX509ToString(x);
   }
   X509_free(x);

   return retVal;
}


/*
 ******************************************************************************
 * CertVerify_IsWellFormedPEMCert --                                     */ /**
 *
 * Checks to see if a PEM cert string can be converted into a x509
 * object.  Note that it does not verify the contents of the cert for
 * proper contents, expiration, revocation, etc; just
 * if the string can be converted into an x509 cert.
 *
 * @param[in]  pemCert      The certificate in PEM format.
 *
 * @return TRUE if the string contains a PEM cert.
 *
 ******************************************************************************
 */

gboolean
CertVerify_IsWellFormedPEMCert(const char *pemCert)
{
   X509 *x509Cert;

   if (NULL == pemCert) {
      return FALSE;
   }

   x509Cert = CertStringToX509(pemCert);
   if (NULL == x509Cert) {
      return FALSE;
   }
   X509_free(x509Cert);
   return TRUE;
}


#if 0
/*
 * ssl stack test code.
 *
 * ssl stacks act as expected, but the terminology in the docs is
 * confusing.  'pop' is doc'd to return the last element on the
 * stack, but it does do the expected LIFO.
 * 'shift' claims it returns the first element, but it actually
 * returns the first thing added.
 *
 * this bit of code helped make sense of it, so leaving behind
 * as a framework to experiment with other stack operations.
 */
static void
VerifyTstSSLStacks(void)
{
   STACK_OF(ASN1_INTEGER) *istack;
   ASN1_INTEGER *aint;

   istack = sk_ASN1_INTEGER_new_null();
   for (i = 0; i < 10; i++) {
      aint = ASN1_INTEGER_new();
      ASN1_INTEGER_set(aint, i);
      sk_ASN1_INTEGER_push(istack, aint);
   }

   // 'shift' does FIFO
   while ((aint = sk_ASN1_INTEGER_shift(istack)) != NULL) {
      printf("shifted value: %ld\n", ASN1_INTEGER_get(aint));
   }
   // 'pop' does LIFO
   while ((aint = sk_ASN1_INTEGER_pop(istack)) != NULL) {
      printf("popped value: %ld\n", ASN1_INTEGER_get(aint));
   }
}
#endif


/*
 ******************************************************************************
 * PEMChainToStack --                                                    */ /**
 *
 * Converts an array of PEM certificates into a stack of x509 objects.
 *
 * @param[in]  numCerts      The number of certs to convert.
 * @param[in]  pemCerts      The certs.
 * @param[out] newChain      The resulting chain.
 *
 * @return VGAUTH_E_OK on success, VGAuthError on failure.
 *
 ******************************************************************************
 */

static VGAuthError
PEMChainToStack(int numCerts,
                const char **pemCerts,
                STACK_OF(X509) **newChain)
{
   STACK_OF(X509) *chain = NULL;
   int i;
   X509 *x509Cert;
   VGAuthError err = VGAUTH_E_OK;

   *newChain = NULL;
   if (numCerts > 0) {
      chain = sk_X509_new_null();
      if (NULL == chain) {
         err = VGAUTH_E_FAIL;
         g_warning("%s: failed to create X509 stack\n", __FUNCTION__);
         goto done;
      }

      for (i = 0; i < numCerts; i++) {
         x509Cert = CertStringToX509(pemCerts[i]);
         if (NULL == x509Cert) {
            err = VGAUTH_E_INVALID_CERTIFICATE;
            g_warning("%s: failed to convert PEM cert to X509\n", __FUNCTION__);
            goto done;
         }

         if (0 == sk_X509_push(chain, x509Cert)) {
            VerifyDumpSSLErrors();
            err = VGAUTH_E_FAIL;
            X509_free(x509Cert);
            g_warning("%s: failed to add cert to stack\n", __FUNCTION__);
            goto done;
         }
      }
      ASSERT(sk_X509_num(chain) == numCerts);
   }
   *newChain = chain;

done:
   if (VGAUTH_E_OK != err) {
      sk_X509_pop_free(chain, X509_free);
   }

   return err;
}


/*
 ******************************************************************************
 * CertVerify_CertChain --                                               */ /**
 *
 * @brief Verifies a complete certificate chain.
 *
 * Verifies that all certs are properly signed, in the proper date range, etc.
 * The pemLeafCert is the cert being validated.
 * The pemUntrustedCertChain contains the certs passed in which are
 * not trusted (eg, those not found in the certstore).
 * The pemTrustedCerts contains all certificates that are in the certstore.
 *
 * @param[in]  pemLeafCert              The leaf cert in PEM format.
 * @param[in]  numUntrustedCerts        The size of the untrusted chain.
 * @param[in]  pemUntrustedCertChain    The chain of untrusted certificates.
 * @param[in]  numTrustedCerts          The size of the trusted chain.
 * @param[in]  pemTrustedCertChain      The chain of trusted certificates.
 *
 * @return VGAUTH_E_OK on success, VGAuthError on failure
 *
 ******************************************************************************
 */

VGAuthError
CertVerify_CertChain(const char *pemLeafCert,
                     int numUntrustedCerts,
                     const char **pemUntrustedCertChain,
                     int numTrustedCerts,
                     const char **pemTrustedCertChain)
{
   VGAuthError err = VGAUTH_E_OK;
   int ret;
   STACK_OF(X509) *trustedChain = NULL;
   STACK_OF(X509) *untrustedChain = NULL;
   X509_STORE *store = NULL;
   X509_STORE_CTX *verifyCtx = NULL;
   X509 *leafCert;


   /*
    * Turn the leaf cert into an x509 object.
    */
   leafCert = CertStringToX509(pemLeafCert);
   if (NULL == leafCert) {
      err = VGAUTH_E_INVALID_CERTIFICATE;
      g_warning("%s: failed to convert PEM cert to X509\n", __FUNCTION__);
      goto done;
   }

   err = PEMChainToStack(numUntrustedCerts,
                         pemUntrustedCertChain,
                         &untrustedChain);
   if (VGAUTH_E_OK != err) {
      g_warning("%s: failed to convert untrusted chain\n", __FUNCTION__);
      goto done;
   }
   err = PEMChainToStack(numTrustedCerts,
                         pemTrustedCertChain,
                         &trustedChain);
   if (VGAUTH_E_OK != err) {
      g_warning("%s: failed to convert trusted chain\n", __FUNCTION__);
      goto done;
   }

   /*
    * Build X509 store.
    */
   store = X509_STORE_new();
   if (NULL == store) {
      err = VGAUTH_E_FAIL;
      VerifyDumpSSLErrors();
      g_warning("%s: unable to create x509 store\n", __FUNCTION__);
      goto done;
   }

   /*
    * Set the callback.
    *
    * XXX OpenSSL v1.0 has X509_STORE_set_verify_cb()
    */
   X509_STORE_set_verify_cb_func(store, VerifyCallback);

   /*
    * Do the verification.
    *
    * Note that the verify code is not happy seeing a self-signed (CA)
    * cert in the untrusted list.
    */
   verifyCtx = X509_STORE_CTX_new();
   if (NULL == verifyCtx) {
      err = VGAUTH_E_FAIL;
      VerifyDumpSSLErrors();
      g_warning("%s: unable to create x509 store context\n", __FUNCTION__);
      goto done;
   }

   /*
    * Set up the verify to look at leafCert.  We pass no additional
    * untrusted certs.
    */
   ret = X509_STORE_CTX_init(verifyCtx, store, leafCert, untrustedChain);
   if (1 != ret) {
      err = VGAUTH_E_FAIL;
      VerifyDumpSSLErrors();
      g_warning("%s: unable to init x509 store context\n", __FUNCTION__);
      goto done;
   }

   /*
    * Set the trusted list.  Anything self-signed needs to be here.
    */
   X509_STORE_CTX_trusted_stack(verifyCtx, trustedChain);

   /*
    * XXX
    *
    * Add CRLs
    */


   /*
    * And now check it
    */
   ret = X509_verify_cert(verifyCtx);
   if (ret <= 0) {
      err = VGAUTH_E_INVALID_CERTIFICATE;
      VerifyDumpSSLErrors();
      g_warning("%s: unable to verify x509 certificate (ret = %d)\n", __FUNCTION__, ret);
      goto done;
   }

done:
   sk_X509_pop_free(trustedChain, X509_free);
   sk_X509_pop_free(untrustedChain, X509_free);
   X509_free(leafCert);

   /*
    * SSL 'free' code doesn't seem to believe in doing NULL checks
    */
   if (verifyCtx) {
      X509_STORE_CTX_free(verifyCtx);
   }
   if (store) {
      X509_STORE_free(store);
   }

   return err;
}


/*
 ******************************************************************************
 * CertVerify_CheckSignatureUsingCert --                                 */ /**
 *
 * @brief Verifies the signature of binary data.
 *
 * Verifies that 'data' has been correctly signed using the private key
 * associated with the public key in the certificate given by pemCert.
 *
 * Does not make any checks on the validity of the certificate.
 *
 * @param[in] hash         Identifies the hash algorithm to used when computing
 *                         the signature.
 * @param[in] pemCert      The certificate containing the public key to use
 *                         when validating the signature.
 * @param[in] dataLen      The length of 'data' in bytes.
 * @param[in] data         The data that has been signed.
 * @param[in] signatureLen The length of 'signature' in bytes.
 * @param[in] signature    The signature of data.
 *
 * @return VGAUTH_E_OK on success, VGAuthError on failure
 *
 ******************************************************************************
 */

VGAuthError
CertVerify_CheckSignatureUsingCert(VGAuthHashAlg hash,
                                   const char *pemCert,
                                   size_t dataLen,
                                   const unsigned char *data,
                                   size_t signatureLen,
                                   const unsigned char *signature)
{
   VGAuthError err;
   X509 *cert;
   X509_PUBKEY *x509PubKey;
   EVP_PKEY *publicKey;

   cert = CertStringToX509(pemCert);
   if (NULL == cert) {
      err = VGAUTH_E_INVALID_CERTIFICATE;
      g_warning("%s: failed to convert PEM cert to X509.\n", __FUNCTION__);
      goto done;
   }

   x509PubKey = X509_get_X509_PUBKEY(cert);
   publicKey = X509_PUBKEY_get(x509PubKey);
   if (NULL == publicKey) {
      VerifyDumpSSLErrors();
      g_warning("%s: unable to get the public key from the cert.\n", __FUNCTION__);
      err = VGAUTH_E_FAIL;
      goto done;
   }

   err = CertVerify_CheckSignature(hash, publicKey, dataLen, data,
                                   signatureLen, signature);
   EVP_PKEY_free(publicKey);

done:
   X509_free(cert);

   return err;
}


/*
 ******************************************************************************
 * CertVerify_CheckSignature --                                          */ /**
 *
 * @brief Verifies the signature of binary data.
 *
 * Verifies that 'data' has been correctly signed using the private key
 * associated with 'publicKey'.
 *
 * @param[in] hash         Identifies the hash algorithm to used when computing
 *                         the signature.
 * @param[in] pemCert      The public key to use when validating the signature.
 * @param[in] dataLen      The length of 'data' in bytes.
 * @param[in] data         The data that has been signed.
 * @param[in] signatureLen The length of 'signature' in bytes.
 * @param[in] signature    The signature of data.
 *
 * @return VGAUTH_E_OK on success, VGAuthError on failure
 *
 ******************************************************************************
 */

VGAuthError
CertVerify_CheckSignature(VGAuthHashAlg hash,
                          EVP_PKEY *publicKey,
                          size_t dataLen,
                          const unsigned char *data,
                          size_t signatureLen,
                          const unsigned char *signature)
{
   VGAuthError err = VGAUTH_E_FAIL;
   EVP_MD_CTX *mdCtx = NULL;
   const EVP_MD *hashAlg;
   int ret;

   mdCtx = EVP_MD_CTX_new();
   if (mdCtx == NULL) {
      g_warning("%s: unable to allocate a message digest.\n", __FUNCTION__);
      return(VGAUTH_E_OUT_OF_MEMORY);
   }

   switch (hash) {
   case VGAUTH_HASH_ALG_SHA256:
      hashAlg = EVP_sha256();
      break;
   default:
      g_warning("%s: unrecognized hash algorithm %d.\n", __FUNCTION__, hash);
      err = VGAUTH_E_INVALID_ARGUMENT;
      goto done;
   }

   ret = EVP_VerifyInit(mdCtx, hashAlg);
   if (ret <= 0) {
      VerifyDumpSSLErrors();
      g_warning("%s: unable to initialize verificatation context (ret = %d)\n",
                __FUNCTION__, ret);
      goto done;
   }

   /*
    * Since we are synchronous, just compute the hash over all the data in
    * one shot. We probably should put some upper bound on the size of the
    * data.
    */
   ret = EVP_VerifyUpdate(mdCtx, data, dataLen);
   if (ret <= 0) {
      VerifyDumpSSLErrors();
      g_warning("%s: unable to update verificatation context (ret = %d)\n",
                __FUNCTION__, ret);
      goto done;
   }

   ret = EVP_VerifyFinal(mdCtx, signature, (unsigned int) signatureLen, publicKey);
   if (0 == ret) {
      g_debug("%s: verification failed!\n", __FUNCTION__);
      err = VGAUTH_E_AUTHENTICATION_DENIED;
      goto done;
   } else if (ret < 0) {
      VerifyDumpSSLErrors();
      g_warning("%s: error while verifying signature (ret = %d)\n",
                __FUNCTION__, ret);
      goto done;
   }

   err = VGAUTH_E_OK;

done:
   EVP_MD_CTX_free(mdCtx);

   return err;
}<|MERGE_RESOLUTION|>--- conflicted
+++ resolved
@@ -1,9 +1,5 @@
 /*********************************************************
-<<<<<<< HEAD
- * Copyright (C) 2011-2016 VMware, Inc. All rights reserved.
-=======
  * Copyright (C) 2011-2016, 2018-2019, 2021-2022 VMware, Inc. All rights reserved.
->>>>>>> 30568780
  *
  * This program is free software; you can redistribute it and/or modify it
  * under the terms of the GNU Lesser General Public License as published
@@ -162,11 +158,6 @@
     * This is a legacy function that has some issues, but setting up a bio
     * just for a bit of debug seems excessive.
     */
-<<<<<<< HEAD
-   X509_NAME_oneline(X509_get_subject_name(curCert), nameBuf, sizeof(nameBuf) - 1);
-   nameBuf[sizeof(nameBuf)-1] = '\0';
-   g_debug("%s: name: %s ok: %d error %d at %d depth lookup:%s\n",
-=======
    if (NULL != curCert) {
       X509_NAME_oneline(X509_get_subject_name(curCert), nameBuf, sizeof(nameBuf) - 1);
       nameBuf[sizeof(nameBuf)-1] = '\0';
@@ -176,7 +167,6 @@
       g_strlcpy(nameBuf, "<NO CERT SUBJECT>", sizeof nameBuf);
    }
    g_debug("%s: name: %s ok: %d error '%s' (%d) at %d depth lookup:%s\n",
->>>>>>> 30568780
            __FUNCTION__,
            nameBuf,
            ok,
@@ -470,7 +460,7 @@
 gchar *
 CertVerify_CertToX509String(const gchar *pemCert)
 {
-   X509 *x = NULL;
+   X509 *x;
    gchar *retVal = NULL;
 
    x = CertStringToX509(pemCert);
