--- conflicted
+++ resolved
@@ -1,9 +1,5 @@
 /*********************************************************
-<<<<<<< HEAD
- * Copyright (C) 2011-2016 VMware, Inc. All rights reserved.
-=======
  * Copyright (C) 2011-2021 VMware, Inc. All rights reserved.
->>>>>>> 30568780
  *
  * This program is free software; you can redistribute it and/or modify it
  * under the terms of the GNU Lesser General Public License as published
@@ -26,8 +22,10 @@
  *    Entry point for the GuestAuth service.
  */
 
+#include <locale.h>
 #include "serviceInt.h"
 #include "service.h"
+#include "buildNumber.h"
 #ifdef _WIN32
 #include <tchar.h>
 #include "winCoreDump.h"
@@ -139,12 +137,17 @@
                                       VGAUTH_PREF_GROUP_NAME_LOCALIZATION,
                                       VGAUTH_PREF_DEFAULT_LOCALIZATION_CATALOG);
 
+   setlocale(LC_ALL, "");
    I18n_BindTextDomain(VMW_TEXT_DOMAIN, NULL, msgCatalog);
    g_free(msgCatalog);
 
    Audit_Init(VGAUTH_SERVICE_NAME, auditSuccess);
 
    Log("INIT SERVICE\n");
+
+   VMXLog_Init();
+   VMXLog_Log(VMXLOG_LEVEL_INFO, "%s %s starting up",
+              VGAUTH_SERVICE_NAME, BUILD_NUMBER);
 
 #ifdef _WIN32
    if (ServiceOldInstanceExists()) {
@@ -527,6 +530,10 @@
 main(int argc,
      char *argv[])
 {
+#ifdef _WIN32
+   WinUtil_EnableSafePathSearching();
+#endif
+
    gPrefs = Pref_Init(VGAUTH_PREF_CONFIG_FILENAME);
 
    /*
