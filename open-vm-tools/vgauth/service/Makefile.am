--- conflicted
+++ resolved
@@ -1,9 +1,5 @@
 ################################################################################
-<<<<<<< HEAD
-### Copyright (C) 2014-2017 VMware, Inc.  All rights reserved.
-=======
 ### Copyright (C) 2014-2020, 2022 VMware, Inc.  All rights reserved.
->>>>>>> 30568780
 ###
 ### This program is free software; you can redistribute it and/or modify
 ### it under the terms of version 2 of the GNU General Public License as
@@ -50,11 +46,8 @@
 VGAuthService_SOURCES += ../common/usercheck.c
 VGAuthService_SOURCES += ../common/VGAuthLog.c
 VGAuthService_SOURCES += ../common/VGAuthUtil.c
-<<<<<<< HEAD
-=======
 VGAuthService_SOURCES += ../common/vmxlog.c
 VGAuthService_SOURCES += ../common/vmxrpc.c
->>>>>>> 30568780
 
 VGAuthServicedir = /etc/vmware-tools/vgauth/schemas
 VGAuthService_SCRIPTS =
@@ -110,7 +103,10 @@
    VGAuthService_LINK = $(LINK)
 endif
 
+VGAuthMsgDir = $(datadir)/open-vm-tools
+
 # Message catalogs.
 install-data-hook:
 	@INSTVMSG@ VGAuthService $(srcdir)/l10n $(DESTDIR)$(datadir)
-	cat vgauth.conf | sed -e"s!@@VGAUTHSCHEMADIR@@!$(VGAuthServicedir)!" > $(DESTDIR)/etc/vmware-tools/vgauth.conf+	cat vgauth.conf | sed -e"s!@@VGAUTHSCHEMADIR@@!$(VGAuthServicedir)!" \
+                   |  sed -e"s!@@VGAUTHMSGDIR@@!$(VGAuthMsgDir)!" > $(DESTDIR)/etc/vmware-tools/vgauth.conf