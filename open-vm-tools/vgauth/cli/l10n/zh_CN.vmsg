--- conflicted
+++ resolved
@@ -1,9 +1,5 @@
 ##########################################################
-<<<<<<< HEAD
-# Copyright (C) 2011-2017 VMware, Inc. All rights reserved.
-=======
 # Copyright (C) 2011-2017,2020-2022 VMware, Inc. All rights reserved.
->>>>>>> 30568780
 #
 # This program is free software; you can redistribute it and/or modify it
 # under the terms of the GNU Lesser General Public License as published
@@ -35,20 +31,17 @@
 
 addoptions.verbose = "详细操作"
 
-<<<<<<< HEAD
-
-=======
 cmdline.help.appoption = "应用程序选项"
 cmdline.help.helpoption = "帮助选项"
 cmdline.help.hint = "显示帮助选项"
 cmdline.help.usage = "用法"
->>>>>>> 30568780
 cmdline.parse = "命令行分析失败"
 
 cmdline.summary.pemfile = "PEM 文件"
 cmdline.summary.subject = "主题"
 cmdline.summary.username = "用户名"
 cmdline.summary.comm = "注释"
+cmdline.summary.note = "注意: 如果未提供用户名，%1$s 将仅移除映射的别名"
 
 list.comment = "注释"
 list.count = "%1$s 已找到用户“%3$s”的 %2$d 别名\n"
@@ -83,4 +76,15 @@
 
 removeoptions.verbose = "详细操作"
 
+removeall.fail = "%1$s: 无法移除主题“%3$s”中用户“%2$s”的别名: %4$s。\n"
+
+removeall.removefail = "%1$s: 无法移除主题“%3$s”和 pemCert“%4$s”中用户“%2$s”的别名: %5$s。\n"
+
+removeall.success = "%1$s: 已移除所有别名\n"
+
+removealloptions.subject = "SAML 主题"
+removealloptions.username = "要从以下位置移除其证书存储的用户"
+
+removealloptions.verbose = "详细操作"
+
 vgauth.init.failed = "无法初始化 VGAuth"