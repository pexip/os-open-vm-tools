##########################################################
<<<<<<< HEAD
# Copyright (C) 2011-2017 VMware, Inc. All rights reserved.
=======
# Copyright (C) 2011-2017,2020-2022 VMware, Inc. All rights reserved.
>>>>>>> 30568780
#
# This program is free software; you can redistribute it and/or modify it
# under the terms of the GNU Lesser General Public License as published
# by the Free Software Foundation version 2.1 and no later version.
#
# This program is distributed in the hope that it will be useful, but
# WITHOUT ANY WARRANTY; without even the implied warranty of MERCHANTABILITY
# or FITNESS FOR A PARTICULAR PURPOSE.  See the Lesser GNU General Public
# License for more details.
#
# You should have received a copy of the GNU Lesser General Public License
# along with this program; if not, write to the Free Software Foundation, Inc.,
# 51 Franklin St, Fifth Floor, Boston, MA  02110-1301 USA.
#
##########################################################

addsubj.fail = "%1$s: 사용자 '%2$s'에 대한 별칭을 추가하지 못했습니다. %3$s.\n"
addsubj.success = "%1$s: 별칭이 추가됨\n"

addoptions.comment = "제목 설명"

addoptions.file = "PEM 파일 이름"

addoptions.global = "글로벌 매핑 파일에 인증서 추가"

addoptions.subject = "SAML 주체"

addoptions.username = "인증서 저장소를 추가 중인 사용자"

addoptions.verbose = "자세한 정보 표시 작업"


cmdline.parse = "명령줄 구문 분석 실패"

cmdline.summary.pemfile = "PEM 파일"
cmdline.summary.subject = "제목"
cmdline.summary.username = "사용자 이름"
cmdline.summary.comm = "설명"

list.comment = "설명"
list.count = "%1$s에서 사용자 '%3$s'의 %2$d개 별칭이 확인되었습니다.\n"

list.error = "%1$s: 사용자 '%2$s'의 별칭을 나열하지 못했습니다. %3$s.\n"
list.subject = "제목"

listmapped.count = "%1$s에서 %2$d개의 매핑된 별칭을 찾았습니다.\n"

listmapped.error = "%1$s: 매핑된 별칭을 나열하지 못했습니다. %2$s.\n"

listmapped.subject = "제목"

listmapped.username = "사용자 이름"

listoptions.username = "인증서 저장소를 쿼리 중인 사용자"

listoptions.verbose = "자세한 정보 표시 작업"

loadfile.fail = "%1$s: PEM 파일 '%2$s'을(를) 읽을 수 없습니다.\n"

name.any = "<모두>"

removesubj.fail = "%1$s: 사용자 '%2$s'에 대한 별칭을 제거하지 못했습니다. %3$s.\n"

removesubj.success = "%1$s: 별칭이 제거됨\n"

removeoptions.file = "PEM 파일 이름"

removeoptions.subject = "SAML 주체"
removeoptions.username = "인증서 저장소를 제거 중인 사용자"

removeoptions.verbose = "자세한 정보 표시 작업"

vgauth.init.failed = "VGAuth 초기화 실패"<|MERGE_RESOLUTION|>--- conflicted
+++ resolved
@@ -1,9 +1,5 @@
 ##########################################################
-<<<<<<< HEAD
-# Copyright (C) 2011-2017 VMware, Inc. All rights reserved.
-=======
 # Copyright (C) 2011-2017,2020-2022 VMware, Inc. All rights reserved.
->>>>>>> 30568780
 #
 # This program is free software; you can redistribute it and/or modify it
 # under the terms of the GNU Lesser General Public License as published
@@ -35,13 +31,17 @@
 
 addoptions.verbose = "자세한 정보 표시 작업"
 
-
+cmdline.help.appoption = "애플리케이션 옵션"
+cmdline.help.helpoption = "도움말 옵션"
+cmdline.help.hint = "도움말 옵션 표시"
+cmdline.help.usage = "사용"
 cmdline.parse = "명령줄 구문 분석 실패"
 
 cmdline.summary.pemfile = "PEM 파일"
 cmdline.summary.subject = "제목"
 cmdline.summary.username = "사용자 이름"
 cmdline.summary.comm = "설명"
+cmdline.summary.note = "참고: 사용자 이름이 제공되지 않으면 %1$s이(가) 매핑된 별칭만 제거합니다."
 
 list.comment = "설명"
 list.count = "%1$s에서 사용자 '%3$s'의 %2$d개 별칭이 확인되었습니다.\n"
@@ -76,4 +76,15 @@
 
 removeoptions.verbose = "자세한 정보 표시 작업"
 
+removeall.fail = "%1$s: 사용자 '%2$s' 주체 '%3$s'에 대한 별칭을 제거하지 못했습니다. %4$s.\n"
+
+removeall.removefail = "%1$s: 사용자 '%2$s' 주체 '%3$s' pemCert '%4$s'에 대한 별칭을 제거하지 못했습니다. %5$s.\n"
+
+removeall.success = "%1$s: 모든 별칭이 제거됨\n"
+
+removealloptions.subject = "SAML 주체"
+removealloptions.username = "인증서 저장소를 제거 중인 사용자"
+
+removealloptions.verbose = "자세한 정보 표시 작업"
+
 vgauth.init.failed = "VGAuth 초기화 실패"