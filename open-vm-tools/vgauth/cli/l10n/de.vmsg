--- conflicted
+++ resolved
@@ -1,9 +1,5 @@
 ##########################################################
-<<<<<<< HEAD
-# Copyright (C) 2011-2017 VMware, Inc. All rights reserved.
-=======
 # Copyright (C) 2011-2017,2020-2022 VMware, Inc. All rights reserved.
->>>>>>> 30568780
 #
 # This program is free software; you can redistribute it and/or modify it
 # under the terms of the GNU Lesser General Public License as published
@@ -35,13 +31,17 @@
 
 addoptions.verbose = "Detaillierter Vorgang"
 
-
+cmdline.help.appoption = "Anwendungsoptionen"
+cmdline.help.helpoption = "Hilfeoptionen"
+cmdline.help.hint = "Hilfeoptionen anzeigen"
+cmdline.help.usage = "Nutzung"
 cmdline.parse = "Die Analyse der Befehlszeile ist fehlgeschlagen"
 
 cmdline.summary.pemfile = "PEM-Datei"
 cmdline.summary.subject = "Inhaber"
 cmdline.summary.username = "Benutzername"
 cmdline.summary.comm = "Kommentar"
+cmdline.summary.note = "Hinweis: Wenn kein Benutzername angegeben wird, entfernt %1$s nur die zugeordneten Aliasnamen"
 
 list.comment = "Kommentar"
 list.count = "%1$s: Es wurden %2$d Aliase für den Benutzer '%3$s' gefunden.\n"
@@ -76,4 +76,15 @@
 
 removeoptions.verbose = "Detaillierter Vorgang"
 
+removeall.fail = "%1$s: Fehler beim Entfernen von Alias für Benutzer '%2$s' Inhaber '%3$s': %4$s.\n"
+
+removeall.removefail = "%1$s: Fehler beim Entfernen von Alias für Benutzer '%2$s' Inhaber '%3$s' pemCert '%4$s': %5$s.\n"
+
+removeall.success = "%1$s: alle Aliase entfernt\n"
+
+removealloptions.subject = "Der SAML-Inhaber"
+removealloptions.username = "Benutzer, dessen Zertifikatsspeicher entfernt wird von"
+
+removealloptions.verbose = "Detaillierter Vorgang"
+
 vgauth.init.failed = "Die Initialisierung von VGAuth ist fehlgeschlagen"