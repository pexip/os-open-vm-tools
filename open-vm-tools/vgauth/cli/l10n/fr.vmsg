##########################################################
<<<<<<< HEAD
# Copyright (C) 2011-2017 VMware, Inc. All rights reserved.
=======
# Copyright (C) 2011-2017,2020-2022 VMware, Inc. All rights reserved.
>>>>>>> 30568780
#
# This program is free software; you can redistribute it and/or modify it
# under the terms of the GNU Lesser General Public License as published
# by the Free Software Foundation version 2.1 and no later version.
#
# This program is distributed in the hope that it will be useful, but
# WITHOUT ANY WARRANTY; without even the implied warranty of MERCHANTABILITY
# or FITNESS FOR A PARTICULAR PURPOSE.  See the Lesser GNU General Public
# License for more details.
#
# You should have received a copy of the GNU Lesser General Public License
# along with this program; if not, write to the Free Software Foundation, Inc.,
# 51 Franklin St, Fifth Floor, Boston, MA  02110-1301 USA.
#
##########################################################

addsubj.fail = "%1$s : échec de l'ajout de l'alias pour l'utilisateur '%2$s' : %3$s.\n"
addsubj.success = "%1$s : alias ajouté\n"

addoptions.comment = "commentaire sur le sujet"

addoptions.file = "Nom de fichier PEM"

addoptions.global = "Ajouter le certificat au fichier de mappage global"

addoptions.subject = "Le sujet SAML"

addoptions.username = "Utilisateur dont le magasin de certificats est ajouté à"

addoptions.verbose = "Opération en mode détaillé"


cmdline.parse = "Échec de l'analyse de la ligne de commande"

cmdline.summary.pemfile = "Fichier PEM"
cmdline.summary.subject = "sujet"
cmdline.summary.username = "nom d'utilisateur"
cmdline.summary.comm = "commentaire"

list.comment = "Commentaire"
list.count = "%1$s a trouvé %2$d alias pour l'utilisateur '%3$s'\n"

list.error = "%1$s : échec de la création de la liste d'alias pour l'utilisateur '%2$s' : %3$s.\n"
list.subject = "Sujet"

listmapped.count = "%1$s a trouvé %2$d alias mappés\n"

listmapped.error = "%1$s : échec de la création de la liste d'alias mappés : %2$s.\n"

listmapped.subject = "Sujet"

listmapped.username = "Nom d'utilisateur"

listoptions.username = "Utilisateur dont le magasin de certificats est demandé"

listoptions.verbose = "Opération en mode détaillé"

loadfile.fail = "%1$s : impossible de lire le fichier PEM '%2$s'\n"

name.any = "<QUELCONQUE>"

removesubj.fail = "%1$s : échec de la suppression de l'alias pour l'utilisateur '%2$s' : %3$s.\n"

removesubj.success = "%1$s : alias supprimé\n"

removeoptions.file = "Nom de fichier PEM"

removeoptions.subject = "Le sujet SAML"
removeoptions.username = "Utilisateur pour lequel le magasin de certificats est supprimé"

removeoptions.verbose = "Opération en mode détaillé"

vgauth.init.failed = "Échec de l'initialisation de VGAuth"<|MERGE_RESOLUTION|>--- conflicted
+++ resolved
@@ -1,9 +1,5 @@
 ##########################################################
-<<<<<<< HEAD
-# Copyright (C) 2011-2017 VMware, Inc. All rights reserved.
-=======
 # Copyright (C) 2011-2017,2020-2022 VMware, Inc. All rights reserved.
->>>>>>> 30568780
 #
 # This program is free software; you can redistribute it and/or modify it
 # under the terms of the GNU Lesser General Public License as published
@@ -35,13 +31,17 @@
 
 addoptions.verbose = "Opération en mode détaillé"
 
-
+cmdline.help.appoption = "Options d'application"
+cmdline.help.helpoption = "Options d'aide"
+cmdline.help.hint = "Afficher les options d'aide"
+cmdline.help.usage = "Utilisation"
 cmdline.parse = "Échec de l'analyse de la ligne de commande"
 
 cmdline.summary.pemfile = "Fichier PEM"
 cmdline.summary.subject = "sujet"
 cmdline.summary.username = "nom d'utilisateur"
 cmdline.summary.comm = "commentaire"
+cmdline.summary.note = "Remarque : si aucun nom d'utilisateur n'est indiqué, %1$s supprime uniquement les alias mappés"
 
 list.comment = "Commentaire"
 list.count = "%1$s a trouvé %2$d alias pour l'utilisateur '%3$s'\n"
@@ -76,4 +76,15 @@
 
 removeoptions.verbose = "Opération en mode détaillé"
 
+removeall.fail = "%1$s : échec de la suppression de l'alias pour l'utilisateur « %2$s », sujet « %3$s » : %4$s.\n"
+
+removeall.removefail = "%1$s : échec de la suppression de l'alias pour l'utilisateur « %2$s », sujet « %3$s », pemCert « %4$s » : %5$s.\n"
+
+removeall.success = "%1$s : tous les alias supprimés\n"
+
+removealloptions.subject = "Le sujet SAML"
+removealloptions.username = "Utilisateur pour lequel le magasin de certificats est supprimé"
+
+removealloptions.verbose = "Opération en mode détaillé"
+
 vgauth.init.failed = "Échec de l'initialisation de VGAuth"