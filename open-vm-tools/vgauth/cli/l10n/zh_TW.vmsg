##########################################################
<<<<<<< HEAD
# Copyright (C) 2011-2017 VMware, Inc. All rights reserved.
=======
# Copyright (C) 2011-2017,2020-2022 VMware, Inc. All rights reserved.
>>>>>>> 30568780
#
# This program is free software; you can redistribute it and/or modify it
# under the terms of the GNU Lesser General Public License as published
# by the Free Software Foundation version 2.1 and no later version.
#
# This program is distributed in the hope that it will be useful, but
# WITHOUT ANY WARRANTY; without even the implied warranty of MERCHANTABILITY
# or FITNESS FOR A PARTICULAR PURPOSE.  See the Lesser GNU General Public
# License for more details.
#
# You should have received a copy of the GNU Lesser General Public License
# along with this program; if not, write to the Free Software Foundation, Inc.,
# 51 Franklin St, Fifth Floor, Boston, MA  02110-1301 USA.
#
##########################################################

addsubj.fail = "%1$s: 無法為使用者「%2$s」新增別名: %3$s。\n"
addsubj.success = "%1$s: 已新增別名\n"

addoptions.comment = "主旨註解"

addoptions.file = "PEM 檔案名稱"

addoptions.global = "將憑證新增至全域對應檔案"

addoptions.subject = "SAML 主旨"

addoptions.username = "正將其憑證存放區新增至以下項目的使用者"

addoptions.verbose = "詳細資訊作業"

<<<<<<< HEAD

=======
cmdline.help.appoption = "應用程式選項"
cmdline.help.helpoption = "説明選項"
cmdline.help.hint = "顯示說明選項"
cmdline.help.usage = "用法"
>>>>>>> 30568780
cmdline.parse = "命令行剖析失敗"

cmdline.summary.pemfile = "PEM 檔案"
cmdline.summary.subject = "主旨"
cmdline.summary.username = "使用者名稱"
cmdline.summary.comm = "註解"

list.comment = "註解"
list.count = "%1$s 找到使用者「%3$s」的 %2$d 個別名\n"

list.error = "%1$s: 無法列出使用者「%2$s」的別名: %3$s。\n"
list.subject = "主旨"

listmapped.count = "%1$s 找到 %2$d 個已對應的別名\n"

listmapped.error = "%1$s: 無法列出已對應的別名: %2$s。\n"

listmapped.subject = "主旨"

listmapped.username = "使用者名稱"

listoptions.username = "正在查詢其憑證存放區的使用者"

listoptions.verbose = "詳細資訊作業"

loadfile.fail = "%1$s: 無法讀取 PEM 檔案「%2$s」\n"

name.any = "<任何>"

removesubj.fail = "%1$s: 無法移除使用者「%2$s」的別名: %3$s。\n"

removesubj.success = "%1$s: 已移除別名\n"

removeoptions.file = "PEM 檔案名稱"

removeoptions.subject = "SAML 主旨"
removeoptions.username = "正從以下項目移除其憑證存放區的使用者"

removeoptions.verbose = "詳細資訊作業"

vgauth.init.failed = "無法初始化 VGAuth"<|MERGE_RESOLUTION|>--- conflicted
+++ resolved
@@ -1,9 +1,5 @@
 ##########################################################
-<<<<<<< HEAD
-# Copyright (C) 2011-2017 VMware, Inc. All rights reserved.
-=======
 # Copyright (C) 2011-2017,2020-2022 VMware, Inc. All rights reserved.
->>>>>>> 30568780
 #
 # This program is free software; you can redistribute it and/or modify it
 # under the terms of the GNU Lesser General Public License as published
@@ -35,20 +31,17 @@
 
 addoptions.verbose = "詳細資訊作業"
 
-<<<<<<< HEAD
-
-=======
 cmdline.help.appoption = "應用程式選項"
 cmdline.help.helpoption = "説明選項"
 cmdline.help.hint = "顯示說明選項"
 cmdline.help.usage = "用法"
->>>>>>> 30568780
 cmdline.parse = "命令行剖析失敗"
 
 cmdline.summary.pemfile = "PEM 檔案"
 cmdline.summary.subject = "主旨"
 cmdline.summary.username = "使用者名稱"
 cmdline.summary.comm = "註解"
+cmdline.summary.note = "備註: 如果未提供使用者名稱，則 %1$s 僅會移除對應的別名"
 
 list.comment = "註解"
 list.count = "%1$s 找到使用者「%3$s」的 %2$d 個別名\n"
@@ -83,4 +76,15 @@
 
 removeoptions.verbose = "詳細資訊作業"
 
+removeall.fail = "%1$s: 無法移除使用者「%2$s」主題「%3$s」的別名: %4$s。\n"
+
+removeall.removefail = "%1$s: 無法移除使用者「%2$s」主題「%3$s」pemCert「%4$s」的別名: %5$s。\n"
+
+removeall.success = "%1$s: 已移除所有別名\n"
+
+removealloptions.subject = "SAML 主旨"
+removealloptions.username = "正從以下項目移除其憑證存放區的使用者"
+
+removealloptions.verbose = "詳細資訊作業"
+
 vgauth.init.failed = "無法初始化 VGAuth"