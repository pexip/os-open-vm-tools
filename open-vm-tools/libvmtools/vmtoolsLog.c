--- conflicted
+++ resolved
@@ -1,9 +1,5 @@
 /*********************************************************
-<<<<<<< HEAD
- * Copyright (C) 2008-2018 VMware, Inc. All rights reserved.
-=======
  * Copyright (C) 2008-2021 VMware, Inc. All rights reserved.
->>>>>>> 30568780
  *
  * This program is free software; you can redistribute it and/or modify it
  * under the terms of the GNU Lesser General Public License as published
@@ -58,9 +54,9 @@
 #include "str.h"
 #include "system.h"
 #include "vmware/tools/log.h"
+#include "vmware/tools/guestrpc.h"
+#include "vmware/guestrpc/tclodefs.h"
 #include "err.h"
-<<<<<<< HEAD
-=======
 #include "logToHost.h"
 #include "vthreadBase.h"
 #include "hostinfo.h"
@@ -68,7 +64,6 @@
 #include "buildNumber.h"
 #include "vm_product.h"
 #include "util.h"
->>>>>>> 30568780
 
 #define LOGGING_GROUP         "logging"
 
@@ -161,25 +156,30 @@
 } LogEntry;
 
 
+static gboolean gLogInitialized = FALSE;
+/*
+ * This lock protects most of the static global below.
+ * Note statically allocated GRecMutex does not need an explicit initialization.
+ */
+static GRecMutex gLogStateMutex;
 static gchar *gLogDomain = NULL;
 static GPtrArray *gCachedLogs = NULL;
 static guint gDroppedLogCount = 0;
 static gint gMaxCacheEntries = DEFAULT_MAX_CACHE_ENTRIES;
 static gboolean gEnableCoreDump = TRUE;
 static gboolean gLogEnabled = FALSE;
-static gboolean gGuestSDKMode = FALSE;
 static guint gPanicCount = 0;
 static LogHandler *gDefaultData;
 static LogHandler *gErrorData;
 static LogHandler *gErrorSyslog;
 static GPtrArray *gDomains = NULL;
-static gboolean gLogInitialized = FALSE;
-static GStaticRecMutex gLogStateMutex = G_STATIC_REC_MUTEX_INIT;
-static gboolean gLoggingStopped = FALSE;
+/* Whether to stop logging using glib logging functions */
+static gboolean gGlibLoggingStopped = FALSE;
+/* Whether to enable proxy messages to log handler */
+static gboolean gLogHandlerEnabled = TRUE;
+
 static gboolean gLogIOSuspended = FALSE;
 
-<<<<<<< HEAD
-=======
 /* Data structures for the VMX guest logger */
 
 /*
@@ -224,8 +224,52 @@
                            va_list args);
 static LogHandler *GetLogHandlerByDomain(const gchar *domain);
 
->>>>>>> 30568780
 /* Internal functions. */
+
+/**
+ * Convert log level flag to its string representation.
+ *
+ * @param[in] level        Log level.
+ *
+ * @return a string constant that corresponds to the log level.
+ *         Should NOT be g_free()'d.
+ */
+
+static const char *
+VMToolsLogLevelString(GLogLevelFlags level) {
+   const char *slevel;
+
+   switch (level & G_LOG_LEVEL_MASK) {
+   case G_LOG_LEVEL_ERROR:
+      slevel = "error";
+      break;
+
+   case G_LOG_LEVEL_CRITICAL:
+      slevel = "critical";
+      break;
+
+   case G_LOG_LEVEL_WARNING:
+      slevel = "warning";
+      break;
+
+   case G_LOG_LEVEL_MESSAGE:
+      slevel = "message";
+      break;
+
+   case G_LOG_LEVEL_INFO:
+      slevel = "info";
+      break;
+
+   case G_LOG_LEVEL_DEBUG:
+      slevel = "debug";
+      break;
+
+   default:
+      slevel = "unknown";
+   }
+
+   return slevel;
+}
 
 
 /**
@@ -376,34 +420,7 @@
       message = "<null>";
    }
 
-   switch (level & G_LOG_LEVEL_MASK) {
-   case G_LOG_LEVEL_ERROR:
-      slevel = "error";
-      break;
-
-   case G_LOG_LEVEL_CRITICAL:
-      slevel = "critical";
-      break;
-
-   case G_LOG_LEVEL_WARNING:
-      slevel = "warning";
-      break;
-
-   case G_LOG_LEVEL_MESSAGE:
-      slevel = "message";
-      break;
-
-   case G_LOG_LEVEL_INFO:
-      slevel = "info";
-      break;
-
-   case G_LOG_LEVEL_DEBUG:
-      slevel = "debug";
-      break;
-
-   default:
-      slevel = "unknown";
-   }
+   slevel = VMToolsLogLevelString(level);
 
    if (data->logger != NULL) {
       shared = data->logger->shared;
@@ -557,7 +574,64 @@
 
 
 /**
- * Log handler function that does the common processing of log messages,
+ * This is called to avoid nested glib logging.
+ * For example the VMX logger calls RpcChannel code which calls
+ * Debug(), Warning() functions which calls the VMToolsLogWrapper()
+ * function. This variable controls whether the code path there can call
+ * glib logging function or not.
+ * Log messages can still be handled using lower level functions.
+ * NOTE: This must be called after acquiring LogState lock.
+ */
+
+static void
+StopGlibLogging(void)
+{
+   gGlibLoggingStopped = TRUE;
+}
+
+
+/**
+ * This is called to reset the state so that glib logging can be used again.
+ * NOTE: This must be called after acquiring LogState lock.
+ */
+
+static void
+RestartGlibLogging(void)
+{
+   gGlibLoggingStopped = FALSE;
+}
+
+
+/**
+ * This is called to avoid nested infinite logging loop.
+ * We set the flag in the log handler proxy function, Otherwise
+ * if there log handler might call another Debug()/Warning() function
+ * which would end up calling the log handler again, causing an infinite loop,
+ * eventually overflow the stack.
+ * NOTE: This must be called after acquiring LogState lock.
+ */
+
+static void
+DisableLogHandler(void)
+{
+   gLogHandlerEnabled = FALSE;
+}
+
+
+/**
+ * This is called to reset the state so that we can now call a log handler.
+ * NOTE: This must be called after acquiring LogState lock.
+ */
+
+static void
+EnableLogHandler(void)
+{
+   gLogHandlerEnabled = TRUE;
+}
+
+
+/**
+ * Internal Log handler function that does the common processing of logs,
  * and delegates the actual printing of the message to the given handler.
  *
  * @param[in] domain    Log domain.
@@ -567,12 +641,18 @@
  */
 
 static void
-VMToolsLog(const gchar *domain,
-           GLogLevelFlags level,
-           const gchar *message,
-           gpointer _data)
+VMToolsLogInt(const gchar *domain,
+              GLogLevelFlags level,
+              const gchar *message,
+              gpointer _data)
 {
    LogHandler *data = _data;
+
+   if (!gLogHandlerEnabled) {
+      return;
+   }
+
+   DisableLogHandler();
 
    if (SHOULD_LOG(level, data)) {
       LogEntry *entry;
@@ -580,14 +660,9 @@
       data = data->inherited ? gDefaultData : data;
 
       entry = g_malloc0(sizeof(LogEntry));
-      if (entry) {
-         entry->domain = domain ? g_strdup(domain) : NULL;
-         if (domain && !entry->domain) {
-            VMToolsLogPanic();
-         }
-         entry->handler = data;
-         entry->level = level;
-      }
+      entry->domain = g_strdup(domain);
+      entry->handler = data;
+      entry->level = level;
 
       if (gLogIOSuspended && data->needsFileIO) {
          if (gMaxCacheEntries == 0) {
@@ -651,6 +726,121 @@
    if (IS_FATAL(level)) {
       VMToolsLogPanic();
    }
+
+   EnableLogHandler();
+}
+
+
+/**
+ * Helper function to acquire locks and log to host side.
+ *
+ * @param[in] domain    Log domain.
+ * @param[in] level     Log level.
+ * @param[in] message   Message to log.
+ */
+
+static void
+LogToHost(const gchar *domain,
+          GLogLevelFlags level,
+          const gchar *message)
+{
+   if (!gLogEnabled || !gUseVmxGuestLog) {
+      return;
+   }
+
+   /*
+    * To avoid nested logging, such as a RpcChannel error, we need to disable
+    * logging here. See bug 1069390.
+    * This actually stop the glib based logging only. However,
+    * log messages are saved directly to the file system using a lower
+    * level function.
+    */
+   VMTools_AcquireLogStateLock();
+   StopGlibLogging();
+
+   /*
+    * Protect the RPC channel and friends data race
+    * Other thread might call g_xxx() or reinitialize the vmx guest logger.
+    *
+    * Recursive mutex is required as the set up function might calls
+    * g_xxx() functions to log messages which would call this function here.
+    *
+    * Always acquire the log state mutex first followed by
+    * the vmxGuestLog mutex to avoid a deadlock.
+    *
+    * This is because Debug()/Warning() functions call VMToolsLogWrapper()
+    * which acquire the log state mutex and call g_xxx function which ends
+    * up here.
+    *
+    * If the order is reversed here, we could end up deadlock
+    * between two threads, one calling g_xxx(), and the other calling
+    * Debug()/Warning()
+    */
+
+   g_rec_mutex_lock(&gVmxGuestLogMutex);
+   VmxGuestLog(NULL == domain ? gLogDomain : domain,
+               level, message);
+   g_rec_mutex_unlock(&gVmxGuestLogMutex);
+
+   RestartGlibLogging();
+   VMTools_ReleaseLogStateLock();
+}
+
+
+/**
+ * Helper function to acquire lock and log on the guest side.
+ *
+ * @param[in] domain    Log domain.
+ * @param[in] level     Log level.
+ * @param[in] message   Message to log.
+ * @param[in] _data     LogHandler pointer.
+ */
+
+static void
+LogToGuest(const gchar *domain,
+           GLogLevelFlags level,
+           const gchar *message,
+           gpointer _data)
+{
+   if (!gLogEnabled) {
+      return;
+   }
+
+   /*
+    * Disable glib logging as this function could be invoked from the glib
+    * log handler.
+    * This is OK since the function is called either directly with no intention
+    * of writing log to host or we shall write the same log to the host
+    * seprately using the LogToHost() function.
+    */
+   VMTools_AcquireLogStateLock();
+   StopGlibLogging();
+
+   /* Proxy to the LogHandler object pointed by _data. */
+   VMToolsLogInt(domain, level, message, _data);
+
+   RestartGlibLogging();
+   VMTools_ReleaseLogStateLock();
+}
+
+
+/**
+ * Log handler function that glib invokes on each g_xxx(...) invocation.
+ *
+ * @param[in] domain    Log domain.
+ * @param[in] level     Log level.
+ * @param[in] message   Message to log.
+ * @param[in] _data     LogHandler pointer.
+ */
+
+static void
+VMToolsLog(const gchar *domain,
+           GLogLevelFlags level,
+           const gchar *message,
+           gpointer _data)
+{
+   LogToHost(domain, level, message);
+   LogToGuest(domain, level, message, _data);
 }
 
 
@@ -676,11 +866,15 @@
 
    Win32U_ExpandEnvironmentStrings(DEFAULT_LOGFILE_DIR,
                                    (LPSTR) winDir, sizeof winDir);
-   path = g_strdup_printf("%s%sTemp%s%s-%s.log",
+   path = g_strdup_printf("%s%sTemp%s%s-%s-%s.log",
                           winDir, DIRSEPS, DIRSEPS,
-                          DEFAULT_LOGFILE_NAME_PREFIX, domain);
+                          DEFAULT_LOGFILE_NAME_PREFIX,
+                          domain,
+                          g_get_user_name());
 #else
-   path = g_strdup_printf("%s-%s.log", DEFAULT_LOGFILE_NAME_PREFIX, domain);
+   path = g_strdup_printf("%s-%s-%s.log", DEFAULT_LOGFILE_NAME_PREFIX,
+                          domain,
+                          g_get_user_name());
 #endif
    return path;
 }
@@ -707,13 +901,14 @@
                       GKeyFile *cfg)
 {
    gsize len = 0;
-   gchar *path = NULL;
    gchar *origPath = NULL;
-
-   path = g_key_file_get_string(cfg, LOGGING_GROUP, key, NULL);
+   gchar *path = g_key_file_get_string(cfg, LOGGING_GROUP, key, NULL);
+
    if (path == NULL) {
       return VMToolsDefaultLogFilePath(domain);
    }
+
+   g_strchomp(path);
 
    len = strlen(path);
    origPath = path;
@@ -733,6 +928,11 @@
    if (len == 0) {
       g_warning("Invalid path for domain '%s'.", domain);
       g_free(origPath);
+      /*
+       * Coverity flags this as a possible copy-paste error but assigning
+       * to path rather than origPath is correct.
+       */
+      /* coverity[copy_paste_error] */
       path = NULL;
    } else {
       /* Drop the trailing '"' chars */
@@ -839,6 +1039,9 @@
       /* Always get the facility from the default domain, since syslog is shared. */
       g_snprintf(key, sizeof key, "%s.facility", gLogDomain);
       facility = g_key_file_get_string(cfg, LOGGING_GROUP, key, NULL);
+      if (facility != NULL) {
+         g_strchomp(facility);
+      }
       glogger = GlibUtils_CreateSysLogger(domain, facility);
       /*
        * Older versions of Linux make synchronous call to syslog.
@@ -862,10 +1065,37 @@
    logger->type = strdup(handler);
    logger->needsFileIO = needsFileIO;
    logger->isSysLog = isSysLog;
-   logger->confData = (path != NULL ? g_strdup(path) : NULL);
+   logger->confData = g_strdup(path);
    g_free(path);
 
    return logger;
+}
+
+
+/**
+ * Determine if the domain can only use vmx logging.
+ * Some domain such as vmvss cannot use file logger since the disk
+ * is frozen.
+ *
+ * @param[in]  domain      Name of domain being configured.
+ * @return     TRUE if the domain can only use vmx logging.
+ *             FALSE otherwise.
+ */
+
+static gboolean
+IsDomainVmxLoggingOnly(const gchar *domain)
+{
+   static const gchar *restricted[] = { "vmvss",
+                                       NULL };
+   unsigned int i;
+
+   for(i = 0; restricted[i] != NULL; ++i) {
+      if (strcmp(restricted[i], domain) == 0) {
+         return TRUE;
+      }
+   }
+
+   return FALSE;
 }
 
 
@@ -914,14 +1144,41 @@
    level = g_key_file_get_string(cfg, LOGGING_GROUP, key, NULL);
    if (level == NULL) {
       level = g_strdup(VMTOOLS_LOGGING_LEVEL_DEFAULT);
+   } else {
+      g_strchomp(level);
    }
 
    /* Parse the handler information. */
    g_snprintf(key, sizeof key, "%s.handler", domain);
    handler = g_key_file_get_string(cfg, LOGGING_GROUP, key, NULL);
+   if (handler != NULL) {
+      g_strchomp(handler);
+   }
 
    g_snprintf(key, sizeof key, "%s.data", domain);
    confData = g_key_file_get_string(cfg, LOGGING_GROUP, key, NULL);
+   if (confData != NULL) {
+      g_strchomp(confData);
+   }
+
+   /*
+    * Disable the old vmx handler if we are setting up the vmx guest logger
+    * This avoids sending duplicate messages to VMX and also makes the
+    * file logger always available, e.g. logging errors when we cannot
+    * send a message over the vmx guest logger.
+    * Make an exception for vmvss where it might not be able to use a file
+    * system log handler at all, e.g. dllhost.exe.
+    * TBD: Create a no-op LogHandler type so as not to send vmx logs
+    * twice for vmvss.
+    */
+   if (gUseVmxGuestLog && handler != NULL &&
+       !IsDomainVmxLoggingOnly(domain) &&
+       strcmp(handler, "vmx") == 0) {
+      g_free(handler);
+      handler = g_strdup(DEFAULT_HANDLER);
+      g_info("Switched %s log handler from vmx to " DEFAULT_HANDLER ".\n",
+             domain);
+   }
 
    if (handler == NULL && isDefault) {
       /*
@@ -1119,6 +1376,21 @@
 
 
 /**
+ * Mark log system initialized.
+ *
+ * Also initialize the log state lock.
+ */
+
+static void
+MarkLogInitialized(void)
+{
+   if (!gLogInitialized) {
+      gLogInitialized = TRUE;
+   }
+}
+
+
+/**
  * Configures the logging system to log to the STDIO.
  *
  * @param[in] defaultDomain   Name of the default log domain.
@@ -1146,12 +1418,9 @@
 
    g_log_set_handler(gLogDomain, ~0, VMToolsLog, gStdLogHandler);
 
-   if (!gLogInitialized) {
-      gLogInitialized = TRUE;
-      g_static_rec_mutex_init(&gLogStateMutex);
-   }
-
    gLogEnabled = TRUE;
+
+   MarkLogInitialized();
 
 exit:
    g_key_file_free(cfg);
@@ -1159,6 +1428,7 @@
 
 
 /**
+ * Internal Helper function without holding the state lock.
  * Configures the logging system according to the configuration in the given
  * dictionary.
  *
@@ -1174,11 +1444,11 @@
  * @param[in] reset           Whether to reset the logging subsystem first.
  */
 
-void
-VMTools_ConfigLogging(const gchar *defaultDomain,
-                      GKeyFile *cfg,
-                      gboolean force,
-                      gboolean reset)
+static void
+VMToolsConfigLoggingInt(const gchar *defaultDomain,
+                        GKeyFile *cfg,
+                        gboolean force,
+                        gboolean reset)
 {
    gboolean allocDict = (cfg == NULL);
    gchar **list;
@@ -1258,10 +1528,7 @@
     * can also log messages.
     */
    gLogEnabled |= force;
-   if (!gLogInitialized) {
-      gLogInitialized = TRUE;
-      g_static_rec_mutex_init(&gLogStateMutex);
-   }
+   MarkLogInitialized();
 
    /*
     * Cache Tools version, build number and guest OS details.
@@ -1324,7 +1591,16 @@
    /* If needed, restore the old configuration. */
    if (!reset) {
       if (oldDomains != NULL) {
+         guint i;
+         for (i = 0; i < oldDomains->len; i++) {
+            LogHandler *old = g_ptr_array_index(oldDomains, i);
+            CLEAR_LOG_HANDLER(old);
+         }
          g_ptr_array_free(oldDomains, TRUE);
+      }
+      if (oldDefault != NULL && oldDefault != gDefaultData) {
+         CLEAR_LOG_HANDLER(oldDefault);
+         oldDefault = NULL;
       }
    }
 
@@ -1397,9 +1673,42 @@
 }
 
 
+/**
+ * Configures the logging system according to the configuration in the given
+ * dictionary.
+ *
+ * Optionally, it's possible to reset the logging subsystem; this will shut
+ * down all log handlers managed by the vmtools library before configuring
+ * the log system, which means that logging will behave as if the application
+ * was just started. A visible side-effect of this is that log files may be
+ * rotated (if they're not configure for appending).
+ *
+ * @param[in] defaultDomain   Name of the default log domain.
+ * @param[in] cfg             The configuration data. May be NULL.
+ * @param[in] force           Whether to force logging to be enabled.
+ * @param[in] reset           Whether to reset the logging subsystem first.
+ */
+
+void
+VMTools_ConfigLogging(const gchar *defaultDomain,
+                      GKeyFile *cfg,
+                      gboolean force,
+                      gboolean reset)
+{
+   VMTools_AcquireLogStateLock();
+
+   VMToolsConfigLoggingInt(defaultDomain, cfg, force, reset);
+
+   VMTools_ReleaseLogStateLock();
+}
+
+
 /* Wrappers for VMware's logging functions. */
 
-/**
+/*
+ *******************************************************************************
+ * VMToolsLogWrapper --                                                   */ /**
+ *
  * Generic wrapper for VMware log functions.
  *
  * CoreDump_CoreDump() may log, and glib doesn't like recursive log calls. So
@@ -1408,6 +1717,8 @@
  * @param[in]  level    Log level.
  * @param[in]  fmt      Message format.
  * @param[in]  args     Message arguments.
+ *
+ *******************************************************************************
  */
 
 static void
@@ -1425,24 +1736,385 @@
    }
 
    VMTools_AcquireLogStateLock();
-   if (gLoggingStopped) {
-      /* This is to avoid nested logging in vmxLogger */
-      VMTools_ReleaseLogStateLock();
-      return;
-   }
-   VMTools_ReleaseLogStateLock();
 
    if (gPanicCount == 0) {
       char *msg = Str_Vasprintf(NULL, fmt, args);
+
       if (msg != NULL) {
-         g_log(gLogDomain, level, "%s", msg);
+
+         if (gGlibLoggingStopped) {
+            /*
+             * Stop logging using glib logging functions such as g_log()
+             * This is to avoid nested logging in vmxLogger
+             * However, we should still directly call the lower level
+             * primitive to directly write to the guest file system.
+             */
+            VMToolsLogInt(gLogDomain, level, msg, gDefaultData);
+         } else {
+            g_log(gLogDomain, level, "%s", msg);
+         }
+
          free(msg);
       }
    } else {
       /* Try to avoid malloc() since we're forcibly quitting. */
       gchar msg[256];
       Str_Vsnprintf(msg, sizeof msg, fmt, args);
-      VMToolsLog(gLogDomain, level, msg, gDefaultData);
+      VMToolsLogInt(gLogDomain, level, msg, gDefaultData);
+   }
+
+   VMTools_ReleaseLogStateLock();
+}
+
+
+/*
+ *******************************************************************************
+ * CreateRpcChannel --                                                    */ /**
+ *
+ * Create the dedicated RPCI channel for querying the guest level setting
+ * and sending logs.
+ *
+ * @return TRUE if the RPCI channel is ready.
+ *         FALSE otherwise.
+ *
+ *******************************************************************************
+ */
+
+static gboolean
+CreateRpcChannel(void)
+{
+   if (NULL != gChannel) {
+      return TRUE; // already created and started
+   }
+
+   gChannel = BackdoorChannel_New();
+   if (NULL == gChannel) {
+      g_warning("Failed to create the RPCI channel for logging.\n");
+      return FALSE;
+   }
+
+   if (!RpcChannel_Start(gChannel)) {
+      g_warning("Failed to start the RPCI channel for logging.\n");
+      RpcChannel_Destroy(gChannel);
+      gChannel = NULL;
+      return FALSE;
+   }
+
+   g_debug("RPCI Channel for logging is created successfully.\n");
+
+   return TRUE;
+}
+
+
+/*
+ *******************************************************************************
+ * DestroyRpcChannel --                                                   */ /**
+ *
+ * Destroy the dedicated RPCI channel.
+ *
+ *******************************************************************************
+ */
+
+static void
+DestroyRpcChannel(void)
+{
+   if (NULL == gChannel) {
+      return;
+   }
+
+   RpcChannel_Stop(gChannel);
+   RpcChannel_Destroy(gChannel);
+
+   gChannel = NULL;
+
+   /* Fix log recursion issue, check bug: 2607084 for more details */
+   Debug("RPCI Channel for logging is destroyed successfully.\n");
+}
+
+
+/*
+ *******************************************************************************
+ * LevelMask --                                                           */ /**
+ *
+ * Convert level string to a level mask value.
+ *
+ * @param[in] level           the input level.
+ * @param[in] allowDebugLog   the switch that controls whether we allow sending
+ *                            debug level log messages.
+ * @return the level mask
+ *
+ *******************************************************************************
+ */
+
+static GLogLevelFlags
+LevelMask(const gchar *level,
+          gboolean allowDebugLog)
+{
+   GLogLevelFlags result;
+
+   /* level to glib log mask translation */
+
+   if (strcmp(level, "error") == 0) {
+      result = G_LOG_LEVEL_ERROR | G_LOG_LEVEL_CRITICAL;
+   } else if (strcmp(level, "warning") == 0) {
+      result = G_LOG_LEVEL_ERROR |
+         G_LOG_LEVEL_CRITICAL |
+         G_LOG_LEVEL_WARNING;
+   } else if (strcmp(level, "notice") == 0 ||
+              strcmp(level, "info") == 0 ||
+              strcmp(level, "message") == 0) {
+      result = G_LOG_LEVEL_ERROR |
+         G_LOG_LEVEL_CRITICAL |
+         G_LOG_LEVEL_WARNING |
+         G_LOG_LEVEL_MESSAGE |
+         G_LOG_LEVEL_INFO;
+   } else if (strcmp(level, "verbose") == 0 ||
+              strcmp(level, "debug") == 0 ||
+              strcmp(level, "trivia") == 0) {
+      result = G_LOG_LEVEL_MASK;
+      if (!allowDebugLog) {
+         result &= ~G_LOG_LEVEL_DEBUG;
+      }
+   } else {
+      /* treated as off */
+      result = 0;
+   }
+
+   return result;
+}
+
+
+/*
+ *******************************************************************************
+ * LoadFallbackSetting --                                                 */ /**
+ *
+ * Load the log fallback setting from a tools config object.
+ *
+ * TBD: Extend this function load the vmx handler setting into a dictionary
+ * of [domain, level] mapping instead of just a single level from the default
+ * domain. The Log handler code can use the dictonary vs a single level mask.
+ * The VMX side can also be extended to return an dictionary of [domain, level]
+ * mapping as well. For now, let us stick with the simple.
+ *
+ * @param [in] cfg    a tools config object.
+ *
+ *******************************************************************************
+ */
+
+static void
+LoadFallbackSetting(GKeyFile *cfg)
+{
+   gchar *handler;
+   gchar *level;
+   gchar key[128];
+
+   ASSERT(NULL != cfg);
+
+   g_snprintf(key, sizeof key, "%s.handler", gLogDomain);
+   handler = g_key_file_get_string(cfg, LOGGING_GROUP, key, NULL);
+
+   if (NULL == handler) {
+      g_debug("%s.handler not present in config file.\n", gLogDomain);
+      return;
+   }
+
+   g_strchomp(handler);
+
+   if (strcmp(handler, "vmx") != 0) {
+      g_debug("%s.handler is not a vmx handler in config file.\n", gLogDomain);
+      g_free(handler);
+      return;
+   }
+
+   g_free(handler);
+
+   /* The tools.conf use the vmx handler, let us continue to load the level */
+   g_snprintf(key, sizeof key, "%s.level", gLogDomain);
+   level = g_key_file_get_string(cfg, LOGGING_GROUP, key, NULL);
+   if (NULL == level) {
+      level = g_strdup(VMTOOLS_LOGGING_LEVEL_DEFAULT);
+   } else {
+      g_strchomp(level);
+   }
+
+   /* If guest admin allows debug log messages sent to host, honor it. */
+   gLevelMask = LevelMask(level, TRUE);
+
+   g_free(level);
+
+   if (gLevelMask != 0) {
+      gRpcMode = RPC_LOG_FALLBACK;
+   } else {
+      gRpcMode = RPC_OFF;
+   }
+}
+
+
+/*
+ *******************************************************************************
+ * SetupLogLevelAndRpcMode --                                             */ /**
+ *
+ * Query the host to set up the log level and the RPC mode.
+ * If the host does not support the guest.log.state guest RPC, we fallback
+ * load the config and use the log RPC.
+ *
+ * @param[in/opt]  cfg                  tools config file object.
+ * @param[in/opt]  level                log level string from vmx
+ * @return         TRUE  if RPC channel is created and ready to send log.
+ *                 FALSE otherwise.
+ *
+ *******************************************************************************
+ */
+
+static gboolean
+SetupLogLevelAndRpcMode(GKeyFile *cfg,
+                        const gchar *level)
+{
+   gboolean isDebugLogAllowed;
+   gboolean useLogTextRpc = g_key_file_get_boolean(cfg, LOGGING_GROUP,
+                                                   "useLogTextRpc", NULL);
+
+   g_info("Configuration %s.useLogTextRpc is %s\n", LOGGING_GROUP,
+          useLogTextRpc ? "TRUE" : "FALSE");
+   /*
+    * Perhaps it is better to have tools.conf switch that allow log debug
+    * message to the host. However, this might confuse the user by allowing
+    * the configuration on both sides. TBD.
+    */
+#ifdef ALLOW_DEBUG_LOG_TO_HOST
+   isDebugLogAllowed = TRUE;
+#else
+   isDebugLogAllowed = FALSE;
+#endif
+
+   gRpcMode = RPC_OFF;
+
+   if (!useLogTextRpc) {
+      LoadFallbackSetting(cfg);
+      if (gRpcMode != RPC_OFF) {
+         CreateRpcChannel();
+      }
+      goto done;
+   }
+
+   /* Following are when useLogTextRpc is TRUE */
+   if (!CreateRpcChannel()) {
+      g_info("The LOG RPC channel is not up, skip query log state.\n");
+      goto done;
+   }
+
+   if (NULL == level) {
+      char *result = NULL;
+      size_t resultLen;
+
+      if (!RpcChannel_Send(gChannel, GUEST_LOG_STATE_CMD,
+                           sizeof GUEST_LOG_STATE_CMD,
+                           &result, &resultLen)) {
+         g_warning("Failed to send " GUEST_LOG_STATE_CMD " command to VMX.\n");
+         LoadFallbackSetting(cfg);
+         RpcChannel_Free(result);
+         goto done;
+      }
+
+      /* The RpcChannel_Send() NULL terminate the response */
+      g_info("Received host log level '%s'.\n", result);
+
+      gLevelMask = LevelMask(result, isDebugLogAllowed);
+
+      RpcChannel_Free(result);
+   } else {
+      gLevelMask = LevelMask(level, isDebugLogAllowed);
+   }
+
+   if (gLevelMask != 0) {
+      gRpcMode = RPC_GUEST_LOG_TEXT;
+   } else {
+      gRpcMode = RPC_OFF;
+   }
+
+done:
+
+   if (NULL == gChannel) {
+      gRpcMode = RPC_OFF;
+   }
+
+   if (RPC_OFF == gRpcMode) {
+      /*
+       * No need to keep around the RPC channel,
+       * VMX can give it to other apps.
+       */
+      DestroyRpcChannel();
+      return FALSE;
+   }
+
+   return TRUE;
+}
+
+
+/*
+ *******************************************************************************
+ * VmxGuestLog --                                                         */ /**
+ *
+ * Logs a message to the VMX using RpcChannel.
+ *
+ * @param[in] domain    Unused.
+ * @param[in] level     Log level.
+ * @param[in] message   Message to log.
+ *
+ *******************************************************************************
+ */
+
+static void
+VmxGuestLog(const gchar *domain,
+            GLogLevelFlags level,
+            const gchar *message)
+{
+   if (!(gLevelMask & level)) { /* level is not sufficient */
+      return;
+   }
+
+   if (NULL == gChannel) {
+      /* This could happen upon a toolsd reset, e.g. vMotion */
+      Debug("The LOG RPC channel is not up, skip logging.\n");
+      return;
+   }
+
+   if (RPC_GUEST_LOG_TEXT == gRpcMode) {
+      gchar *msg = NULL;
+      gint len = VMToolsAsprintf(&msg, GUEST_LOG_TEXT_CMD
+                                 " [%s] [%s] [%s] %s", gAppName,
+                                 VMToolsLogLevelString(level), domain, message);
+      if (NULL == msg) {
+         VMToolsLogPanic();
+      }
+
+      if (!RpcChannel_Send(gChannel, msg, len, NULL, NULL)) {
+         Warning("Failed to send " GUEST_LOG_TEXT_CMD " command to VMX.\n");
+         /* Transition to the fallback mode */
+         gRpcMode = RPC_LOG_FALLBACK;
+      }
+      g_free(msg);
+   }
+
+   if (RPC_LOG_FALLBACK == gRpcMode) {
+      gchar *msg = NULL;
+      gint len = VMToolsAsprintf(&msg,
+                                 "log [%s] [%s] %s",
+                                 VMToolsLogLevelString(level), domain, message);
+      if (NULL == msg) {
+         VMToolsLogPanic();
+      }
+
+      if (!RpcChannel_Send(gChannel, msg, len, NULL, NULL)) {
+         Warning("Failed to send log command to VMX.\n");
+         /*
+          * VMX might have done a channel reset. This needs to be tolerated.
+          * Transition to the off mode, let the tools reset handle the rest
+          */
+         gRpcMode = RPC_OFF;
+         DestroyRpcChannel();
+      }
+      g_free(msg);
    }
 }
 
@@ -1454,7 +2126,7 @@
 void
 VMTools_AcquireLogStateLock(void)
 {
-   g_static_rec_mutex_lock(&gLogStateMutex);
+   g_rec_mutex_lock(&gLogStateMutex);
 }
 
 
@@ -1465,31 +2137,7 @@
 void
 VMTools_ReleaseLogStateLock(void)
 {
-   g_static_rec_mutex_unlock(&gLogStateMutex);
-}
-
-
-/**
- * This is called to avoid nested logging in vmxLogger.
- * NOTE: This must be called after acquiring LogState lock.
- */
-
-void
-VMTools_StopLogging(void)
-{
-   gLoggingStopped = TRUE;
-}
-
-
-/**
- * This is called to reset logging in vmxLogger.
- * NOTE: This must be called after acquiring LogState lock.
- */
-
-void
-VMTools_RestartLogging(void)
-{
-   gLoggingStopped = FALSE;
+   g_rec_mutex_unlock(&gLogStateMutex);
 }
 
 
@@ -1540,17 +2188,6 @@
 
 
 /**
- * Called if vmtools lib is used along with Guestlib SDK.
- */
-
-void
-VMTools_SetGuestSDKMode(void)
-{
-   gGuestSDKMode = TRUE;
-}
-
-
-/**
  * Logs a message using the G_LOG_LEVEL_DEBUG level.
  *
  * @param[in] fmt Log message format.
@@ -1561,16 +2198,12 @@
 {
    va_list args;
    va_start(args, fmt);
-   if (gGuestSDKMode) {
-      GuestSDK_Debug(fmt, args);
-   } else {
-      /*
-       * Preserve errno/lastError.
-       * This keeps compatibility with bora/lib Log(), preventing
-       * Log() calls in bora/lib code from clobbering errno/lastError.
-       */
-      WITH_ERRNO(err, VMToolsLogWrapper(G_LOG_LEVEL_DEBUG, fmt, args));
-   }
+   /*
+    * Preserve errno/lastError.
+    * This keeps compatibility with bora/lib Log(), preventing
+    * Log() calls in bora/lib code from clobbering errno/lastError.
+    */
+   WITH_ERRNO(err, VMToolsLogWrapper(G_LOG_LEVEL_DEBUG, fmt, args));
    va_end(args);
 }
 
@@ -1586,16 +2219,12 @@
 {
    va_list args;
    va_start(args, fmt);
-   if (gGuestSDKMode) {
-      GuestSDK_Log(fmt, args);
-   } else {
-      /*
-       * Preserve errno/lastError.
-       * This keeps compatibility with bora/lib Log(), preventing
-       * Log() calls in bora/lib code from clobbering errno/lastError.
-       */
-      WITH_ERRNO(err, VMToolsLogWrapper(G_LOG_LEVEL_INFO, fmt, args));
-   }
+   /*
+    * Preserve errno/lastError.
+    * This keeps compatibility with bora/lib Log(), preventing
+    * Log() calls in bora/lib code from clobbering errno/lastError.
+    */
+    WITH_ERRNO(err, VMToolsLogWrapper(G_LOG_LEVEL_INFO, fmt, args));
    va_end(args);
 }
 
@@ -1652,12 +2281,17 @@
 }
 
 
-/**
+/*
+ *******************************************************************************
+ * Panic --                                                               */ /**
+ *
  * Logs a message using the G_LOG_LEVEL_ERROR level. In the default
  * configuration, this will cause the application to terminate and,
  * if enabled, to dump core.
  *
  * @param[in] fmt Log message format.
+ *
+ *******************************************************************************
  */
 
 void
@@ -1667,43 +2301,44 @@
 
    va_start(args, fmt);
 
-   if (gGuestSDKMode) {
-      GuestSDK_Panic(fmt, args);
+   if (gPanicCount == 0) {
+      char *msg = Str_Vasprintf(NULL, fmt, args);
+      if (msg != NULL) {
+         g_log(gLogDomain, G_LOG_LEVEL_ERROR, "%s", msg);
+         free(msg);
+      }
+      /*
+       * In case an user-installed custom handler doesn't panic on error,
+       * force a core dump. Also force a dump in the recursive case.
+       */
+      VMToolsLogPanic();
+   } else if (gPanicCount == 1) {
+      /*
+       * Use a stack allocated string since we're in a recursive panic, so
+       * probably already in a weird state.
+       */
+      gchar msg[1024];
+      Str_Vsnprintf(msg, sizeof msg, fmt, args);
+      fprintf(stderr, "Recursive panic: %s\n", msg);
+      VMToolsLogPanic();
    } else {
-      if (gPanicCount == 0) {
-         char *msg = Str_Vasprintf(NULL, fmt, args);
-         if (msg != NULL) {
-            g_log(gLogDomain, G_LOG_LEVEL_ERROR, "%s", msg);
-            free(msg);
-         }
-         /*
-          * In case an user-installed custom handler doesn't panic on error,
-          * force a core dump. Also force a dump in the recursive case.
-          */
-         VMToolsLogPanic();
-      } else if (gPanicCount == 1) {
-         /*
-          * Use a stack allocated string since we're in a recursive panic, so
-          * probably already in a weird state.
-          */
-         gchar msg[1024];
-         Str_Vsnprintf(msg, sizeof msg, fmt, args);
-         fprintf(stderr, "Recursive panic: %s\n", msg);
-         VMToolsLogPanic();
-      } else {
-         fprintf(stderr, "Recursive panic, giving up.\n");
-         exit(-1);
-      }
+      fprintf(stderr, "Recursive panic, giving up.\n");
+      exit(-1);
    }
    va_end(args);
    while (1) ; // avoid compiler warning
 }
 
 
-/**
+/*
+ *******************************************************************************
+ * Warning --                                                             */ /**
+ *
  * Logs a message using the G_LOG_LEVEL_WARNING level.
  *
  * @param[in] fmt Log message format.
+ *
+ *******************************************************************************
  */
 
 void
@@ -1711,24 +2346,101 @@
 {
    va_list args;
    va_start(args, fmt);
-   if (gGuestSDKMode) {
-      GuestSDK_Warning(fmt, args);
-   } else {
+   /*
+    * Preserve errno/lastError.
+    * This keeps compatibility with bora/lib Log(), preventing
+    * Log() calls in bora/lib code from clobbering errno/lastError.
+    */
+   WITH_ERRNO(err, VMToolsLogWrapper(G_LOG_LEVEL_WARNING, fmt, args));
+   va_end(args);
+}
+
+
+/*
+ *******************************************************************************
+ * VmwareLogWrapper --                                                    */ /**
+ *
+ * Generic wrapper for VMware log functions to directly log to either guest
+ * or host.
+ *
+ * @param[in]  where    Log to host or guest.
+ * @param[in]  level    Log level.
+ * @param[in]  fmt      Message format.
+ * @param[in]  args     Message arguments.
+ *
+ *******************************************************************************
+ */
+
+static void
+VmwareLogWrapper(LogWhere where,
+                 GLogLevelFlags level,
+                 const char *fmt,
+                 va_list args)
+{
+   if (!gLogInitialized && !IS_FATAL(level)) {
       /*
-       * Preserve errno/lastError.
-       * This keeps compatibility with bora/lib Log(), preventing
-       * Log() calls in bora/lib code from clobbering errno/lastError.
+       * Avoid logging without initialization because
+       * it leads to spamming of the console output.
+       * Fatal messages are exception.
        */
-      WITH_ERRNO(err, VMToolsLogWrapper(G_LOG_LEVEL_WARNING, fmt, args));
-   }
+      return;
+   }
+
+   VMTools_AcquireLogStateLock();
+
+   LogWhereLevelV(where, level, gLogDomain, fmt, args);
+
+   VMTools_ReleaseLogStateLock();
+}
+
+
+/*
+ *******************************************************************************
+ * WarningToHost --                                                       */ /**
+ *
+ * Logs a message at the host side using the G_LOG_LEVEL_WARNING level
+ *
+ * @param[in] fmt Log message format.
+ *
+ *******************************************************************************
+ */
+
+void
+WarningToHost(const char *fmt, ...)
+{
+   va_list args;
+   va_start(args, fmt);
+   WITH_ERRNO(err,
+      VmwareLogWrapper(TO_HOST, G_LOG_LEVEL_WARNING, fmt, args));
    va_end(args);
 }
 
 
 /*
- *----------------------------------------------------------------------
- *
- * VMTools_ChangeLogFilePath --
+ *******************************************************************************
+ * WarningToGuest --                                                      */ /**
+ *
+ * Logs a message at the guest side using the G_LOG_LEVEL_WARNING level
+ *
+ * @param[in] fmt Log message format.
+ *
+ *******************************************************************************
+ */
+
+void
+WarningToGuest(const char *fmt, ...)
+{
+   va_list args;
+   va_start(args, fmt);
+   WITH_ERRNO(err,
+      VmwareLogWrapper(IN_GUEST, G_LOG_LEVEL_WARNING, fmt, args));
+   va_end(args);
+}
+
+
+/*
+ *******************************************************************************
+ * VMTools_ChangeLogFilePath --                                           */ /**
  *
  *     This function gets the log file location given in the config file
  *     and appends the string provided just before the delimiter specified.
@@ -1752,7 +2464,7 @@
  * Side effects:
  *     Appends a string into the log file location.
  *
- *----------------------------------------------------------------------
+ *******************************************************************************
  */
 
 gboolean
@@ -1763,7 +2475,6 @@
 {
    gchar key[128];
    gchar *path = NULL;
-   gchar *userLogTemp = NULL;
    gchar **tokens;
    gboolean retVal = FALSE;
 
@@ -1780,8 +2491,9 @@
 
    tokens = g_strsplit(path, delimiter, 2);
    if (tokens != NULL && *tokens != NULL){
-      userLogTemp = g_strjoin(appendString, *tokens, " ", NULL);
-      userLogTemp = g_strchomp (userLogTemp);
+      char *userLogTemp = g_strjoin(appendString, *tokens, " ", NULL);
+
+      g_strchomp(userLogTemp);
       if (*(tokens+1) != NULL){
          gchar *userLog;
          userLog = g_strjoin(delimiter, userLogTemp, *(tokens+1), NULL);
@@ -1801,8 +2513,6 @@
    }
 
    return retVal;
-<<<<<<< HEAD
-=======
 }
 
 
@@ -2184,5 +2894,4 @@
       VMToolsVmxLogV(chan, fmt, args);
       va_end(args);
    }
->>>>>>> 30568780
 }