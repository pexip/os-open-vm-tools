/*********************************************************
<<<<<<< HEAD
 * Copyright (C) 2008-2017 VMware, Inc. All rights reserved.
=======
 * Copyright (C) 2008-2022 VMware, Inc. All rights reserved.
>>>>>>> 30568780
 *
 * This program is free software; you can redistribute it and/or modify it
 * under the terms of the GNU Lesser General Public License as published
 * by the Free Software Foundation version 2.1 and no later version.
 *
 * This program is distributed in the hope that it will be useful, but
 * WITHOUT ANY WARRANTY; without even the implied warranty of MERCHANTABILITY
 * or FITNESS FOR A PARTICULAR PURPOSE.  See the Lesser GNU General Public
 * License for more details.
 *
 * You should have received a copy of the GNU Lesser General Public License
 * along with this program; if not, write to the Free Software Foundation, Inc.,
 * 51 Franklin St, Fifth Floor, Boston, MA  02110-1301 USA.
 *
 *********************************************************/

/**
 * @file vmtoolsConfig.c
 *
 *    Convenience functions for loading tools configuration files, and
 *    automatically migrating from old-style tools configuration files.
 */

#include "vmware/tools/utils.h"
#include <errno.h>
#include <stdio.h>
#include <stdlib.h>
#include <string.h>
#include <glib/gstdio.h>

#include "vm_assert.h"
#include "dictll.h"
#include "conf.h"
#include "err.h"
#include "guestApp.h"
#include "str.h"
#include "strutil.h"
#include "util.h"

/** Data types supported for translation. */
typedef enum {
   CFG_BOOLEAN,
   CFG_INTEGER,
   CFG_STRING,
   CFG_CALLBACK
} ConfigType;

/** Holds information about how to upgrade an old config entry. */
typedef struct ConfigEntry {
   const gchar         *key;
   const gchar         *destGroup;
   const gchar         *destKey;
   const ConfigType     type;
   const gpointer       data;
} ConfigEntry;

typedef void (*CfgCallback)(GKeyFile *cfg, const ConfigEntry *, const char *);


/**
 * Loads the legacy configuration file in the VMware dictionary format.
 *
 * @return A dictionary with the config data, NULL on error.
 */

static GHashTable *
VMToolsConfigLoadLegacy(void)
{
   gchar *path;
   gchar *localPath;
   char *confPath = GuestApp_GetConfPath();
   gboolean success = FALSE;
   FILE *stream = NULL;
   GHashTable *dict = NULL;

   if (confPath == NULL) {
      Panic("Could not get path to Tools configuration file.\n");
   }

   /* Load the data from the old config file. */
   path = g_strdup_printf("%s%c%s", confPath, DIRSEPC, CONF_FILE);
   localPath = VMTOOLS_GET_FILENAME_LOCAL(path, NULL);
   if (localPath == NULL) {
      g_warning("Error converting path to local encoding.");
      goto exit;
   }

   stream = g_fopen(localPath, "r");
   if (stream == NULL) {
      goto exit;
   }

   dict = g_hash_table_new_full(g_str_hash, g_str_equal, free, free);

   for (;;) {
      char *name;
      char *value;
      char *line;
      int status;

      status = DictLL_ReadLine(stream, &line, &name, &value);
      if (status == 0) {
         g_warning("Unable to read a line from \"%s\": %s\n", path,
                   Err_ErrString());
         goto exit;
      } else if (status == 1) {
         break;
      } else if (status != 2) {
         NOT_IMPLEMENTED();
      }

      if (name && value) {
         g_hash_table_insert(dict, name, value);
      } else {
         free(name);
         free(value);
      }

      free(line);
   }

   success = TRUE;

exit:
   if (stream != NULL && fclose(stream)) {
      g_warning("Unable to close \"%s\": %s\n", path, Err_ErrString());
      success = FALSE;
   }

   VMTOOLS_RELEASE_FILENAME_LOCAL(localPath);
   g_free(path);
   free(confPath);

   if (!success) {
      if (dict != NULL) {
         g_hash_table_destroy(dict);
         dict = NULL;
      }
   }

   return dict;
}


/**
 * Upgrade the logging configuration.
 *
 * @param[in] cfg       Config dictionary.
 * @param[in] entry     The ConfigEntry instance.
 * @param[in] value     Config value.
 */

static void
VMToolsConfigUpgradeLog(GKeyFile *cfg,
                        const ConfigEntry *entry,
                        const char *value)
{
   /*
    * The old configuration used the same file path for both guestd
    * and vmware-user. Instead of baking in the library whether we're
    * running one or the other, separate the two configurations, so that
    * the user can choose a different location for one or another.
    *
    * Also append the PID to the vmusr log path, since the old code did
    * that automatically.
    */
   gchar *userlog;

   g_key_file_set_string(cfg, entry->destGroup,
                         VMTOOLS_GUEST_SERVICE ".handler", "file");
   g_key_file_set_string(cfg, entry->destGroup,
                         VMTOOLS_GUEST_SERVICE ".level", "debug");
   g_key_file_set_string(cfg, entry->destGroup,
                         VMTOOLS_GUEST_SERVICE ".data", value);

   userlog = g_strdup_printf("%s.user.${PID}", value);
   g_key_file_set_string(cfg, entry->destGroup,
                         VMTOOLS_USER_SERVICE ".handler", "file");
   g_key_file_set_string(cfg, entry->destGroup,
                         VMTOOLS_USER_SERVICE ".level", "debug");
   g_key_file_set_string(cfg, entry->destGroup,
                         VMTOOLS_USER_SERVICE ".data", userlog);

   /*
    * Keep the log.file entry since vmware-user is still using the old-style
    * config. This can go away once it's ported over.
    */
   g_key_file_set_string(cfg, entry->destGroup, CONFNAME_LOGFILE, value);

   g_free(userlog);
}


/**
 * Translates a VMware dictionary containing tools configuration data
 * to a GKeyFile dictionary. Only known tools options are translated.
 *
 * @param[in] old    The old configuration data.
 * @param[in] dst    The destination.
 */

static void
VMToolsConfigUpgrade(GHashTable *old,
                     GKeyFile *dst)
{
   const ConfigEntry entries[] = {
      /* Logging options. */
      { CONFNAME_LOGFILE, "logging", NULL, CFG_CALLBACK, VMToolsConfigUpgradeLog },
      { CONFNAME_LOG, "logging", "log", CFG_BOOLEAN, NULL },
      /* Power op scripts. */
      { CONFNAME_POWEROFFSCRIPT, "powerops", CONFNAME_POWEROFFSCRIPT, CFG_STRING, NULL },
      { CONFNAME_POWERONSCRIPT, "powerops", CONFNAME_POWERONSCRIPT, CFG_STRING, NULL },
      { CONFNAME_RESUMESCRIPT, "powerops", CONFNAME_RESUMESCRIPT, CFG_STRING, NULL },
      { CONFNAME_SUSPENDSCRIPT, "powerops", CONFNAME_SUSPENDSCRIPT, CFG_STRING, NULL },
      /* guestd options. */
      { CONFNAME_GUESTINFO_DISABLEQUERYDISKINFO, "guestinfo", CONFNAME_GUESTINFO_DISABLEQUERYDISKINFO, CFG_BOOLEAN, NULL },
      { CONFNAME_DISABLETOOLSVERSION, "vmsvc", CONFNAME_DISABLETOOLSVERSION, CFG_BOOLEAN, NULL },
#if defined(_WIN32)
      { CONFNAME_DISABLEPMTIMERWARNING, "desktopevents", CONFNAME_DISABLEPMTIMERWARNING, CFG_BOOLEAN, NULL },
#endif
      /* Unity options. */
      { "unity.forceEnable", CONFGROUPNAME_UNITY, CONFNAME_UNITY_FORCEENABLE, CFG_BOOLEAN, NULL },
      { "unity.desktop.backgroundColor", CONFGROUPNAME_UNITY, CONFNAME_UNITY_BACKGROUNDCOLOR, CFG_INTEGER, NULL },
      /* Null terminator. */
      { NULL, }
   };
   const ConfigEntry *entry;

   for (entry = entries; entry->key != NULL; entry++) {
      const char *value = g_hash_table_lookup(old, entry->key);

      if (value == NULL) {
         continue;
      }

      switch (entry->type) {
      case CFG_BOOLEAN:
         {
            gboolean val = Str_Strcasecmp(value, "TRUE") == 0;
            g_key_file_set_boolean(dst, entry->destGroup, entry->destKey, val);
            break;
         }

      case CFG_INTEGER:
         {
            gint val;
            if (StrUtil_StrToInt(&val, value)) {
               g_key_file_set_integer(dst, entry->destGroup, entry->destKey, val);
            }
            break;
         }

      case CFG_STRING:
         g_key_file_set_string(dst, entry->destGroup, entry->destKey, value);
         break;

      case CFG_CALLBACK:
         ASSERT(entry->data);
         ((CfgCallback)entry->data)(dst, entry, value);
         break;

      default:
         NOT_REACHED();
      }
   }
}


/**
 * Returns the path to the default tools config file.
 *
 * @return String with the default config path (should be freed by caller).
 */

static gchar *
VMToolsGetToolsConfFile(void)
{
   char *confPath = GuestApp_GetConfPath();
   gchar *confFilePath;

   /*
    * XXX: GuestApp_GetConfPath() is racy. If two different people are calling
    * the function and the conf directory doesn't exist, there's the risk that
    * one of them will fail to create the directory and return NULL. So if we
    * get NULL back, retry the call (at which point the directory will
    * hopefully exist), and assert if it's NULL (which now should only happen
    * if we fail to allocate memory).
    */
   if (confPath == NULL) {
      confPath = GuestApp_GetConfPath();
      ASSERT(confPath != NULL);
   }
   confFilePath = g_build_filename(confPath, CONF_FILE, NULL);
   free(confPath);

   return confFilePath;
}


/**
 * Loads the configuration file at the given path.
 *
 * If an old configuration file is detected and the current process has write
 * permission to the file, the configuration data will automatically upgraded to
 * the new configuration format (the old configuration file is saved with a
 * ".old" extension).
 *
 * @param[in]     path     Path to the configuration file, or NULL for default
 *                         Tools config file.
 * @param[in]     flags    Flags for opening the file.
 * @param[in,out] config   Where to store the config dictionary; when reloading
 *                         the file, the old config object will be destroyed.
 * @param[in,out] mtime    Last known modification time of the config file.
 *                         When the function succeeds, will contain the new
 *                         modification time read from the file. If NULL (or 0),
 *                         the config dictionary is always loaded.
 *
 * @return Whether a new config dictionary was loaded.
 */

gboolean
VMTools_LoadConfig(const gchar *path,
                   GKeyFileFlags flags,
                   GKeyFile **config,
                   time_t *mtime)
{
   gchar *backup = NULL;
   gchar *defaultPath = NULL;
   gchar *localPath = NULL;
   /* GStatBuf was added in 2.26. */
#if GLIB_CHECK_VERSION(2, 26, 0)
   GStatBuf confStat;
#else
   struct stat confStat;
#endif
   GHashTable *old = NULL;
   GError *err = NULL;
   GKeyFile *cfg = NULL;
   static gboolean hadConfFile = TRUE;

   g_return_val_if_fail(config != NULL, FALSE);

   if (path == NULL) {
      defaultPath = VMToolsGetToolsConfFile();
   }

   localPath = VMTOOLS_GET_FILENAME_LOCAL((path != NULL) ? path : defaultPath, &err);
   if (err != NULL) {
      g_warning("Error converting to local encoding: %s\n", err->message);
      goto exit;
   }

   if (g_stat(localPath, &confStat) == -1) {
      /*
       * If the file doesn't exist, it's not an error. Just return an
       * empty dictionary in that case. The mtime will be set to 0 if
       * the caller requested it.
       */
      memset(&confStat, 0, sizeof confStat);
      if (errno != ENOENT) {
         g_warning("Failed to stat conf file: %s\n", strerror(errno));
         goto exit;
      } else {
         /*
          * If we used to have a file, create a config.
          * Otherwise we can re-use the empty GKeyFile from before.
          */
         if (hadConfFile) {
            cfg = g_key_file_new();
         }
         hadConfFile = FALSE;
         goto exit;
      }
   }

   hadConfFile = TRUE;

   /* Check if we really need to load the data. */
   if (mtime != NULL && confStat.st_mtime <= *mtime) {
      goto exit;
   }

   /* Need to load the configuration data. */

   cfg = g_key_file_new();

   /* Empty file: just return an empty dictionary. */
   if (confStat.st_size == 0) {
      goto exit;
   }

   /* On error, 'err' will be set, null otherwise */
   /* coverity[check_return] */
   g_key_file_load_from_file(cfg, localPath, flags, &err);
   if (err == NULL) {
      goto exit;
   }

   if (err->code != G_KEY_FILE_ERROR_GROUP_NOT_FOUND) {
      g_warning("Cannot load config file: %s", err->message);
      goto error;
   }

   /*
    * Failed to load the config file; try to upgrade if requested. But only do
    * it if the user is using the default conf file path; the legacy API doesn't
    * allow us to provide a custom config file path.
    */
   if (path == NULL) {
      old = VMToolsConfigLoadLegacy();
      if (old == NULL) {
         g_warning("Error loading old tools config data, bailing out.\n");
         goto error;
      }

      VMToolsConfigUpgrade(old, cfg);
      backup = g_strdup_printf("%s.old", localPath);

      if (!g_file_test(backup, G_FILE_TEST_IS_REGULAR)) {
         if (g_rename(localPath, backup) == -1) {
            g_warning("Error creating backup of old config file.\n");
            goto error;
         }
      } else {
         g_warning("Backup config exists, skipping backup.\n");
      }

      g_clear_error(&err);

      if (!VMTools_WriteConfig((path != NULL) ? path : defaultPath, cfg, NULL)) {
         goto error;
      }
   }

   goto exit;

error:
   g_key_file_free(cfg);
   cfg = NULL;

exit:
   g_clear_error(&err);
   if (old != NULL) {
      g_hash_table_destroy(old);
   }
   if (cfg != NULL) {
      if (*config != NULL) {
         g_key_file_free(*config);
      }
      *config = cfg;
      if (mtime != NULL) {
         *mtime = confStat.st_mtime;
      }
   }
   g_free(backup);
   g_free(defaultPath);
   VMTOOLS_RELEASE_FILENAME_LOCAL(localPath);
   return (cfg != NULL);
}


/**
<<<<<<< HEAD
=======
 * Copies the key/value pairs from one config dictionary to another config
 * dictionary. The key/value pairs are added only if they are not
 * already present in the destination configuration dictionary.
 *
 * @param[in]     srcConfig     Configuration dictionary from which the
 *                              key/value pairs should be added.
 * @param[in]     dstConfig     Configuration dictionary to which the
 *                              key/value pairs should be added..
 *
 * @return Whether any key/value pairs have been added to the config
 *         dictionary.
 */

gboolean
VMTools_AddConfig(GKeyFile *srcConfig,
                  GKeyFile *dstConfig)
{
   gsize numGroups;
   gchar **groupNames;
   gsize i;
   gboolean configAdded = FALSE;

   if (srcConfig == NULL || dstConfig == NULL) {
      return configAdded;
   }

   groupNames = g_key_file_get_groups(srcConfig, &numGroups);

   g_debug("%s: Found %d groups in config.\n", __FUNCTION__, (int) numGroups);

   for (i = 0; i < numGroups; ++i) {
      gsize numKeys;
      gchar **keyNames;
      gsize j;
      GError *gErr = NULL;
      const gchar *group = groupNames[i];

      keyNames = g_key_file_get_keys(srcConfig, group, &numKeys, &gErr);
      if (gErr != NULL) {
         g_warning("%s: g_key_file_get_keys(%s) failed: %s\n",
                   __FUNCTION__, group, gErr->message);
         g_clear_error(&gErr);
         continue;
      }

      g_debug("%s: Found %d keys for group: '%s' in config.\n",
              __FUNCTION__, (int) numKeys, group);

      for (j = 0; j < numKeys; ++j) {
         const gchar* key = keyNames[j];

         if (!g_key_file_has_key(dstConfig, group, key, NULL)) {
            gchar *value = g_key_file_get_value(srcConfig, group, key, &gErr);

            if (value == NULL && gErr != NULL) {
               g_warning("%s: g_key_file_get_value(%s:%s) failed: %s\n",
                         __FUNCTION__, group, key, gErr->message);
               g_clear_error(&gErr);
               continue;
            }

            g_key_file_set_value(dstConfig, group, key, value);
            g_debug("%s: Added (%s:%s) to the new config\n",
                    __FUNCTION__, group, key);
            configAdded = TRUE;
            g_free(value);
         } else {
            g_debug("%s: Ignoring (%s:%s)\n", __FUNCTION__, group, key);
         }
      }

      g_strfreev(keyNames);
   }

   g_debug("%s: Added the config. Return val: %d\n", __FUNCTION__, configAdded);

   g_strfreev(groupNames);
   return configAdded;
}


/**
 * Compares two configuration dictionaries. Compares all the groups and
 * key/value pairs in both the configuration dictionaries. If all the entries
 * are same, TRUE is returned. Else, FALSE is returned.
 *
 * @param[in]     config1     First configuration dictionary to compare.
 * @param[in]     config2     Second configuration dictionary to compare.
 *
 * @return TRUE if both the specified configuration dictionaries are identical.
 *         FALSE otherwise.
 */

gboolean
VMTools_CompareConfig(GKeyFile *config1,
                      GKeyFile *config2)
{
   gsize numGroups1 = 0;
   gsize numGroups2 = 0;
   gchar **groupNames1 = NULL;
   gchar **groupNames2 = NULL;
   gchar **keyNames1 = NULL;
   gchar **keyNames2 = NULL;
   gchar *value1 = NULL;
   gchar *value2 = NULL;
   gsize i;
   gboolean sameConfigs = TRUE;
   GError *gErr = NULL;

   if (config1 == NULL && config2 == NULL) {
      goto exit;
   }

   if (config1 == NULL || config2 == NULL) {
      goto mismatch;
   }

   groupNames1 = g_key_file_get_groups(config1, &numGroups1);
   groupNames2 = g_key_file_get_groups(config2, &numGroups2);

   g_debug("%s: Found %d groups in first config, "
           "%d groups in second config.\n",
           __FUNCTION__, (int) numGroups1, (int) numGroups2);

   if (numGroups1 != numGroups2) {
      goto mismatch;
   }

   for (i = 0; i < numGroups1; ++i) {
      gsize numKeys1 = 0;
      gsize numKeys2 = 0;
      gsize j;
      const gchar *group = groupNames1[i];

      g_strfreev(keyNames1);
      keyNames1 = NULL;
      g_strfreev(keyNames2);
      keyNames2 = NULL;

      if (!g_key_file_has_group(config2, group)) {
         g_debug("%s: group: '%s' not found in second config.\n",
                 __FUNCTION__, group);
         goto mismatch;
      }

      keyNames1 = g_key_file_get_keys(config1, group, &numKeys1, &gErr);
      if (gErr != NULL) {
         g_warning("%s: g_key_file_get_keys(%s) for first config failed: %s\n",
                   __FUNCTION__, group, gErr->message);
         goto mismatch;
      }

      keyNames2 = g_key_file_get_keys(config2, group, &numKeys2, &gErr);
      if (gErr != NULL) {
         g_warning("%s: g_key_file_get_keys(%s) for second config failed: %s\n",
                   __FUNCTION__, group, gErr->message);
         goto mismatch;
      }

      g_debug("%s: For group: '%s', first config has %d keys, "
              "second config has %d keys\n",
              __FUNCTION__, group, (int) numKeys1, (int) numKeys2);

      if (numKeys1 != numKeys2) {
         goto mismatch;
      }

      for (j = 0; j < numKeys1; ++j) {
         const gchar* key = keyNames1[j];

         g_free(value1);
         value1 = NULL;
         g_free(value2);
         value2 = NULL;

         if (!g_key_file_has_key(config2, group, key, NULL)) {
            g_debug("%s: key '%s' for group '%s' not found in second config.\n",
                    __FUNCTION__, key, group);
            goto mismatch;
         }

         value1 = g_key_file_get_value(config1, group, key, &gErr);
         if (value1 == NULL) {
            g_warning("%s: g_key_file_get_value(%s:%s) for first config "
                      "failed: %s\n",
                      __FUNCTION__, group, key,
                      (gErr != NULL) ? gErr->message : "");
            goto mismatch;
         }

         value2 = g_key_file_get_value(config2, group, key, &gErr);
         if (value2 == NULL) {
            g_warning("%s: g_key_file_get_value(%s:%s) for second config "
                      "failed: %s\n",
                      __FUNCTION__, group, key,
                      (gErr != NULL) ? gErr->message : "");
            goto mismatch;
         }

         if (strcmp(value1, value2) != 0) {
            g_debug("%s: Value for (%s:%s) is not same in both the configs.\n",
                    __FUNCTION__, group, key);
            goto mismatch;
         }
      }
   }

   goto exit;

mismatch:
   sameConfigs = FALSE;

exit:
   g_debug("%s: Return Value: %d\n", __FUNCTION__, sameConfigs);

   g_clear_error(&gErr);
   g_free(value1);
   g_free(value2);
   g_strfreev(keyNames1);
   g_strfreev(keyNames2);
   g_strfreev(groupNames1);
   g_strfreev(groupNames2);
   return sameConfigs;
}


/**
>>>>>>> 30568780
 * Saves the given config data to the given path.
 *
 * @param[in]  path     Where to save the data.
 * @param[in]  config   Config data.
 * @param[out] err      Where to store error information (may be NULL).
 *
 * @return Whether saving was successful.
 */

gboolean
VMTools_WriteConfig(const gchar *path,
                    GKeyFile *config,
                    GError **err)
{
   gboolean ret = FALSE;
   gchar *data = NULL;
   gchar *defaultPath = NULL;
   gchar *localPath = NULL;
   FILE *out = NULL;
   GError *lerr = NULL;

   ASSERT(config != NULL);

   if (path == NULL) {
      defaultPath = VMToolsGetToolsConfFile();
   }

   localPath = VMTOOLS_GET_FILENAME_LOCAL((path != NULL) ? path : defaultPath, &lerr);
   if (lerr != NULL) {
      g_warning("Error converting to local encoding: %s\n", lerr->message);
      goto exit;
   }

   data = g_key_file_to_data(config, NULL, &lerr);
   if (lerr != NULL) {
      g_warning("Error serializing conf data: %s\n", lerr->message);
      goto exit;
   }

   out = g_fopen(localPath, "w");

   if (out == NULL) {
      const char *errstr = strerror(errno);
      g_warning("Error opening conf file for writing: %s\n", errstr);
      g_set_error(&lerr, G_FILE_ERROR, G_FILE_ERROR_FAILED, "%s", errstr);
      goto exit;
   }

   if (g_fprintf(out, "%s", data) < 0) {
      const char *errstr = strerror(errno);
      g_warning("Error writing conf file: %s\n", errstr);
      g_set_error(&lerr, G_FILE_ERROR, G_FILE_ERROR_FAILED, "%s", errstr);
      goto exit;
   }

   ret = TRUE;

exit:
   if (out != NULL) {
      fclose(out);
   }
   if (err != NULL && lerr != NULL) {
      *err = lerr;
   } else {
      g_clear_error(&lerr);
   }
   g_free(data);
   g_free(defaultPath);
   VMTOOLS_RELEASE_FILENAME_LOCAL(localPath);
   return ret;
}


/**
 * Loads boolean value for a key from the specified config section.
 *
 * @param[in]  config   Config file to read the key from.
 * @param[in]  section  Section to look for in the config file.
 * @param[in]  key      Key to look for in the section.
 * @param[in]  defValue Default value if the key is not found or error.
 *
 * @return value of the key if value was read successfully, else defValue.
 */

gboolean
VMTools_ConfigGetBoolean(GKeyFile *config,
                         const gchar *section,
                         const gchar *key,
                         const gboolean defValue)
{
   GError *err = NULL;
   gboolean value;

   if (config == NULL || section == NULL || key == NULL) {
      g_debug("%s: Returning default value for '[%s] %s'=%s.\n",
              __FUNCTION__, section ? section : "(null)",
              key ? key : "(null)", defValue ? "TRUE" : "FALSE");
      return defValue;
   }

   value = g_key_file_get_boolean(config, section, key, &err);
   if (err != NULL) {
      if (err->code != G_KEY_FILE_ERROR_KEY_NOT_FOUND &&
          err->code != G_KEY_FILE_ERROR_GROUP_NOT_FOUND) {
         g_warning("%s: Failed to get value for '[%s] %s': %s (err=%d).\n",
                   __FUNCTION__, section, key, err->message, err->code);
      }
      g_debug("%s: Returning default value for '[%s] %s'=%s.\n",
              __FUNCTION__, section, key, defValue ? "TRUE" : "FALSE");
      value = defValue;
      g_clear_error(&err);
   }
   return value;
}


/**
 * Loads integer value for a key from the specified config section.
 *
 * @param[in]  config   Config file to read the key from.
 * @param[in]  section  Section to look for in the config file.
 * @param[in]  key      Key to look for in the section.
 * @param[in]  defValue Default value if the key is not found or error.
 *
 * @return value of the key if value was read successfully, else defValue.
 */

gint
VMTools_ConfigGetInteger(GKeyFile *config,
                         const gchar *section,
                         const gchar *key,
                         const gint defValue)
{
   GError *err = NULL;
   gint value;

   ASSERT(config);
   ASSERT(key);
   ASSERT(section);

   value = g_key_file_get_integer(config, section, key, &err);
   if (err != NULL) {
      if (err->code != G_KEY_FILE_ERROR_KEY_NOT_FOUND &&
          err->code != G_KEY_FILE_ERROR_GROUP_NOT_FOUND) {
         g_warning("%s: Failed to get value for '[%s] %s': %s (err=%d).\n",
                   __FUNCTION__, section, key, err->message, err->code);
      }
      g_debug("%s: Returning default value for '[%s] %s'=%d.\n",
              __FUNCTION__, section, key, defValue);
      value = defValue;
      g_clear_error(&err);
   }
   return value;
}


/**
 * Loads string value for a key from the specified config section.
 *
 * @param[in]  config   Config file to read the key from.
 * @param[in]  section  Section to look for in the config file.
 * @param[in]  key      Key to look for in the section.
 * @param[in]  defValue Default value if the key is not found or error.
 *
 * @return value of the key if value was read successfully, else a copy
 * of defValue unless defValue is NULL, in which case it's NULL.
 * The returned string should be freed with g_free() when no longer needed.
 */

gchar *
VMTools_ConfigGetString(GKeyFile *config,
                        const gchar *section,
                        const gchar *key,
                        const gchar *defValue)
{
   GError *err = NULL;
   gchar *value;

   ASSERT(config);
   ASSERT(key);
   ASSERT(section);

   value = g_key_file_get_string(config, section, key, &err);
   if (err != NULL) {
      if (err->code != G_KEY_FILE_ERROR_KEY_NOT_FOUND &&
          err->code != G_KEY_FILE_ERROR_GROUP_NOT_FOUND) {
         g_warning("%s: Failed to get value for '[%s] %s': %s (err=%d).\n",
                   __FUNCTION__, section, key, err->message, err->code);
      }
      g_debug("%s: Returning default value for '[%s] %s'=%s.\n",
              __FUNCTION__, section, key, defValue ? defValue : "(null)");
      value = g_strdup(defValue);
      g_clear_error(&err);
   }
   return value;
}<|MERGE_RESOLUTION|>--- conflicted
+++ resolved
@@ -1,9 +1,5 @@
 /*********************************************************
-<<<<<<< HEAD
- * Copyright (C) 2008-2017 VMware, Inc. All rights reserved.
-=======
  * Copyright (C) 2008-2022 VMware, Inc. All rights reserved.
->>>>>>> 30568780
  *
  * This program is free software; you can redistribute it and/or modify it
  * under the terms of the GNU Lesser General Public License as published
@@ -35,241 +31,9 @@
 #include <glib/gstdio.h>
 
 #include "vm_assert.h"
-#include "dictll.h"
 #include "conf.h"
 #include "err.h"
 #include "guestApp.h"
-#include "str.h"
-#include "strutil.h"
-#include "util.h"
-
-/** Data types supported for translation. */
-typedef enum {
-   CFG_BOOLEAN,
-   CFG_INTEGER,
-   CFG_STRING,
-   CFG_CALLBACK
-} ConfigType;
-
-/** Holds information about how to upgrade an old config entry. */
-typedef struct ConfigEntry {
-   const gchar         *key;
-   const gchar         *destGroup;
-   const gchar         *destKey;
-   const ConfigType     type;
-   const gpointer       data;
-} ConfigEntry;
-
-typedef void (*CfgCallback)(GKeyFile *cfg, const ConfigEntry *, const char *);
-
-
-/**
- * Loads the legacy configuration file in the VMware dictionary format.
- *
- * @return A dictionary with the config data, NULL on error.
- */
-
-static GHashTable *
-VMToolsConfigLoadLegacy(void)
-{
-   gchar *path;
-   gchar *localPath;
-   char *confPath = GuestApp_GetConfPath();
-   gboolean success = FALSE;
-   FILE *stream = NULL;
-   GHashTable *dict = NULL;
-
-   if (confPath == NULL) {
-      Panic("Could not get path to Tools configuration file.\n");
-   }
-
-   /* Load the data from the old config file. */
-   path = g_strdup_printf("%s%c%s", confPath, DIRSEPC, CONF_FILE);
-   localPath = VMTOOLS_GET_FILENAME_LOCAL(path, NULL);
-   if (localPath == NULL) {
-      g_warning("Error converting path to local encoding.");
-      goto exit;
-   }
-
-   stream = g_fopen(localPath, "r");
-   if (stream == NULL) {
-      goto exit;
-   }
-
-   dict = g_hash_table_new_full(g_str_hash, g_str_equal, free, free);
-
-   for (;;) {
-      char *name;
-      char *value;
-      char *line;
-      int status;
-
-      status = DictLL_ReadLine(stream, &line, &name, &value);
-      if (status == 0) {
-         g_warning("Unable to read a line from \"%s\": %s\n", path,
-                   Err_ErrString());
-         goto exit;
-      } else if (status == 1) {
-         break;
-      } else if (status != 2) {
-         NOT_IMPLEMENTED();
-      }
-
-      if (name && value) {
-         g_hash_table_insert(dict, name, value);
-      } else {
-         free(name);
-         free(value);
-      }
-
-      free(line);
-   }
-
-   success = TRUE;
-
-exit:
-   if (stream != NULL && fclose(stream)) {
-      g_warning("Unable to close \"%s\": %s\n", path, Err_ErrString());
-      success = FALSE;
-   }
-
-   VMTOOLS_RELEASE_FILENAME_LOCAL(localPath);
-   g_free(path);
-   free(confPath);
-
-   if (!success) {
-      if (dict != NULL) {
-         g_hash_table_destroy(dict);
-         dict = NULL;
-      }
-   }
-
-   return dict;
-}
-
-
-/**
- * Upgrade the logging configuration.
- *
- * @param[in] cfg       Config dictionary.
- * @param[in] entry     The ConfigEntry instance.
- * @param[in] value     Config value.
- */
-
-static void
-VMToolsConfigUpgradeLog(GKeyFile *cfg,
-                        const ConfigEntry *entry,
-                        const char *value)
-{
-   /*
-    * The old configuration used the same file path for both guestd
-    * and vmware-user. Instead of baking in the library whether we're
-    * running one or the other, separate the two configurations, so that
-    * the user can choose a different location for one or another.
-    *
-    * Also append the PID to the vmusr log path, since the old code did
-    * that automatically.
-    */
-   gchar *userlog;
-
-   g_key_file_set_string(cfg, entry->destGroup,
-                         VMTOOLS_GUEST_SERVICE ".handler", "file");
-   g_key_file_set_string(cfg, entry->destGroup,
-                         VMTOOLS_GUEST_SERVICE ".level", "debug");
-   g_key_file_set_string(cfg, entry->destGroup,
-                         VMTOOLS_GUEST_SERVICE ".data", value);
-
-   userlog = g_strdup_printf("%s.user.${PID}", value);
-   g_key_file_set_string(cfg, entry->destGroup,
-                         VMTOOLS_USER_SERVICE ".handler", "file");
-   g_key_file_set_string(cfg, entry->destGroup,
-                         VMTOOLS_USER_SERVICE ".level", "debug");
-   g_key_file_set_string(cfg, entry->destGroup,
-                         VMTOOLS_USER_SERVICE ".data", userlog);
-
-   /*
-    * Keep the log.file entry since vmware-user is still using the old-style
-    * config. This can go away once it's ported over.
-    */
-   g_key_file_set_string(cfg, entry->destGroup, CONFNAME_LOGFILE, value);
-
-   g_free(userlog);
-}
-
-
-/**
- * Translates a VMware dictionary containing tools configuration data
- * to a GKeyFile dictionary. Only known tools options are translated.
- *
- * @param[in] old    The old configuration data.
- * @param[in] dst    The destination.
- */
-
-static void
-VMToolsConfigUpgrade(GHashTable *old,
-                     GKeyFile *dst)
-{
-   const ConfigEntry entries[] = {
-      /* Logging options. */
-      { CONFNAME_LOGFILE, "logging", NULL, CFG_CALLBACK, VMToolsConfigUpgradeLog },
-      { CONFNAME_LOG, "logging", "log", CFG_BOOLEAN, NULL },
-      /* Power op scripts. */
-      { CONFNAME_POWEROFFSCRIPT, "powerops", CONFNAME_POWEROFFSCRIPT, CFG_STRING, NULL },
-      { CONFNAME_POWERONSCRIPT, "powerops", CONFNAME_POWERONSCRIPT, CFG_STRING, NULL },
-      { CONFNAME_RESUMESCRIPT, "powerops", CONFNAME_RESUMESCRIPT, CFG_STRING, NULL },
-      { CONFNAME_SUSPENDSCRIPT, "powerops", CONFNAME_SUSPENDSCRIPT, CFG_STRING, NULL },
-      /* guestd options. */
-      { CONFNAME_GUESTINFO_DISABLEQUERYDISKINFO, "guestinfo", CONFNAME_GUESTINFO_DISABLEQUERYDISKINFO, CFG_BOOLEAN, NULL },
-      { CONFNAME_DISABLETOOLSVERSION, "vmsvc", CONFNAME_DISABLETOOLSVERSION, CFG_BOOLEAN, NULL },
-#if defined(_WIN32)
-      { CONFNAME_DISABLEPMTIMERWARNING, "desktopevents", CONFNAME_DISABLEPMTIMERWARNING, CFG_BOOLEAN, NULL },
-#endif
-      /* Unity options. */
-      { "unity.forceEnable", CONFGROUPNAME_UNITY, CONFNAME_UNITY_FORCEENABLE, CFG_BOOLEAN, NULL },
-      { "unity.desktop.backgroundColor", CONFGROUPNAME_UNITY, CONFNAME_UNITY_BACKGROUNDCOLOR, CFG_INTEGER, NULL },
-      /* Null terminator. */
-      { NULL, }
-   };
-   const ConfigEntry *entry;
-
-   for (entry = entries; entry->key != NULL; entry++) {
-      const char *value = g_hash_table_lookup(old, entry->key);
-
-      if (value == NULL) {
-         continue;
-      }
-
-      switch (entry->type) {
-      case CFG_BOOLEAN:
-         {
-            gboolean val = Str_Strcasecmp(value, "TRUE") == 0;
-            g_key_file_set_boolean(dst, entry->destGroup, entry->destKey, val);
-            break;
-         }
-
-      case CFG_INTEGER:
-         {
-            gint val;
-            if (StrUtil_StrToInt(&val, value)) {
-               g_key_file_set_integer(dst, entry->destGroup, entry->destKey, val);
-            }
-            break;
-         }
-
-      case CFG_STRING:
-         g_key_file_set_string(dst, entry->destGroup, entry->destKey, value);
-         break;
-
-      case CFG_CALLBACK:
-         ASSERT(entry->data);
-         ((CfgCallback)entry->data)(dst, entry, value);
-         break;
-
-      default:
-         NOT_REACHED();
-      }
-   }
-}
 
 
 /**
@@ -306,11 +70,6 @@
 /**
  * Loads the configuration file at the given path.
  *
- * If an old configuration file is detected and the current process has write
- * permission to the file, the configuration data will automatically upgraded to
- * the new configuration format (the old configuration file is saved with a
- * ".old" extension).
- *
  * @param[in]     path     Path to the configuration file, or NULL for default
  *                         Tools config file.
  * @param[in]     flags    Flags for opening the file.
@@ -330,21 +89,17 @@
                    GKeyFile **config,
                    time_t *mtime)
 {
-   gchar *backup = NULL;
    gchar *defaultPath = NULL;
    gchar *localPath = NULL;
    /* GStatBuf was added in 2.26. */
-#if GLIB_CHECK_VERSION(2, 26, 0)
    GStatBuf confStat;
-#else
-   struct stat confStat;
-#endif
-   GHashTable *old = NULL;
    GError *err = NULL;
    GKeyFile *cfg = NULL;
    static gboolean hadConfFile = TRUE;
 
-   g_return_val_if_fail(config != NULL, FALSE);
+   if (config == NULL) {
+      return FALSE;
+   }
 
    if (path == NULL) {
       defaultPath = VMToolsGetToolsConfFile();
@@ -398,57 +153,17 @@
    /* On error, 'err' will be set, null otherwise */
    /* coverity[check_return] */
    g_key_file_load_from_file(cfg, localPath, flags, &err);
-   if (err == NULL) {
-      goto exit;
-   }
-
-   if (err->code != G_KEY_FILE_ERROR_GROUP_NOT_FOUND) {
-      g_warning("Cannot load config file: %s", err->message);
-      goto error;
-   }
-
-   /*
-    * Failed to load the config file; try to upgrade if requested. But only do
-    * it if the user is using the default conf file path; the legacy API doesn't
-    * allow us to provide a custom config file path.
-    */
-   if (path == NULL) {
-      old = VMToolsConfigLoadLegacy();
-      if (old == NULL) {
-         g_warning("Error loading old tools config data, bailing out.\n");
-         goto error;
-      }
-
-      VMToolsConfigUpgrade(old, cfg);
-      backup = g_strdup_printf("%s.old", localPath);
-
-      if (!g_file_test(backup, G_FILE_TEST_IS_REGULAR)) {
-         if (g_rename(localPath, backup) == -1) {
-            g_warning("Error creating backup of old config file.\n");
-            goto error;
-         }
-      } else {
-         g_warning("Backup config exists, skipping backup.\n");
-      }
-
-      g_clear_error(&err);
-
-      if (!VMTools_WriteConfig((path != NULL) ? path : defaultPath, cfg, NULL)) {
-         goto error;
-      }
-   }
-
-   goto exit;
-
-error:
+   if (err == NULL || err->code == G_KEY_FILE_ERROR_GROUP_NOT_FOUND) {
+      goto exit;
+   }
+
+   g_warning("Cannot load config file: %s", err->message);
+
    g_key_file_free(cfg);
    cfg = NULL;
 
 exit:
    g_clear_error(&err);
-   if (old != NULL) {
-      g_hash_table_destroy(old);
-   }
    if (cfg != NULL) {
       if (*config != NULL) {
          g_key_file_free(*config);
@@ -458,7 +173,6 @@
          *mtime = confStat.st_mtime;
       }
    }
-   g_free(backup);
    g_free(defaultPath);
    VMTOOLS_RELEASE_FILENAME_LOCAL(localPath);
    return (cfg != NULL);
@@ -466,8 +180,6 @@
 
 
 /**
-<<<<<<< HEAD
-=======
  * Copies the key/value pairs from one config dictionary to another config
  * dictionary. The key/value pairs are added only if they are not
  * already present in the destination configuration dictionary.
@@ -695,7 +407,6 @@
 
 
 /**
->>>>>>> 30568780
  * Saves the given config data to the given path.
  *
  * @param[in]  path     Where to save the data.
@@ -803,8 +514,10 @@
          g_warning("%s: Failed to get value for '[%s] %s': %s (err=%d).\n",
                    __FUNCTION__, section, key, err->message, err->code);
       }
-      g_debug("%s: Returning default value for '[%s] %s'=%s.\n",
-              __FUNCTION__, section, key, defValue ? "TRUE" : "FALSE");
+      g_debug("%s: Returning default value for '[%s] %s'=%s "
+              "(Not found err=%d).\n",
+              __FUNCTION__, section, key, defValue ? "TRUE" : "FALSE",
+              err->code);
       value = defValue;
       g_clear_error(&err);
    }
