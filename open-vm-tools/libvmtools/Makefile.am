################################################################################
<<<<<<< HEAD
### Copyright (C) 2008-2016 VMware, Inc.  All rights reserved.
=======
### Copyright (c) 2008-2021 VMware, Inc.  All rights reserved.
>>>>>>> 30568780
###
### This program is free software; you can redistribute it and/or modify
### it under the terms of version 2 of the GNU General Public License as
### published by the Free Software Foundation.
###
### This program is distributed in the hope that it will be useful,
### but WITHOUT ANY WARRANTY; without even the implied warranty of
### MERCHANTABILITY or FITNESS FOR A PARTICULAR PURPOSE.  See the
### GNU General Public License for more details.
###
### You should have received a copy of the GNU General Public License
### along with this program; if not, write to the Free Software
### Foundation, Inc., 51 Franklin St, Fifth Floor, Boston, MA  02110-1301  USA
################################################################################

lib_LTLIBRARIES = libvmtools.la

libvmtools_la_LIBADD =
libvmtools_la_LIBADD += ../lib/lock/libLock.la
libvmtools_la_LIBADD += ../lib/backdoor/libBackdoor.la
if HAVE_VSOCK
libvmtools_la_LIBADD += ../lib/asyncsocket/libAsyncSocket.la
endif
libvmtools_la_LIBADD += ../lib/sslDirect/libSslDirect.la
libvmtools_la_LIBADD += ../lib/pollGtk/libPollGtk.la
libvmtools_la_LIBADD += ../lib/poll/libPoll.la
libvmtools_la_LIBADD += ../lib/dataMap/libDataMap.la
libvmtools_la_LIBADD += ../lib/hashMap/libHashMap.la
libvmtools_la_LIBADD += ../lib/dict/libDict.la
libvmtools_la_LIBADD += ../lib/dynxdr/libDynxdr.la
libvmtools_la_LIBADD += ../lib/err/libErr.la
libvmtools_la_LIBADD += ../lib/file/libFile.la
libvmtools_la_LIBADD += ../lib/glibUtils/libGlibUtils.la
libvmtools_la_LIBADD += ../lib/guestApp/libGuestApp.la
libvmtools_la_LIBADD += ../lib/guestRpc/libGuestRpc.la
if LINUX
   libvmtools_la_LIBADD += ../lib/guestStoreClientHelper/libGuestStoreClientHelper.la
endif
libvmtools_la_LIBADD += ../lib/message/libMessage.la
libvmtools_la_LIBADD += ../lib/netUtil/libNetUtil.la
libvmtools_la_LIBADD += ../lib/nicInfo/libNicInfo.la
libvmtools_la_LIBADD += ../lib/panic/libPanic.la
libvmtools_la_LIBADD += ../lib/procMgr/libProcMgr.la
libvmtools_la_LIBADD += ../lib/rpcChannel/libRpcChannel.la
libvmtools_la_LIBADD += ../lib/rpcIn/libRpcIn.la
libvmtools_la_LIBADD += ../lib/rpcOut/libRpcOut.la
libvmtools_la_LIBADD += ../lib/rpcVmx/libRpcVmx.la
libvmtools_la_LIBADD += ../lib/string/libString.la
libvmtools_la_LIBADD += ../lib/jsmn/libJsmn.la
libvmtools_la_LIBADD += ../lib/syncDriver/libSyncDriver.la
libvmtools_la_LIBADD += ../lib/system/libSystem.la
libvmtools_la_LIBADD += ../lib/stubs/libStubsCS.la
libvmtools_la_LIBADD += ../lib/unicode/libUnicode.la
libvmtools_la_LIBADD += ../lib/user/libUser.la
libvmtools_la_LIBADD += ../lib/vmCheck/libVmCheck.la
libvmtools_la_LIBADD += ../lib/vmSignal/libVmSignal.la
libvmtools_la_LIBADD += ../lib/wiper/libWiper.la
libvmtools_la_LIBADD += ../lib/misc/libMisc.la
libvmtools_la_LIBADD += @LIBVMTOOLS_LIBADD@
libvmtools_la_LIBADD += @GLIB2_LIBS@
libvmtools_la_LIBADD += @ICU_LIBS@

if ENABLE_GRABBITMQPROXY
   libvmtools_la_LIBADD += @SSL_LIBS@
   libvmtools_la_LIBADD += -lcrypto
endif

if USE_SLASH_PROC
libvmtools_la_LIBADD += ../lib/slashProc/libSlashProc.la
endif

libvmtools_la_SOURCES =
libvmtools_la_SOURCES += i18n.c
libvmtools_la_SOURCES += monotonicTimer.c
libvmtools_la_SOURCES += signalSource.c
libvmtools_la_SOURCES += vmtools.c
libvmtools_la_SOURCES += vmtoolsConfig.c
libvmtools_la_SOURCES += vmtoolsLog.c
libvmtools_la_SOURCES += vmxLogger.c
libvmtools_la_SOURCES += guestSDKLog.c

# Recompile the stub for Log_* functions, but not Log() itself (see -DNO_LOG_STUB).
libvmtools_la_SOURCES += $(top_srcdir)/lib/stubs/stub-log.c

libvmtools_la_CPPFLAGS =
libvmtools_la_CPPFLAGS += -DVMTOOLS_USE_GLIB
libvmtools_la_CPPFLAGS += -DNO_LOG_STUB
libvmtools_la_CPPFLAGS += -DVMTOOLS_DATA_DIR=\"$(datadir)/open-vm-tools\"
libvmtools_la_CPPFLAGS += @GLIB2_CPPFLAGS@

libvmtools_la_LDFLAGS =
# We require GCC, so we're fine passing compiler-specific flags.
libvmtools_la_LDFLAGS += -Wl,-z,defs
# Needed for OS's that don't link shared libraries against libc by
#default, e.g. FreeBSD
libvmtools_la_LDFLAGS += -Wl,-lc
<|MERGE_RESOLUTION|>--- conflicted
+++ resolved
@@ -1,9 +1,5 @@
 ################################################################################
-<<<<<<< HEAD
-### Copyright (C) 2008-2016 VMware, Inc.  All rights reserved.
-=======
 ### Copyright (c) 2008-2021 VMware, Inc.  All rights reserved.
->>>>>>> 30568780
 ###
 ### This program is free software; you can redistribute it and/or modify
 ### it under the terms of version 2 of the GNU General Public License as
@@ -66,11 +62,6 @@
 libvmtools_la_LIBADD += @GLIB2_LIBS@
 libvmtools_la_LIBADD += @ICU_LIBS@
 
-if ENABLE_GRABBITMQPROXY
-   libvmtools_la_LIBADD += @SSL_LIBS@
-   libvmtools_la_LIBADD += -lcrypto
-endif
-
 if USE_SLASH_PROC
 libvmtools_la_LIBADD += ../lib/slashProc/libSlashProc.la
 endif
@@ -83,7 +74,6 @@
 libvmtools_la_SOURCES += vmtoolsConfig.c
 libvmtools_la_SOURCES += vmtoolsLog.c
 libvmtools_la_SOURCES += vmxLogger.c
-libvmtools_la_SOURCES += guestSDKLog.c
 
 # Recompile the stub for Log_* functions, but not Log() itself (see -DNO_LOG_STUB).
 libvmtools_la_SOURCES += $(top_srcdir)/lib/stubs/stub-log.c
