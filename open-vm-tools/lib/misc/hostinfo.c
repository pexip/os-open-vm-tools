--- conflicted
+++ resolved
@@ -1,9 +1,5 @@
 /*********************************************************
-<<<<<<< HEAD
- * Copyright (C) 1998-2017 VMware, Inc. All rights reserved.
-=======
  * Copyright (C) 1998-2022 VMware, Inc. All rights reserved.
->>>>>>> 30568780
  *
  * This program is free software; you can redistribute it and/or modify it
  * under the terms of the GNU Lesser General Public License as published
@@ -31,7 +27,7 @@
 #include <string.h>
 
 #if defined(__i386__) || defined(__x86_64__)
-#include "cpuid_info.h"
+#include "x86cpuid_asm.h"
 #endif
 #include "hostinfo.h"
 #include "hostinfoInt.h"
@@ -51,9 +47,10 @@
  * HostinfoOSData caches its returned value.
  */
 
-volatile Bool HostinfoOSNameCacheValid = FALSE;
-char HostinfoCachedOSName[MAX_OS_NAME_LEN];
-char HostinfoCachedOSFullName[MAX_OS_FULLNAME_LEN];
+volatile Bool hostinfoCacheValid = FALSE;
+char          hostinfoCachedOSName[MAX_OS_NAME_LEN];
+char          hostinfoCachedOSFullName[MAX_OS_FULLNAME_LEN];
+char          hostinfoCachedDetailedData[MAX_DETAILED_STRING_LEN];
 
 
 #if defined(__i386__) || defined(__x86_64__)
@@ -189,64 +186,38 @@
 Hostinfo_GetCpuid(HostinfoCpuIdInfo *info) // OUT
 {
 #if defined(__i386__) || defined(__x86_64__)
-   CPUIDSummary cpuid;
-   CPUIDRegs id0;
-
-   /*
-    * Can't do cpuid = {0} as an initializer above because gcc throws
-    * some idiotic warning.
-    */
-
-   memset(&cpuid, 0, sizeof(cpuid));
-
-   /*
-    * Get basic and extended CPUID info.
-    */
-
-   __GET_CPUID(0, &id0);
-
-   cpuid.id0.numEntries = id0.eax;
-
-   if (cpuid.id0.numEntries == 0) {
+   CPUIDRegs regs = {0};
+
+   /* Get basic and extended CPUID info. */
+
+   __GET_CPUID(0, &regs);
+   if (regs.eax == 0) {
       Warning(LGPFX" No CPUID information available.\n");
-
       return FALSE;
    }
 
-   *(uint32*)(cpuid.id0.name + 0)  = id0.ebx;
-   *(uint32*)(cpuid.id0.name + 4)  = id0.edx;
-   *(uint32*)(cpuid.id0.name + 8)  = id0.ecx;
-   *(uint32*)(cpuid.id0.name + 12) = 0;
-
-   __GET_CPUID(1,          (CPUIDRegs*)&cpuid.id1);
-   __GET_CPUID(0xa,        (CPUIDRegs*)&cpuid.ida);
-   __GET_CPUID(0x80000000, (CPUIDRegs*)&cpuid.id80);
-   __GET_CPUID(0x80000001, (CPUIDRegs*)&cpuid.id81);
-   __GET_CPUID(0x80000008, (CPUIDRegs*)&cpuid.id88);
-
-   /*
-    * Calculate vendor information.
-    */
-
-   if (0 == strcmp(cpuid.id0.name, CPUID_INTEL_VENDOR_STRING_FIXED)) {
+   /* Calculate vendor information. */
+
+   if (memcmp(&regs.ebx, CPUID_INTEL_VENDOR_STRING, 12) == 0) {
       info->vendor = CPUID_VENDOR_INTEL;
-   } else if (strcmp(cpuid.id0.name, CPUID_AMD_VENDOR_STRING_FIXED) == 0) {
+   } else if (memcmp(&regs.ebx, CPUID_AMD_VENDOR_STRING, 12) == 0) {
       info->vendor = CPUID_VENDOR_AMD;
+   } else if (memcmp(&regs.ebx, CPUID_HYGON_VENDOR_STRING, 12) == 0) {
+      info->vendor = CPUID_VENDOR_HYGON;
    } else {
       info->vendor = CPUID_VENDOR_UNKNOWN;
    }
-   /*
-    * Pull out versioning and feature information.
-    */
-
-   info->version = cpuid.id1.version;
-   info->family = CPUID_GET(1, EAX, FAMILY, cpuid.id1.version);
-   info->model = CPUID_GET(1, EAX, MODEL, cpuid.id1.version);
-   info->stepping = CPUID_GET(1, EAX, STEPPING, cpuid.id1.version);
-   info->type = (cpuid.id1.version >> 12) & 0x0003;
-
-   info->extfeatures = cpuid.id1.ecxFeatures;
-   info->features = cpuid.id1.edxFeatures;
+
+   /* Pull out versioning and feature information. */
+
+   __GET_CPUID(1, &regs);
+   info->version = regs.eax;
+   info->family = CPUID_GET(1, EAX, FAMILY, regs.eax);
+   info->model = CPUID_GET(1, EAX, MODEL, regs.eax);
+   info->stepping = CPUID_GET(1, EAX, STEPPING, regs.eax);
+   info->type = CPUID_GET(1, EAX, TYPE, regs.eax);
+   info->extfeatures = regs.ecx;
+   info->features = regs.edx;
 
    return TRUE;
 #else // defined(__i386__) || defined(__x86_64__)
@@ -286,17 +257,16 @@
 Hostinfo_GetOSName(void)
 {
    char *name;
-   Bool data = HostinfoOSNameCacheValid ? TRUE : HostinfoOSData();
+   Bool data = hostinfoCacheValid ? TRUE : HostinfoOSData();
 
    if (data) {
-       name = Util_SafeStrdup(HostinfoCachedOSFullName);
+       name = Util_SafeStrdup(hostinfoCachedOSFullName);
    } else {
       name = NULL;
    }
 
    return name;
 }
-
 
 
 /*
@@ -321,18 +291,16 @@
 Hostinfo_GetOSGuestString(void)
 {
    char *name;
-   Bool data = HostinfoOSNameCacheValid ? TRUE : HostinfoOSData();
+   Bool data = hostinfoCacheValid ? TRUE : HostinfoOSData();
 
    if (data) {
-       name = Util_SafeStrdup(HostinfoCachedOSName);
+       name = Util_SafeStrdup(hostinfoCachedOSName);
    } else {
       name = NULL;
    }
 
    return name;
 }
-<<<<<<< HEAD
-=======
 
 
 /*
@@ -404,4 +372,3 @@
 
    return ret;
 }
->>>>>>> 30568780
