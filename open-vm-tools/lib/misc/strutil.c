/*********************************************************
<<<<<<< HEAD
 * Copyright (C) 1998-2018 VMware, Inc. All rights reserved.
=======
 * Copyright (C) 1998-2019, 2021-2022 VMware, Inc. All rights reserved.
>>>>>>> 30568780
 *
 * This program is free software; you can redistribute it and/or modify it
 * under the terms of the GNU Lesser General Public License as published
 * by the Free Software Foundation version 2.1 and no later version.
 *
 * This program is distributed in the hope that it will be useful, but
 * WITHOUT ANY WARRANTY; without even the implied warranty of MERCHANTABILITY
 * or FITNESS FOR A PARTICULAR PURPOSE.  See the Lesser GNU General Public
 * License for more details.
 *
 * You should have received a copy of the GNU Lesser General Public License
 * along with this program; if not, write to the Free Software Foundation, Inc.,
 * 51 Franklin St, Fifth Floor, Boston, MA  02110-1301 USA.
 *
 *********************************************************/

/*
 * strutil.c --
 *
 *    String utility functions.
 */

#include <errno.h>
#include <stdio.h>
#include <stdlib.h>
#include <string.h>
#if defined(_WIN32)
#include <wchar.h>
#else
#include <strings.h> /* For strncasecmp */
#include <stdint.h>
#endif
#include "vmware.h"
#include "strutil.h"
#include "str.h"
#include "dynbuf.h"
#include "vm_ctype.h"
#include "util.h"

#ifndef SIZE_MAX /* SIZE_MAX is new in C99 */
#define SIZE_MAX ((size_t) -1)
#endif


/*
 *-----------------------------------------------------------------------------
 *
 * StrUtil_IsEmpty --
 *
 *      Test if a non-NULL string is empty.
 *
 * Results:
 *      TRUE if the string has length 0, FALSE otherwise.
 *
 * Side effects:
 *      None
 *
 *-----------------------------------------------------------------------------
 */

#ifdef VMX86_DEBUG
static INLINE Bool
StrUtil_IsEmpty(const char *str)  // IN:
{
   ASSERT(str != NULL);
   return str[0] == '\0';
}
#endif

/*
 *-----------------------------------------------------------------------------
 *
 * StrUtil_GetNextToken --
 *
 *      Get the next token from a string after a given index w/o modifying the
 *      original string.
 *
 * Results:
 *      An allocated, NUL-terminated string containing the token. 'index' is
 *         updated to point after the returned token
 *      NULL if no tokens are left
 *
 * Side effects:
 *      None
 *
 *-----------------------------------------------------------------------------
 */

char *
StrUtil_GetNextToken(unsigned int *index,    // IN/OUT: Index to start at
                     const char *str,        // IN    : String to parse
                     const char *delimiters) // IN    : Chars separating tokens
{
   unsigned int startIndex;
   unsigned int length;
   char *token;

   ASSERT(index);
   ASSERT(str);
   ASSERT(delimiters);
   ASSERT(*index <= strlen(str));

#define NOT_DELIMITER (Str_Strchr(delimiters, str[*index]) == NULL)

   /* Skip leading delimiters. */
   for (; ; (*index)++) {
      if (str[*index] == '\0') {
         return NULL;
      }

      if (NOT_DELIMITER) {
         break;
      }
   }
   startIndex = *index;

   /*
    * Walk the string until we reach the end of it, or we find a
    * delimiter.
    */
   for ((*index)++; str[*index] != '\0' && NOT_DELIMITER; (*index)++) {
   }

#undef NOT_DELIMITER

   length = *index - startIndex;
   ASSERT(length);
   token = Util_SafeMalloc(length + 1 /* NUL */);
   memcpy(token, str + startIndex, length);
   token[length] = '\0';

   return token;
}


#if defined(_WIN32)
/*
 ******************************************************************************
 * StrUtil_GetNextTokenW --
 *
 *      Get the next token from a UTF-16 string after a given index w/o
 *      modifying the original string. This routine is based on the
 *      StrUtil_GetNextToken() function but convert it from ASCII to Unicode
 *      version.
 *
 * Results:
 *      An allocated, NULL-terminated string containing the token. 'index'
 *      is updated to point after the returned token
 *      NULL if no tokens are left
 *
 * Side effects:
 *      None
 *
 ******************************************************************************
 */

wchar_t *
StrUtil_GetNextTokenW(unsigned int  *index,      // IN/OUT: Index to start at
                      const wchar_t *str,        // IN    : String to parse
                      const wchar_t *delimiters) // IN    : Separating tokens
{
   unsigned int startIndex;
   unsigned int length;
   wchar_t *token;

   ASSERT(index != NULL);
   ASSERT(str != NULL);
   ASSERT(delimiters != NULL);
   ASSERT(*index <= wcslen(str));

#define NOT_DELIMITER (wcschr(delimiters, str[*index]) == NULL)

   /* Skip leading delimiters. */
   for (;; (*index)++) {
      if (str[*index] == L'\0') {
         return NULL;
      }

      if (NOT_DELIMITER) {
         break;
      }
   }
   startIndex = *index;

   /*
    * Walk the string until we reach the end of it, or we find a
    * delimiter.
    */
   for ((*index)++; str[*index] != L'\0' && NOT_DELIMITER; (*index)++) {
   }

#undef NOT_DELIMITER

   length = *index - startIndex;
   ASSERT(length);
   token = Util_SafeMalloc(sizeof *token * (length + 1));
   wmemcpy(token, str + startIndex, length);
   token[length] = L'\0';

   return token;
}
#endif


/*
 *-----------------------------------------------------------------------------
 *
 * StrUtil_GetNextIntToken --
 *
 *      Acts like StrUtil_GetNextToken except it returns an int32.
 *
 * Results:
 *      TRUE if a valid int was parsed and 'out' contains the parsed int.
 *      FALSE otherwise. Contents of 'out' are undefined.
 *
 * Side effects:
 *      None
 *
 *-----------------------------------------------------------------------------
 */

Bool
StrUtil_GetNextIntToken(int32 *out,             // OUT   : parsed int
                        unsigned int *index,    // IN/OUT: Index to start at
                        const char *str,        // IN    : String to parse
                        const char *delimiters) // IN    : Chars separating tokens
{
   char *resultStr;
   Bool valid = FALSE;

   ASSERT(out);
   ASSERT(index);
   ASSERT(str);
   ASSERT(delimiters);

   resultStr = StrUtil_GetNextToken(index, str, delimiters);
   if (resultStr == NULL) {
      return FALSE;
   }

   valid = StrUtil_StrToInt(out, resultStr);
   free(resultStr);

   return valid;
}


/*
 *-----------------------------------------------------------------------------
 *
 * StrUtil_GetNextUintToken --
 *
 *      Acts like StrUtil_GetNextIntToken except it returns an uint32.
 *
 * Results:
 *      TRUE if a valid int was parsed and 'out' contains the parsed int.
 *      FALSE otherwise. Contents of 'out' are undefined.
 *
 * Side effects:
 *      None
 *
 *-----------------------------------------------------------------------------
 */

Bool
StrUtil_GetNextUintToken(uint32 *out,            // OUT   : parsed int
                         unsigned int *index,    // IN/OUT: Index to start at
                         const char *str,        // IN    : String to parse
                         const char *delimiters) // IN    : Chars separating tokens
{
   char *resultStr;
   Bool valid = FALSE;

   ASSERT(out);
   ASSERT(index);
   ASSERT(str);
   ASSERT(delimiters);

   resultStr = StrUtil_GetNextToken(index, str, delimiters);
   if (resultStr == NULL) {
      return FALSE;
   }

   valid = StrUtil_StrToUint(out, resultStr);
   free(resultStr);

   return valid;
}


/*
 *-----------------------------------------------------------------------------
 *
 * StrUtil_GetNextInt64Token --
 *
 *      Acts like StrUtil_GetNextToken except it returns an int64.
 *
 * Results:
 *      TRUE on a successful retrieval. FALSE otherwise.
 *      Token is stored in 'out', which is left undefined in the FALSE case.
 *
 * Side effects:
 *      None
 *
 *-----------------------------------------------------------------------------
 */

Bool
StrUtil_GetNextInt64Token(int64 *out,             // OUT: The output value
                          unsigned int *index,    // IN/OUT: Index to start at
                          const char *str,        // IN    : String to parse
                          const char *delimiters) // IN    : Chars separating tokens
{
   char *resultStr;
   Bool result;

   ASSERT(out);
   ASSERT(index);
   ASSERT(str);
   ASSERT(delimiters);

   resultStr = StrUtil_GetNextToken(index, str, delimiters);
   result = resultStr ? StrUtil_StrToInt64(out, resultStr) : FALSE;
   free(resultStr);

   return result;
}


/*
 *-----------------------------------------------------------------------------
 *
 * StrUtil_DecimalStrToUint --
 *
 *      Convert a string into an integer.
 *
 * Results:
 *      TRUE if the conversion was successful, and 'out' contains the converted
 *      result, and 'str' is updated to point to new place after last processed
 *      digit.
 *      FALSE otherwise.
 *
 * Side effects:
 *      None
 *
 *-----------------------------------------------------------------------------
 */

Bool
StrUtil_DecimalStrToUint(unsigned int *out, // OUT
                         const char **str)  // IN/OUT : String to parse
{
   unsigned long val;
   char *ptr;

   ASSERT(out);
   ASSERT(str);

   errno = 0;
   val = strtoul(*str, &ptr, 10);
   if (ptr == *str || errno == ERANGE || val != (unsigned int)val) {
      return FALSE;
   }
   *str = ptr;
   *out = (unsigned int)val;
   return TRUE;
}


/*
 *-----------------------------------------------------------------------------
 *
 * StrUtil_StrToInt --
 *
 *      Convert a string into an integer.
 *
 * Results:
 *      TRUE if the conversion was successful and 'out' contains the converted
 *      result.
 *      FALSE otherwise. 'out' is undefined.
 *
 * Side effects:
 *      None
 *
 *-----------------------------------------------------------------------------
 */

Bool
StrUtil_StrToInt(int32 *out,      // OUT
                 const char *str) // IN : String to parse
{
   char *ptr;
   long val;

   ASSERT(out);
   ASSERT(str);

   errno = 0;

   val = strtol(str, &ptr, 0);
   *out = (int32)val;

   /*
    * Input must be non-empty, complete, no overflow, and value read must fit
    * into 32 bits - both signed and unsigned values are accepted.
    */

   return ptr != str && *ptr == '\0' && errno != ERANGE &&
          (val == (int32)val || val == (uint32)val);
}


/*
 *-----------------------------------------------------------------------------
 *
 * StrUtil_StrToUint --
 *
 *      Convert a string into unsigned integer.
 *
 * Results:
 *      TRUE if the conversion succeeded and 'out' contains the result.
 *      FALSE otherwise. 'out' is undefined.
 *
 * Side effects:
 *      None
 *
 *-----------------------------------------------------------------------------
 */

Bool
StrUtil_StrToUint(uint32 *out,     // OUT
                  const char *str) // IN : String to parse
{
   char *ptr;
   unsigned long val;

   ASSERT(out);
   ASSERT(str);

   errno = 0;

   val = strtoul(str, &ptr, 0);
   *out = (uint32)val;

   /*
    * Input must be non-empty, complete, no overflow, and value read must fit
    * into 32 bits - both signed and unsigned values are accepted.
    */

   return ptr != str && *ptr == '\0' && errno != ERANGE &&
          (val == (uint32)val || val == (int32)val);
}


/*
 *-----------------------------------------------------------------------------
 *
 * StrUtil_StrToInt64 --
 *
 *      Convert a string into a 64bit integer.
 *
 * Results:
 *      TRUE if conversion was successful, FALSE otherwise.
 *      Value is stored in 'out', which is left undefined in the FALSE case.
 *
 * Side effects:
 *      None
 *
 *-----------------------------------------------------------------------------
 */

Bool
StrUtil_StrToInt64(int64 *out,      // OUT: The output value
                   const char *str) // IN : String to parse
{
   char *ptr;

   ASSERT(out);
   ASSERT(str);

   errno = 0;

#if defined(_WIN32)
   *out = _strtoi64(str, &ptr, 0);
#elif defined(__FreeBSD__)
   *out = strtoq(str, &ptr, 0);
#else
   *out = strtoll(str, &ptr, 0);
#endif

   return ptr != str && ptr[0] == '\0' && errno != ERANGE;
}


/*
 *-----------------------------------------------------------------------------
 *
 * StrUtil_StrToUint64 --
 *
 *      Convert a string into an unsigned 64bit integer.
 *
 * Results:
 *      TRUE if conversion was successful, FALSE otherwise.
 *      Value is stored in 'out', which is left undefined in the FALSE case.
 *
 * Side effects:
 *      None
 *
 *-----------------------------------------------------------------------------
 */

Bool
StrUtil_StrToUint64(uint64 *out,     // OUT: The output value
                    const char *str) // IN : String to parse
{
   char *ptr;

   ASSERT(out);
   ASSERT(str);

   errno = 0;

#if defined(_WIN32)
   *out = _strtoui64(str, &ptr, 0);
#elif defined(__FreeBSD__)
   *out = strtouq(str, &ptr, 0);
#else
   *out = strtoull(str, &ptr, 0);
#endif

   return ptr != str && ptr[0] == '\0' && errno != ERANGE && errno != EINVAL;
}


/*
 *-----------------------------------------------------------------------------
 *
 * StrUtil_StrToSizet --
 *
 *      Convert a string into an unsigned integer that is either 32-bits or
 *      64-bits long, depending on the underlying architecture.
 *
 * Results:
 *      TRUE if conversion was successful, FALSE otherwise.
 *      Value is stored in 'out', which is left undefined in the FALSE case.
 *
 * Side effects:
 *      None
 *
 *-----------------------------------------------------------------------------
 */

Bool
StrUtil_StrToSizet(size_t *out,     // OUT: The output value
                   const char *str) // IN : String to parse
{
   char *ptr;

   ASSERT(out);
   ASSERT(str);

   errno = 0;
#if defined VM_64BIT
   ASSERT_ON_COMPILE(sizeof *out == sizeof(uint64));
#   if defined(_WIN32)
   *out = _strtoui64(str, &ptr, 0);
#   elif defined(__FreeBSD__)
   *out = strtouq(str, &ptr, 0);
#   else
   *out = strtoull(str, &ptr, 0);
#   endif
#else
   ASSERT_ON_COMPILE(sizeof *out == sizeof(uint32));
   *out = strtoul(str, &ptr, 0);
#endif

   return ptr != str && *ptr == '\0' && errno != ERANGE;
}


/*
 *-----------------------------------------------------------------------------
 *
 * StrUtil_StrToDouble --
 *
 *      Convert a string into a double.
 *
 * Results:
 *      TRUE if the conversion was successful and 'out' contains the converted
 *      result.
 *      FALSE otherwise. 'out' is undefined.
 *
 * Side effects:
 *      Modifies errno.
 *
 *-----------------------------------------------------------------------------
 */

Bool
StrUtil_StrToDouble(double *out,      // OUT: The output value
                    const char *str)  // IN : String to parse
{
   char *ptr = NULL;

   ASSERT(out);
   ASSERT(str);

   errno = 0;

   *out = strtod(str, &ptr);

   /*
    * Input must be complete and no overflow.
    */

   return ptr != str && *ptr == '\0' && errno != ERANGE;
}


/*
 *-----------------------------------------------------------------------------
 *
 * StrUtil_CapacityToBytes --
 *
 *      Converts a string containing a measure of capacity (such as
 *      "100MB" or "1.5k") into an unadorned and primitive quantity of bytes
 *      capacity. The comment before the switch statement describes the kinds
 *      of capacity expressible.
 *
 * Results:
 *      TRUE if conversion was successful, FALSE otherwise.
 *      Value is stored in 'out', which is left undefined in the FALSE case.
 *
 * Side effects:
 *      None
 *
 *-----------------------------------------------------------------------------
 */

Bool
StrUtil_CapacityToBytes(uint64 *out,        // OUT: The output value
                        const char *str,    // IN: String to parse
                        unsigned int bytes) // IN: Bytes per unit in an
                                            //     unadorned string

{
   double quantity;
   char *rest;

   ASSERT(out);
   ASSERT(str);

   errno = 0;
   quantity = strtod(str, &rest);
   if (errno == ERANGE) {
      return FALSE;
   }

   /* Skip over any whitespace in the suffix. */
   while (*rest == ' ' || *rest == '\t') {
      rest++;
   }
   if (*rest != '\0') {
      uint64 shift;
      Bool suffixOK = TRUE;

      /*
       * [kK], [mM], [gG], and [tT] represent kilo, mega, giga, and tera
       * byte quantities respectively. [bB] represents a singular byte
       * quantity. [sS] represents a sector quantity.
       *
       * For kilo, mega, giga, and tera we're OK with an additional byte
       * suffix. Otherwise, the presence of an additional suffix is an error.
       */
      switch (*rest) {
      case 'b': case 'B': shift = 0;  suffixOK = FALSE; break;
      case 's': case 'S': shift = 9;  suffixOK = FALSE; break;
      case 'k': case 'K': shift = 10;                   break;
      case 'm': case 'M': shift = 20;                   break;
      case 'g': case 'G': shift = 30;                   break;
      case 't': case 'T': shift = 40;                   break;
      default :                                         return FALSE;
      }
      switch(*++rest) {
      case '\0':
         break;
      case 'b': case 'B':
         if (suffixOK && !*++rest) {
            break;
         }
         /* FALLTHRU */
      default:
         return FALSE;
      }
      quantity *= CONST64U(1) << shift;
   } else {
      /*
       * No suffix, so multiply by the number of bytes per unit as specified
       * by the caller.
       */
      quantity *= bytes;
   }

   *out = quantity;

   return TRUE;
}


/*
 *-----------------------------------------------------------------------------
 *
 * StrUtil_CapacityToSectorType --
 *
 *      Converts a string containing a measure of disk capacity (such as
 *      "100MB" or "1.5k") into an unadorned and primitive quantity of sector
 *      capacity.
 *
 * Results:
 *      TRUE if conversion was successful, FALSE otherwise.
 *      Value is stored in 'out', which is left undefined in the FALSE case.
 *
 * Side effects:
 *      None
 *
 *-----------------------------------------------------------------------------
 */

Bool
StrUtil_CapacityToSectorType(SectorType *out,    // OUT: The output value
                             const char *str,    // IN: String to parse
                             unsigned int bytes) // IN: Bytes per unit in an
                                                 //     unadorned string

{
   uint64 quantityInBytes;

   if (StrUtil_CapacityToBytes(&quantityInBytes, str, bytes) == FALSE) {
      return FALSE;
   }

   /*
    * Convert from "number of bytes" to "number of sectors", rounding up or
    * down appropriately.
    *
    * XXX: We should use DISKLIB_SECTOR_SIZE, but do we really want the
    * disklib header dependencies in this file?
    *
    */
   *out = (SectorType)((quantityInBytes + 256) / 512);

   return TRUE;
}


/*
 *-----------------------------------------------------------------------------
 *
 * StrUtil_FormatSizeInBytesUnlocalized --
 *
 *      Format a size (in bytes) to a string in a user-friendly way.
 *
 *      Example: 160041885696 -> "149.1 GB"
 *
 * Results:
 *      The allocated, NUL-terminated string (not localized).
 *
 * Side effects:
 *      None
 *
 *-----------------------------------------------------------------------------
 */

char *
StrUtil_FormatSizeInBytesUnlocalized(uint64 size) // IN
{
   /*
    * XXX TODO, BUG 199661:
    * This is a direct copy of Msg_FormatSizeInBytes without localization.
    * These two functions should ideally share the basic functionality, and
    * just differ in the string localization
    */

   char const *fmt;
   double sizeInSelectedUnit;
   unsigned int precision;
   char *sizeFormat;
   char *sizeString;
   char *result;
   static const double epsilon = 0.01;
   double delta;

   if (size >= CONST64U(1) << 40 /* 1 TB */) {
      fmt = "%s TB";
      sizeInSelectedUnit = (double)size / (CONST64U(1) << 40);
      precision = 1;
   } else if (size >= CONST64U(1) << 30 /* 1 GB */) {
      fmt = "%s GB";
      sizeInSelectedUnit = (double)size / (CONST64U(1) << 30);
      precision = 1;
   } else if (size >= CONST64U(1) << 20 /* 1 MB */) {
      fmt = "%s MB";
      sizeInSelectedUnit = (double)size / (CONST64U(1) << 20);
      precision = 1;
   } else if (size >= CONST64U(1) << 10 /* 1 KB */) {
      fmt = "%s KB";
      sizeInSelectedUnit = (double)size / (CONST64U(1) << 10);
      precision = 1;
   } else if (size >= CONST64U(2) /* 2 bytes */) {
      fmt = "%s bytes";
      sizeInSelectedUnit = (double)size;
      precision = 0; // No fractional byte.
   } else if (size >= CONST64U(1) /* 1 byte */) {
      fmt = "%s byte";
      sizeInSelectedUnit = (double)size;
      precision = 0; // No fractional byte.
   } else {
      ASSERT(size == CONST64U(0) /* 0 bytes */);
      fmt = "%s bytes";
      sizeInSelectedUnit = (double)size;
      precision = 0; // No fractional byte.
   }

   /*
    * We cast to uint32 instead of uint64 here because of a problem with the
    * NetWare Tools build. However, it's safe to cast to uint32 since we have
    * already reduced the range of sizeInSelectedUnit above.
    */
   // If it would display with .0, round it off and display the integer value.
   delta = (uint32)(sizeInSelectedUnit + 0.5) - sizeInSelectedUnit;
   if (delta < 0) {
      delta = -delta;
   }
   if (delta <= epsilon) {
      precision = 0;
      sizeInSelectedUnit = (double)(uint32)(sizeInSelectedUnit + 0.5);
   }

   sizeFormat = Str_Asprintf(NULL, "%%.%uf", precision);
   sizeString = Str_Asprintf(NULL, sizeFormat, sizeInSelectedUnit);
   result = Str_Asprintf(NULL, fmt, sizeString);
   free(sizeFormat);
   free(sizeString);

   return result;
}


/*
 *----------------------------------------------------------------------
 *
 * StrUtil_GetLongestLineLength --
 *
 *      Given a buffer with one or more lines
 *      this function computes the length of the
 *      longest line in a buffer.  Input buffer is an array of
 *      arbitrary bytes (including NUL character), line separator
 *      is '\n', and is counted in line length.  Like:
 *        "", 0     => 0
 *        "\n", 1   => 1
 *        "X", 1    => 1
 *        "XX\n", 3 => 3
 *        "X\nY", 3 => 2
 *        "\n\n", 2 => 1
 *
 * Results:
 *      Returns the length of the longest line in the 'buf'.
 *
 * Side effects:
 *      None.
 *
 *----------------------------------------------------------------------
 */

size_t
StrUtil_GetLongestLineLength(const char *buf,   //IN
                             size_t bufLength)  //IN
{
    size_t longest = 0;

    while (bufLength) {
       const char *next;
       size_t len;

       next = memchr(buf, '\n', bufLength);
       if (next) {
          next++;
          len = next - buf;
       } else {
          len = bufLength;
       }
       if (len > longest) {
          longest = len;
       }
       bufLength -= len;
       buf = next;
    }

    return longest;
}


/*
 *----------------------------------------------------------------------
 *
 * StrUtil_StartsWith --
 *
 *      Determines if a string starts with another string.
 *
 * Results:
 *      TRUE if 's' starts with 'prefix', FALSE otherwise.
 *
 * Side effects:
 *      None.
 *
 *----------------------------------------------------------------------
 */

Bool
StrUtil_StartsWith(const char *s,      // IN
                   const char *prefix) // IN
{
   ASSERT(s != NULL);
   ASSERT(prefix != NULL);

   while (*prefix && *prefix == *s) {
      prefix++;
      s++;
   }

   return *prefix == '\0';
}


/*
 *----------------------------------------------------------------------
 *
 * StrUtil_CaselessStartsWith --
 *
 *      A case-insensitive version of StrUtil_StartsWith.
 *
 * Results:
 *      TRUE if 's' starts with 'prefix', FALSE otherwise.
 *
 * Side effects:
 *      None.
 *
 *----------------------------------------------------------------------
 */

Bool
StrUtil_CaselessStartsWith(const char *s,      // IN
                           const char *prefix) // IN
{
   ASSERT(s != NULL);
   ASSERT(prefix != NULL);

   return Str_Strncasecmp(s, prefix, strlen(prefix)) == 0;
}


/*
 *-----------------------------------------------------------------------------
 *
 * StrUtil_EndsWith --
 *
 *      Detects if a string ends with another string.
 *
 * Results:
 *      TRUE  if string 'suffix' is found at the end of string 's'
 *      FALSE otherwise.
 *
 * Side effects:
 *      None.
 *
 *-----------------------------------------------------------------------------
 */

Bool
StrUtil_EndsWith(const char *s,      // IN
                 const char *suffix) // IN
{
   size_t slen;
   size_t suffixlen;

   ASSERT(s != NULL);
   ASSERT(suffix != NULL);

   slen = strlen(s);
   suffixlen = strlen(suffix);

   if (suffixlen > slen) {
      return FALSE;
   }

   return strcmp(s + slen - suffixlen, suffix) == 0;
}


/*
 *-----------------------------------------------------------------------------
 *
 * StrUtil_CaselessEndsWith --
 *
 *      A case-insensitive version of StrUtil_EndsWith.
 *
 * Results:
 *      TRUE  if string 'suffix' is found at the end of string 's'
 *      FALSE otherwise.
 *
 * Side effects:
 *      None.
 *
 *-----------------------------------------------------------------------------
 */

Bool
StrUtil_CaselessEndsWith(const char *s,      // IN
                         const char *suffix) // IN
{
   size_t slen;
   size_t suffixlen;

   ASSERT(s != NULL);
   ASSERT(suffix != NULL);
   ASSERT(StrUtil_IsASCII(suffix));

   slen = strlen(s);
   suffixlen = strlen(suffix);

   if (suffixlen > slen) {
      return FALSE;
   }

   return Str_Strcasecmp(s + (slen - suffixlen), suffix) == 0;
}


/**
 *-----------------------------------------------------------------------------
 *
 * StrUtil_CaselessStrstr --
 *
 *    This is a case-insensitive version of strstr in C string.h.
 *
 * Results:
 *    return a pointer to the first occurrence of strSearch in str, or NULL
 *    if strSearch does not appear in str. If strSearch is zero length, the
 *    function returns str.
 *
 * Side effects:
 *    none
 *
 *-----------------------------------------------------------------------------
 */

const char *
StrUtil_CaselessStrstr(const char *str,         // IN
                       const char *strSearch)   // IN
{
   size_t len;

   if (strSearch == NULL || *strSearch == '\0') {
      return str;
   }

   if (str == NULL || *str == '\0') {
      return NULL;
   }

   len = strlen(strSearch);
   for (; *str; str++) {
      if (strncasecmp(str, strSearch, len) == 0) {
         return str;
      }
   }
   return NULL;
}


/*
 *-----------------------------------------------------------------------------
 *
 * StrUtil_IsASCII --
 *
 * Results:
 *      Returns TRUE if the string contains only ASCII characters, FALSE
 *      otherwise.
 *
 * Side effects:
 *      None.
 *
 *-----------------------------------------------------------------------------
 */

Bool
StrUtil_IsASCII(const char *s) // IN
{
   ASSERT(s != NULL);

   while (*s != '\0') {
      if (!CType_IsAscii(*s)) {
         return FALSE;
      }
      s++;
   }

   return TRUE;
}


/*
 *-----------------------------------------------------------------------------
 *
 * StrUtil_VDynBufPrintf --
 *
 *      This is a vprintf() variant which appends directly into a
 *      DynBuf.  Does NOT visibly NUL-terminate the DynBuf.
 *
 *      This function does not use any temporary buffer. The printf()
 *      result can be arbitrarily large. This function automatically
 *      grows the DynBuf as necessary.
 *
 * Results:
 *      TRUE on success, FALSE on memory allocation failure.
 *
 * Side effects:
 *      None.
 *
 *-----------------------------------------------------------------------------
 */

Bool
StrUtil_VDynBufPrintf(DynBuf *b,        // IN/OUT
                      const char *fmt,  // IN
                      va_list args)     // IN
{
   /*
    * Arbitrary lower-limit on buffer size allocation, to avoid doing
    * many tiny enlarge operations.
    */

   const size_t minAllocSize = 128;

   while (1) {
      int i;
      size_t size = DynBuf_GetSize(b);
      size_t allocSize = DynBuf_GetAllocatedSize(b);

      /* Make sure the buffer isn't still unallocated */
      if (allocSize < minAllocSize) {
         Bool success = DynBuf_Enlarge(b, minAllocSize);
         if (!success) {
            return FALSE;
         }
         continue;
      }

      /*
       * Is there any allocated-but-not-occupied space? If so, try the printf.
       * If there was no space to begin with, or Str_Vsnprintf() ran out of
       * space, this will fail.
       */

      if (allocSize - size > 0) {
         va_list tmpArgs;

         va_copy(tmpArgs, args);

         /*
          * We actually do NUL-terminate the buffer internally, but this is not
          * visible to callers, and they should not rely on this.
          */
         i = Str_Vsnprintf((char *) DynBuf_Get(b) + size, allocSize - size,
                           fmt, tmpArgs);
         va_end(tmpArgs);
      } else {
         i = -1;
      }

      if (i >= 0) {
         /*
          * Success. Enlarge the buffer.
          *
          * The ASSERT here is to verify that printf() isn't lying
          * about the length of the string it wrote. This actually
          * happens, believe it or not. See bug 253674.
          */

         ASSERT(i + size == allocSize ||
                ((char *)DynBuf_Get(b))[i + size] == '\0');

         DynBuf_SetSize(b, size + i);
         break;

      } else {
         /*
          * Failure. We must grow the buffer first.  Note that this is
          * just a minimum size- dynbuf will probably decide to double
          * the actual reallocated buffer size.
          */

         Bool success = DynBuf_Enlarge(b, size + minAllocSize);

         if (!success) {
            return FALSE;
         }
      }
   }

   return TRUE;
}


/*
 *-----------------------------------------------------------------------------
 *
 * StrUtil_DynBufPrintf --
 *
 *      A StrUtil_VDynBufPrintf() wrapper which takes a variadic argument list.
 *
 * Results:
 *      TRUE on success, FALSE on memory allocation failure.
 *
 * Side effects:
 *      None.
 *
 *-----------------------------------------------------------------------------
 */

Bool
StrUtil_DynBufPrintf(DynBuf *b,        // IN/OUT
                     const char *fmt,  // IN
                     ...)              // IN
{
   va_list args;
   Bool success;

   va_start(args, fmt);
   success = StrUtil_VDynBufPrintf(b, fmt, args);
   va_end(args);

   return success;
}


/*
 *-----------------------------------------------------------------------------
 *
 * StrUtil_SafeDynBufPrintf --
 *
 *      A 'safe' variant of StrUtil_DynBufPrintf(), which catches
 *      memory allocation failures and panics.
 *
 * Results:
 *      None.
 *
 * Side effects:
 *      None.
 *
 *-----------------------------------------------------------------------------
 */

void
StrUtil_SafeDynBufPrintf(DynBuf *b,        // IN/OUT
                         const char *fmt,  // IN
                         ...)              // IN
{
   va_list args;
   Bool success;

   va_start(args, fmt);
   success = StrUtil_VDynBufPrintf(b, fmt, args);
   va_end(args);

   VERIFY(success);
}


/*
 *-----------------------------------------------------------------------------
 *
 * StrUtil_SafeStrcat --
 *
 *      Given an input buffer, append another string and return the resulting
 *      string. The input buffer is freed along the way. A fancy strcat().
 *
 * Results:
 *      New buffer returned via 'prefix'
 *
 * Side effects:
 *      None.
 *
 *-----------------------------------------------------------------------------
 */

void
StrUtil_SafeStrcat(char **prefix,    // IN/OUT:
                   const char *str)  // IN:
{
   char *tmp;
   size_t plen = (*prefix == NULL) ? 0 : strlen(*prefix);
   size_t slen = strlen(str);

   /*
    * If we're manipulating strings that are anywhere near max(size_t)/2 in
    * length we're doing something very wrong. Avoid potential overflow by
    * checking for "insane" operations. Prevent the problem before it gets
    * started.
    */

   VERIFY((plen < (SIZE_MAX/2)) && (slen < (SIZE_MAX/2)));

   tmp = Util_SafeRealloc(*prefix, plen + slen + 1 /* NUL */);

   memcpy(tmp + plen, str, slen + 1 /* NUL */);
   *prefix = tmp;
}


/*
 *-----------------------------------------------------------------------------
 *
 * StrUtil_SafeStrcatFV --
 *
 *      Given an input buffer, append another string and return the resulting
 *      string. The input buffer is freed along the way. A fancy vasprintf().
 *
 * Results:
 *      New buffer returned via 'prefix'
 *
 * Side effects:
 *      None.
 *
 *-----------------------------------------------------------------------------
 */

void
StrUtil_SafeStrcatFV(char **prefix,    // IN/OUT
                     const char *fmt,  // IN
                     va_list args)     // IN
{
   char *str = Str_SafeVasprintf(NULL, fmt, args);
   StrUtil_SafeStrcat(prefix, str);
   free(str);
}


/*
 *-----------------------------------------------------------------------------
 *
 * StrUtil_SafeStrcatF --
 *
 *      Given an input buffer, append another string and return the resulting
 *      string. The input buffer is freed along the way. A fancy asprintf().
 *
 * Results:
 *      New buffer returned via 'prefix'
 *
 * Side effects:
 *      None.
 *
 *-----------------------------------------------------------------------------
 */

void
StrUtil_SafeStrcatF(char **prefix,    // IN/OUT
                    const char *fmt,  // IN
                    ...)              // IN
{
   va_list args;

   va_start(args, fmt);
   StrUtil_SafeStrcatFV(prefix, fmt, args);
   va_end(args);
}


/*
 *-----------------------------------------------------------------------------
 *
 * StrUtil_TrimWhitespace --
 *
 *      Return a copy of the input string with leading and trailing
 *      whitespace removed.
 *
 * Results:
 *      See above. Caller should free with free().
 *
 * Side effects:
 *      None.
 *
 *-----------------------------------------------------------------------------
 */

char *
StrUtil_TrimWhitespace(const char *str)  // IN
{
   char *cur = (char *)str;
   char *res = NULL;
   size_t len;

   /* Skip leading whitespace. */
   while (*cur && isspace(*cur)) {
      cur++;
   }

   /* Copy the remaining string. */
   res = Util_SafeStrdup(cur);

   /* Find the beginning of the trailing whitespace. */
   len = strlen(res);
   if (len == 0) {
      return res;
   }

   cur = res + len - 1;
   while (cur > res && isspace(*cur)) {
      cur--;
   }

   /* Truncate it. */
   cur++;
   *cur = 0;

   return res;
}


/*
 *-----------------------------------------------------------------------------
 *
 * StrUtil_ReplaceAll --
 *
 *    Replaces all occurrences of a non-empty substring with non-NULL pattern
 *    in non-NULL string.
 *
 * Results:
 *    Returns pointer to the allocated resulting string. The caller is
 *    responsible for freeing it.
 *
 *-----------------------------------------------------------------------------
 */

char *
StrUtil_ReplaceAll(const char *orig, // IN
                   const char *what, // IN
                   const char *with) // IN
{
    char *result;
    const char *current;
    char *tmp;
    size_t lenWhat;
    size_t lenWith;
    size_t lenBefore;
    size_t occurrences = 0;
    size_t lenNew;

    ASSERT(orig != NULL);
    ASSERT(!StrUtil_IsEmpty(what));
    ASSERT(with != NULL);

    lenWhat = strlen(what);
    lenWith = strlen(with);

    current = orig;
    while ((tmp = strstr(current, what)) != NULL) {
       current = tmp + lenWhat;
       ++occurrences;
    }

    lenNew = strlen(orig) + (lenWith - lenWhat) * occurrences;
    tmp = Util_SafeMalloc(lenNew + 1);
    result = tmp;

    while (occurrences--) {
       current = strstr(orig, what);
       lenBefore = current - orig;
       tmp = memcpy(tmp, orig, lenBefore);
       tmp += lenBefore;
       tmp = memcpy(tmp, with, lenWith);
       tmp += lenWith;
       orig += lenBefore + lenWhat;
    }
    memcpy(tmp, orig, strlen(orig));

    result[lenNew] = '\0';

    return result;
}


/*
 *-----------------------------------------------------------------------------
 *
 * StrUtilStrcmp --
 *
 *      Wraps around the Str_Strcmp macro to provide a function that we
 *      can take the pointer for.
 *
 * Results:
 *      Same as Str_Strcmp.
 *
 * Side effects:
 *      Same as Str_Strcmp.
 *
 *-----------------------------------------------------------------------------
 */

static int
StrUtilStrcmp(const char *s1, const char *s2)
{
   return Str_Strcmp(s1, s2);
}


/*
 *-----------------------------------------------------------------------------
 *
 * StrUtilStrncmp --
 *
 *      Wraps around the Str_Strncmp macro to provide a function that we
 *      can take the pointer for.
 *
 * Results:
 *      Same as Str_Strncmp.
 *
 * Side effects:
 *      Same as Str_Strncmp.
 *
 *-----------------------------------------------------------------------------
 */

static int
StrUtilStrncmp(const char *s1, const char *s2, size_t n)
{
   return Str_Strncmp(s1, s2, n);
}


/*
 *-----------------------------------------------------------------------------
 *
 * StrUtilStrcasecmp --
 *
 *      Wraps around the Str_Strcasecmp macro to provide a function that we
 *      can take the pointer for.
 *
 * Results:
 *      Same as Str_Strcasecmp.
 *
 * Side effects:
 *      Same as Str_Strcasecmp.
 *
 *-----------------------------------------------------------------------------
 */

static int
StrUtilStrcasecmp(const char *s1, const char *s2)
{
   return Str_Strcasecmp(s1, s2);
}


/*
 *-----------------------------------------------------------------------------
 *
 * StrUtilStrncasecmp --
 *
 *      Wraps around the Str_Strncasecmp macro to provide a function that we
 *      can take the pointer for.
 *
 * Results:
 *      Same as Str_Strncasecmp.
 *
 * Side effects:
 *      Same as Str_Strncasecmp.
 *
 *-----------------------------------------------------------------------------
 */

static int
StrUtilStrncasecmp(const char *s1, const char *s2, size_t n)
{
   return Str_Strncasecmp(s1, s2, n);
}


/*
 *-----------------------------------------------------------------------------
 *
 * StrUtil_GetNextItem --
 *
 *      Extract the next item from a list of items delimited by delim. It
 *      behaves like strsep except it doesn't accept a string of delimiters.
 *
 * Results:
 *      Returns a pointer to the first item and makes list point to the rest of
 *      the list or NULL if list was NULL or there was only one item.
 *
 * Side effects:
 *      The first delimiter is changed to '\0'.
 *
 *-----------------------------------------------------------------------------
 */

char*
StrUtil_GetNextItem(char **list, // IN/OUT:
                    char delim)  // IN:
{
   char *token = *list;
   char *foundDelim;

   if (*list == NULL) {
      return NULL;
   }

   foundDelim = strchr(*list, delim);
   if (foundDelim != NULL) {
      foundDelim[0] = '\0';
      *list = foundDelim + 1;
   } else {
      *list = NULL;
   }

   return token;
}


/*
 *-----------------------------------------------------------------------------
 *
 * StrUtil_GetLastItem --
 *
 *      Extract the last item from a list of items delimited by delim.
 *
 * Results:
 *      Returns a pointer to the last item and makes list point to the rest of
 *      the list or NULL if list was NULL or there was only one item.
 *
 * Side effects:
 *      The last delimiter is changed to '\0'.
 *
 *-----------------------------------------------------------------------------
 */

char*
StrUtil_GetLastItem(char **list, // IN/OUT:
                    char delim)  // IN:
{
   char *token = *list;
   char *foundDelim;

   if (*list == NULL) {
      return NULL;
   }

   foundDelim = strrchr(*list, delim);
   if (foundDelim != NULL) {
      foundDelim[0] = '\0';
      token = foundDelim + 1;
   } else {
      *list = NULL;
   }

   return token;
}


/*
 *-----------------------------------------------------------------------------
 *
 * StrUtilHasListItem --
 *
 *      Checks whether an item is a part of a list of tokens
 *      separated by a delimiter.
 *
 * Results:
 *      Whether the item exists in the list.
 *
 * Side effects:
 *      None.
 *
 *-----------------------------------------------------------------------------
 */

static Bool
StrUtilHasListItem(char const *list,                               // IN:
                   char delim,                                     // IN:
                   char const *item,                               // IN:
                   int (*ncmp)(char const *, char const*, size_t)) // IN:
{
   char *foundDelim;
   int itemLen = strlen(item);

   if (list == NULL) {
      return FALSE;
   }

   do {
      int tokenLen;

      foundDelim = strchr(list, delim);
      if (foundDelim == NULL) { // either single or last element
         tokenLen = strlen(list);
      } else { // ! last element
         tokenLen = foundDelim - list;
      }

      if (itemLen == tokenLen && ncmp(item, list, itemLen) == 0) {
         return TRUE;
      } else if (foundDelim != NULL) {
         // ! last element
         list = foundDelim + 1;
      }
   } while (foundDelim != NULL);

   return FALSE;
}


/*
 *-----------------------------------------------------------------------------
 *
 * StrUtil_HasListItem --
 *
 *      Checks whether an item is a part of a list of tokens
 *      separated by a delimiter.
 *
 * Results:
 *      Whether the item exists in the list.
 *
 * Side effects:
 *      None.
 *
 *-----------------------------------------------------------------------------
 */

Bool
StrUtil_HasListItem(char const *list,   // IN:
                    char delim,         // IN:
                    char const *item)   // IN:
{
   return StrUtilHasListItem(list, delim, item,
                             &StrUtilStrncmp);
}


/*
 *-----------------------------------------------------------------------------
 *
 * StrUtil_HasListItemCase --
 *
 *      Checks whether an item is a part of a list of tokens
 *      separated by a delimiter. Case insensitive.
 *
 * Results:
 *      Whether the item exists in the list.
 *
 * Side effects:
 *      None.
 *
 *-----------------------------------------------------------------------------
 */

Bool
StrUtil_HasListItemCase(char const *list,   // IN:
                        char delim,         // IN:
                        char const *item)   // IN:
{
   return StrUtilHasListItem(list, delim, item,
                             &StrUtilStrncasecmp);
}


/*
 *-----------------------------------------------------------------------------
 *
 * StrUtil_AppendListItem --
 *
 *      Insert an item into a list of tokens separated by a delimiter.
 *
 * Results:
 *      A pointer to a new list with the item appended at the end.
 *
 * Side effects:
 *      Allocates a new list.
 *
 *-----------------------------------------------------------------------------
 */

char *
StrUtil_AppendListItem(char const *list,  // IN:
                       char delim,        // IN:
                       char const *item)  // IN:
{
   if (list == NULL) {
      return Str_Asprintf(NULL, "%s", item);
   } else {
      return Str_Asprintf(NULL, "%s%c%s", list, delim, item);
   }
}


/*
 *-----------------------------------------------------------------------------
 *
 * StrUtilRemoveListItem --
 *
 *      Removes first occurence of an item from a list of tokens separated by
 *      a delimiter.
 *
 * Results:
 *      The list is modified in-place and the item is removed.
 *
 * Side effects:
 *      See above.
 *
 *-----------------------------------------------------------------------------
 */

static void
StrUtilRemoveListItem(char * const list,                    // IN/OUT:
                      char delim,                           // IN:
                      char const *item,                     // IN:
                      int (*cmp)(char const*, char const*)) // IN:
{
   char *tok;
   char *work = list;
   int maxSize = strlen(list) + 1;

   while ((tok = StrUtil_GetNextItem(&work, delim)) != NULL) {
      if (cmp(tok, item) == 0) { // found the item
         if (work != NULL) { // in the middle of the list
            // overwrite it with the rest of the list
            Str_Strcpy(tok, work, maxSize);
         } else if (tok == list) {
            tok[0] = '\0'; // only item in the list
         } else {
            tok[-1] = '\0'; // or the last element in the list
         }

         return;
      } else if (work != NULL) {
         // restore delimiter that was replaced by Str_GetNextItem
         work[-1] = delim;
      }
   }
}


/*
 *-----------------------------------------------------------------------------
 *
 * StrUtil_RemoveListItem --
 *
 *      Removes first occurence of an item from a list of tokens separated by
 *      a delimiter.
 *
 * Results:
 *      The list is modified in-place and the item is removed.
 *
 * Side effects:
 *      See above.
 *
 *-----------------------------------------------------------------------------
 */

void
StrUtil_RemoveListItem(char * const list,  // IN/OUT:
                       char delim,         // IN:
                       char const *item)   // IN:
{
   StrUtilRemoveListItem(list, delim, item, &StrUtilStrcmp);
}


/*
 *-----------------------------------------------------------------------------
 *
 * StrUtil_RemoveListItemCase --
 *
 *      Remove first occurence of an item from a list of tokens separated by a
 *      delimiter. Case insensitive.
 *
 * Results:
 *      The list is modified in-place and the item is removed.
 *
 * Side effects:
 *      See above.
 *
 *-----------------------------------------------------------------------------
 */

void
StrUtil_RemoveListItemCase(char * const list,  // IN/OUT:
                           char delim,         // IN:
                           char const *item)   // IN:
{
   StrUtilRemoveListItem(list, delim, item, &StrUtilStrcasecmp);
}
<|MERGE_RESOLUTION|>--- conflicted
+++ resolved
@@ -1,9 +1,5 @@
 /*********************************************************
-<<<<<<< HEAD
- * Copyright (C) 1998-2018 VMware, Inc. All rights reserved.
-=======
  * Copyright (C) 1998-2019, 2021-2022 VMware, Inc. All rights reserved.
->>>>>>> 30568780
  *
  * This program is free software; you can redistribute it and/or modify it
  * under the terms of the GNU Lesser General Public License as published
@@ -888,6 +884,8 @@
        const char *next;
        size_t len;
 
+       ASSERT(buf != NULL);
+       /* coverity[var_deref_model] */
        next = memchr(buf, '\n', bufLength);
        if (next) {
           next++;
@@ -1458,7 +1456,6 @@
     char *tmp;
     size_t lenWhat;
     size_t lenWith;
-    size_t lenBefore;
     size_t occurrences = 0;
     size_t lenNew;
 
@@ -1480,6 +1477,8 @@
     result = tmp;
 
     while (occurrences--) {
+       size_t lenBefore;
+
        current = strstr(orig, what);
        lenBefore = current - orig;
        tmp = memcpy(tmp, orig, lenBefore);
