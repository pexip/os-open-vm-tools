/*********************************************************
<<<<<<< HEAD
 * Copyright (C) 2011-2017 VMware, Inc. All rights reserved.
=======
 * Copyright (C) 2011-2022 VMware, Inc. All rights reserved.
>>>>>>> 30568780
 *
 * This program is free software; you can redistribute it and/or modify it
 * under the terms of the GNU Lesser General Public License as published
 * by the Free Software Foundation version 2.1 and no later version.
 *
 * This program is distributed in the hope that it will be useful, but
 * WITHOUT ANY WARRANTY; without even the implied warranty of MERCHANTABILITY
 * or FITNESS FOR A PARTICULAR PURPOSE.  See the Lesser GNU General Public
 * License for more details.
 *
 * You should have received a copy of the GNU Lesser General Public License
 * along with this program; if not, write to the Free Software Foundation, Inc.,
 * 51 Franklin St, Fifth Floor, Boston, MA  02110-1301 USA.
 *
 *********************************************************/

/*
 * hostinfoHV.c --
 *
 *    Code to detect different hypervisors and features.
 */

#include <string.h>
#include "vmware.h"
#if defined(__i386__) || defined(__x86_64__)
#  include "cpuid_info.h"
#  include "backdoor_def.h"
#  include "backdoor_types.h"
#endif
#include "hostinfo.h"
#include "util.h"

#define LGPFX "HOSTINFO:"
#define LOGLEVEL_MODULE hostinfo
#include "loglevel_user.h"


/*
 *----------------------------------------------------------------------
 *
 *  Hostinfo_HypervisorPresent --
 *
 *      Check if hypervisor is present.
 *
 * Results:
 *      TRUE iff hypervisor cpuid bit is present.
 *
 * Side effects:
 *      None
 *
 *----------------------------------------------------------------------
 */

#if defined(__i386__) || defined(__x86_64__)
static Bool
Hostinfo_HypervisorPresent(void)
{
   static Bool hypervisorPresent;
   CPUIDRegs regs;

   if (!hypervisorPresent) {
      __GET_CPUID(1, &regs);
      hypervisorPresent = CPUID_ISSET(1, ECX, HYPERVISOR, regs.ecx);
   }
   return hypervisorPresent;
}
#endif


/*
 *----------------------------------------------------------------------
 *
 *  Hostinfo_HypervisorCPUIDSig --
 *
 *      Get the hypervisor signature string from CPUID.
 *
 * Results:
 *      Unqualified 16 byte nul-terminated hypervisor string
 *	String may contain garbage and caller must free
 *
 * Side effects:
 *	None
 *
 *----------------------------------------------------------------------
 */

char *
Hostinfo_HypervisorCPUIDSig(void)
{
   uint32 *name = NULL;
#if defined(__i386__) || defined(__x86_64__)
   CPUIDRegs regs;

   if (!Hostinfo_HypervisorPresent()) {
      return NULL;
   }

   __GET_CPUID(0x40000000, &regs);
   if (regs.eax < 0x40000000) {
      Log(LGPFX" CPUID hypervisor bit is set, but no "
          "hypervisor vendor signature is present.\n");
   }

   name = Util_SafeMalloc(4 * sizeof *name);

   name[0] = regs.ebx;
   name[1] = regs.ecx;
   name[2] = regs.edx;
   name[3] = 0;
#endif // defined(__i386__) || defined(__x86_64__)

   return (char *)name;
}


/*
 *----------------------------------------------------------------------
 *
 *  Hostinfo_LogHypervisorCPUID --
 *
 *      Logs hypervisor CPUID leafs.
 *
 * Side effects:
 *      None
 *
 *----------------------------------------------------------------------
 */

void
Hostinfo_LogHypervisorCPUID(void)
{
#if defined(__i386__) || defined(__x86_64__)
   CPUIDRegs regs;
   uint32 maxLeaf;
   uint32 leafId;
   if (!Hostinfo_HypervisorPresent()) {
      Log(LGPFX" Hypervisor not found. CPUID hypervisor bit is not set.\n");
      return;
   }

   __GET_CPUID(0x40000000, &regs);
   maxLeaf = regs.eax > 0x400000FF ? 0x400000FF : regs.eax;
   if (maxLeaf < 0x40000000) {
      Log(LGPFX" CPUID hypervisor bit is set, but no "
          "hypervisor vendor signature is present.\n");
      return;
   } else {
      Log("CPUID level   %10s   %10s   %10s   %10s\n", "EAX", "EBX",
          "ECX", "EDX");
      for (leafId = 0x40000000; leafId <= maxLeaf; leafId++) {
         __GET_CPUID(leafId, &regs);
         Log("0x%08x    0x%08x   0x%08x   0x%08x   0x%08x\n",
             leafId, regs.eax, regs.ebx, regs.ecx, regs.edx);
      }
   }
#endif // defined(__i386__) || defined(__x86_64__)

   return;
}


/*
 *----------------------------------------------------------------------
 *
 *  Hostinfo_HypervisorInterfaceSig --
 *
 *      Get hypervisor interface signature string from CPUID.
 *
 * Results:
 *      Unqualified 8 byte nul-terminated hypervisor interface signature string.
 *      String may contain garbage and caller must free.
 *      NULL if hypervisor is not present.
 *
 * Side effects:
 *      None
 *
 *----------------------------------------------------------------------
 */

char *
Hostinfo_HypervisorInterfaceSig(void)
{
   uint32 *intrSig = NULL;
#if defined(__i386__) || defined(__x86_64__)
   CPUIDRegs regs;

   if (!Hostinfo_HypervisorPresent()) {
      return NULL;
   }

   __GET_CPUID(0x40000000, &regs);
   if (regs.eax < 0x40000001) {
      Log(LGPFX" CPUID hypervisor bit is set, but no "
          "hypervisor interface signature is present.\n");
      return NULL;
   }

   __GET_CPUID(0x40000001, &regs);
   if (regs.eax != 0) {
      intrSig = Util_SafeMalloc(2 * sizeof *intrSig);
      intrSig[0] = regs.eax;
      intrSig[1] = 0;
   }
#endif // defined(__i386__) || defined(__x86_64__)

   return (char *)intrSig;
}


/*
 *----------------------------------------------------------------------
 *
 *  Hostinfo_TouchXen --
 *
 *      Check for Xen.
 *
 *      Official way is to call Hostinfo_HypervisorCPUIDSig(), which
 *         returns a hypervisor string.  This is a secondary check
 *	   that guards against a backdoor failure.  See PR156185,
 *         http://xenbits.xensource.com/xen-unstable.hg?file/6a383beedf83/tools/misc/xen-detect.c
 *      (Canonical way is /proc/xen, but CPUID is better).
 *
 * Results:
 *      TRUE if we are running in a Xen dom0 or domU.
 *      Linux:
 *         Illegal instruction exception on real hardware.
 *         Obscure Xen implementations might return FALSE.
 *      Windows:
 *         FALSE on real hardware.
 *
 * Side effects:
 *	Linux: Will raise exception on native hardware.
 *	Windows: None.
 *
 *----------------------------------------------------------------------
 */

Bool
Hostinfo_TouchXen(void)
{
#if defined(__linux__) && (defined(__i386__) || defined(__x86_64__))
#define XEN_CPUID 0x40000000
   CPUIDRegs regs;
   uint32 name[4];

   /*
    * PV mode: ud2a "xen" cpuid (faults on native hardware).
    * (Only Linux can run PV, so skip others here).
    * Since PV cannot trap CPUID, this is a Xen hook.
    */

   regs.eax = XEN_CPUID;
   __asm__ __volatile__(
      "xchgl %%ebx, %0"  "\n\t"
      "ud2a ; .ascii \"xen\" ; cpuid" "\n\t"
      "xchgl %%ebx, %0"
      : "=&r" (regs.ebx), "=&c" (regs.ecx), "=&d" (regs.edx)
      : "a" (regs.eax)
   );

   name[0] = regs.ebx;
   name[1] = regs.ecx;
   name[2] = regs.edx;
   name[3] = 0;

   if (strcmp(CPUID_XEN_HYPERVISOR_VENDOR_STRING, (const char*)name) == 0) {
      return TRUE;
   }

   /* Passed checks.  But native and anything non-Xen would #UD before here. */
   NOT_TESTED();
   Log("Xen detected but hypervisor unrecognized (Xen variant?)\n");
   Log("CPUID 0x4000 0000: eax=%x ebx=%x ecx=%x edx=%x\n",
       regs.eax, regs.ebx, regs.ecx, regs.edx);
#endif

   return FALSE;
}


/*
 *----------------------------------------------------------------------
 *
 *  Hostinfo_HyperV --
 *
 *      Check for HyperV.
 *
 * Results:
 *      TRUE if we are running in HyperV.
 *      FALSE otherwise.
 *
 *----------------------------------------------------------------------
 */

Bool
Hostinfo_HyperV(void)
{
   Bool hyperVAvailable = FALSE;
#if defined(__i386__) || defined(__x86_64__)
   char *hypervisorSig = Hostinfo_HypervisorCPUIDSig();

   if (hypervisorSig) {
      if (!memcmp(CPUID_HYPERV_HYPERVISOR_VENDOR_STRING, hypervisorSig,
                  sizeof CPUID_HYPERV_HYPERVISOR_VENDOR_STRING)) {
         hyperVAvailable = TRUE;
      }
      free(hypervisorSig);
   }
#endif

   return hyperVAvailable;
}


/*
 *----------------------------------------------------------------------
 *
 *  Hostinfo_SynchronizedVTSCs --
 *
 *      Access the backdoor to determine if the VCPUs' TSCs are
 *      synchronized.
 *
 * Results:
 *      TRUE if the outer VM provides synchronized VTSCs.
 *	FALSE otherwise.
 *
 * Side effects:
 *	Exception if not in a VM, so don't do that!
 *
 *----------------------------------------------------------------------
 */

Bool
Hostinfo_SynchronizedVTSCs(void)
{
#if defined(__i386__) || defined(__x86_64__)
   return Hostinfo_VCPUInfoBackdoor(BDOOR_CMD_VCPU_SYNC_VTSCS);
#else
   return FALSE;
#endif
}


#if defined(_WIN32)

#if defined(_WIN64)
// from touchBackdoorMasm64.asm
void Hostinfo_BackdoorInOut(Backdoor_proto *myBp);
#endif


/*
 *----------------------------------------------------------------------
 *
 *  Hostinfo_TouchBackDoor --
 *
 *      Access the backdoor. This is used to determine if we are
 *      running in a VM or on a physical host. On a physical host
 *      this should generate a GP which we catch and thereby determine
 *      that we are not in a VM. However some OSes do not handle the
 *      GP correctly and the process continues running returning garbage.
 *      In this case we check the EBX register which should be
 *      BDOOR_MAGIC if the IN was handled in a VM. Based on this we
 *      return either TRUE or FALSE.
 *
 * Results:
 *      TRUE if we succesfully accessed the backdoor, FALSE or segfault
 *      if not.
 *
 * Side effects:
 *	Exception if not in a VM.
 *
 *----------------------------------------------------------------------
 */

Bool
Hostinfo_TouchBackDoor(void)
{
   uint32 ebxval;

#if defined(_WIN64)
   Backdoor_proto bp;

   bp.in.ax.quad = BDOOR_MAGIC;
   bp.in.size = ~BDOOR_MAGIC;
   bp.in.cx.quad = BDOOR_CMD_GETVERSION;
   bp.in.dx.quad = BDOOR_PORT;

   Hostinfo_BackdoorInOut(&bp);

   ebxval = bp.out.bx.words.low;
#else // _WIN64
   _asm {
         push edx
	 push ecx
	 push ebx
	 mov ecx, BDOOR_CMD_GETVERSION
         mov ebx, ~BDOOR_MAGIC
         mov eax, BDOOR_MAGIC
         mov dx, BDOOR_PORT
         in eax, dx
	 mov ebxval, ebx
	 pop ebx
	 pop ecx
         pop edx
   }
#endif // _WIN64

   return (ebxval == BDOOR_MAGIC) ? TRUE : FALSE;
}


/*
 *----------------------------------------------------------------------
 *
 *  Hostinfo_TouchVirtualPC --
 *
 *      Access MS Virtual PC's backdoor. This is used to determine if
 *      we are running in a MS Virtual PC or on a physical host.  Works
 *      the same as Hostinfo_TouchBackDoor, except the entry to MS VPC
 *      is an invalid opcode instead or writing to a port.  Since
 *      MS VPC is 32-bit only, the WIN64 path returns FALSE.
 *      See:  See: http://www.codeproject.com/KB/system/VmDetect.aspx
 *
 * Results:
 *      TRUE if we succesfully accessed MS Virtual PC, FALSE or
 *      segfault if not.
 *
 * Side effects:
 *	Exception if not in a VM.
 *
 *----------------------------------------------------------------------
 */

Bool
Hostinfo_TouchVirtualPC(void)
{
#if defined(_WIN64)
   return FALSE; // MS Virtual PC is 32-bit only
#else  // _WIN32
   uint32 ebxval;

   _asm {
      push ebx
      mov  ebx, 0

      mov  eax, 1 // Virtual PC function number

      // execute invalid opcode to call into MS Virtual PC

      __emit 0Fh
      __emit 3Fh
      __emit 07h
      __emit 0Bh

      mov ebxval, ebx
      pop ebx
   }
   return !ebxval; // ebx is zero if inside Virtual PC
#endif
}


/*
 *----------------------------------------------------------------------
 *
 *  Hostinfo_NestingSupported --
 *
 *      Access the backdoor with a nesting control query. This is used
 *      to determine if we are running in a VM that supports nesting.
 *      This function should only be called after determining that the
 *	backdoor is present with Hostinfo_TouchBackdoor().
 *
 * Results:
 *      TRUE if the outer VM supports nesting.
 *      FALSE otherwise.
 *
 * Side effects:
 *      Exception if not in a VM, so don't do that!
 *
 *----------------------------------------------------------------------
 */

Bool
Hostinfo_NestingSupported(void)
{
   uint32 cmd = NESTING_CONTROL_QUERY << 16 | BDOOR_CMD_NESTING_CONTROL;
   uint32 result;

#if defined(_WIN64)
   Backdoor_proto bp;

   bp.in.ax.quad = BDOOR_MAGIC;
   bp.in.cx.quad = cmd;
   bp.in.dx.quad = BDOOR_PORT;

   Hostinfo_BackdoorInOut(&bp);

   result = bp.out.ax.words.low;
#else
   _asm {
         push edx
         push ecx
         mov ecx, cmd
         mov eax, BDOOR_MAGIC
         mov dx, BDOOR_PORT
         in eax, dx
         mov result, eax
         pop ecx
         pop edx
   }
#endif

   if (result >= NESTING_CONTROL_QUERY && result != ~0U) {
      return TRUE;
   }
   return FALSE;
}


/*
 *----------------------------------------------------------------------
 *
 *  Hostinfo_VCPUInfoBackdoor --
 *
 *      Access the backdoor with an VCPU info query. This is used to
 *      determine whether a VCPU supports a particular feature,
 *      determined by 'bit'.  This function should only be called after
 *      determining that the backdoor is present with
 *      Hostinfo_TouchBackdoor().
 *
 * Results:
 *      TRUE if the outer VM supports the feature.
 *	FALSE otherwise.
 *
 * Side effects:
 *	Exception if not in a VM, so don't do that!
 *
 *----------------------------------------------------------------------
 */

Bool
Hostinfo_VCPUInfoBackdoor(unsigned bit)
{
   uint32 cmd = BDOOR_CMD_GET_VCPU_INFO;
   uint32 result;

#if defined(_WIN64)
   Backdoor_proto bp;

   bp.in.ax.quad = BDOOR_MAGIC;
   bp.in.cx.quad = cmd;
   bp.in.dx.quad = BDOOR_PORT;

   Hostinfo_BackdoorInOut(&bp);

   result = bp.out.ax.words.low;
#else
   _asm {
         push edx
         push ecx
         mov ecx, cmd
         mov eax, BDOOR_MAGIC
         mov dx, BDOOR_PORT
         in eax, dx
         mov result, eax
         pop ecx
         pop edx
   }
#endif
   /* If reserved bit is 1, this command wasn't implemented. */
   return (result & (1 << BDOOR_CMD_VCPU_RESERVED)) == 0 &&
          (result & (1 << bit))                     != 0;
}


<<<<<<< HEAD
#else
=======
/*
 *----------------------------------------------------------------------
 *
 *  Hostinfo_GetNestedBuildNum --
 *
 *      Perform a backdoor call to query the build number of the
 *      outer VMware hypervisor.
 *
 * Results:
 *      The build number of the outer VMware hypervisor, or -1 if
 *      the backdoor call is not supported.
 *
 * Side effects:
 *      Exception if not in a VM, so don't do that!
 *
 *----------------------------------------------------------------------
 */

uint32
Hostinfo_GetNestedBuildNum(void)
{
   uint32 cmd = BDOOR_CMD_GETBUILDNUM;
   int32 result;

#if defined(_WIN64)
   Backdoor_proto bp;

   bp.in.ax.quad = BDOOR_MAGIC;
   bp.in.cx.quad = cmd;
   bp.in.dx.quad = BDOOR_PORT;

   Hostinfo_BackdoorInOut(&bp);

   result = bp.out.ax.words.low;
#else
   _asm {
         push edx
         push ecx
         mov ecx, cmd
         mov eax, BDOOR_MAGIC
         mov dx, BDOOR_PORT
         in eax, dx
         mov result, eax
         pop ecx
         pop edx
   }
#endif
   return result;
}

#else // !defined(_WIN32)
>>>>>>> 30568780

/*
 *----------------------------------------------------------------------
 *
 * Hostinfo_TouchBackDoor --
 *
 *      Access the backdoor. This is used to determine if we are
 *      running in a VM or on a physical host. On a physical host
 *      this should generate a GP which we catch and thereby determine
 *      that we are not in a VM. However some OSes do not handle the
 *      GP correctly and the process continues running returning garbage.
 *      In this case we check the EBX register which should be
 *      BDOOR_MAGIC if the IN was handled in a VM. Based on this we
 *      return either TRUE or FALSE.
 *
 * Results:
 *      TRUE if we succesfully accessed the backdoor, FALSE or segfault
 *      if not.
 *
 * Side effects:
 *      Exception if not in a VM.
 *
 *----------------------------------------------------------------------
 */

Bool
Hostinfo_TouchBackDoor(void)
{
#if defined(__i386__) || defined(__x86_64__)
   uint32 eax;
   uint32 ebx;
   uint32 ecx;

   __asm__ __volatile__(
#   if defined __PIC__ && !vm_x86_64 // %ebx is reserved by the compiler.
      "xchgl %%ebx, %1" "\n\t"
      "inl %%dx, %%eax" "\n\t"
      "xchgl %%ebx, %1"
      : "=a" (eax),
        "=&rm" (ebx),
#   else
      "inl %%dx, %%eax"
      : "=a" (eax),
        "=b" (ebx),
#   endif
        "=c" (ecx)
      :	"0" (BDOOR_MAGIC),
        "1" (~BDOOR_MAGIC),
        "2" (BDOOR_CMD_GETVERSION),
        "d" (BDOOR_PORT)
   );
   if (ebx == BDOOR_MAGIC) {
      return TRUE;
   }
#endif

   return FALSE;
}


/*
 *----------------------------------------------------------------------
 *
 *  Hostinfo_TouchVirtualPC --
 *
 *      Access MS Virtual PC's backdoor. This is used to determine if
 *      we are running in a MS Virtual PC or on a physical host.  Works
 *      the same as Hostinfo_TouchBackDoor, except the entry to MS VPC
 *      is an invalid opcode instead or writing to a port.  Since
 *      MS VPC is 32-bit only, the 64-bit path returns FALSE.
 *      See: http://www.codeproject.com/KB/system/VmDetect.aspx
 *
 * Results:
 *      TRUE if we succesfully accessed MS Virtual PC, FALSE or
 *      segfault if not.
 *
 * Side effects:
 *      Exception if not in a VM.
 *
 *----------------------------------------------------------------------
 */

Bool
Hostinfo_TouchVirtualPC(void)
{
#if defined vm_x86_64
   return FALSE;
#else

   uint32 ebxval;

   __asm__ __volatile__ (
#  if defined __PIC__        // %ebx is reserved by the compiler.
     "xchgl %%ebx, %1" "\n\t"
     ".long 0x0B073F0F" "\n\t"
     "xchgl %%ebx, %1"
     : "=&rm" (ebxval)
     : "a" (1),
       "0" (0)
#  else
     ".long 0x0B073F0F"
     : "=b" (ebxval)
     : "a" (1),
       "b" (0)
#  endif
  );
  return !ebxval; // %%ebx is zero if inside Virtual PC
#endif
}


/*
 *----------------------------------------------------------------------
 *
 *  Hostinfo_NestingSupported --
 *
 *      Access the backdoor with a nesting control query. This is used
 *      to determine if we are running inside a VM that supports nesting.
 *      This function should only be called after determining that the
 *	backdoor is present with Hostinfo_TouchBackdoor().
 *
 * Results:
 *      TRUE if the outer VM supports nesting.
 *	FALSE otherwise.
 *
 * Side effects:
 *	Exception if not in a VM, so don't do that!
 *
 *----------------------------------------------------------------------
 */

Bool
Hostinfo_NestingSupported(void)
{
#if defined(__i386__) || defined(__x86_64__)
   uint32 cmd = NESTING_CONTROL_QUERY << 16 | BDOOR_CMD_NESTING_CONTROL;
   uint32 result;

   __asm__ __volatile__(
      "inl %%dx, %%eax"
      : "=a" (result)
      :	"0"  (BDOOR_MAGIC),
        "c"  (cmd),
        "d"  (BDOOR_PORT)
   );

   if (result >= NESTING_CONTROL_QUERY && result != ~0U) {
      return TRUE;
   }
#endif

   return FALSE;
}


/*
 *----------------------------------------------------------------------
 *
 *  Hostinfo_VCPUInfoBackdoor --
 *
 *      Access the backdoor with an VCPU info query. This is used to
 *      determine whether a VCPU supports a particular feature,
 *      determined by 'bit'.  This function should only be called after
 *      determining that the backdoor is present with
 *      Hostinfo_TouchBackdoor().
 *
 * Results:
 *      TRUE if the outer VM supports the feature.
 *	FALSE otherwise.
 *
 * Side effects:
 *	Exception if not in a VM, so don't do that!
 *
 *----------------------------------------------------------------------
 */

Bool
Hostinfo_VCPUInfoBackdoor(unsigned bit)
{
#if defined(__i386__) || defined(__x86_64__)
   uint32 result;
   __asm__ __volatile__(
      "inl %%dx, %%eax"
      : "=a" (result)
      :	"0"  (BDOOR_MAGIC),
        "c"  (BDOOR_CMD_GET_VCPU_INFO),
        "d"  (BDOOR_PORT)
   );
   /* If reserved bit is 1, this command wasn't implemented. */
   return (result & (1 << BDOOR_CMD_VCPU_RESERVED)) == 0 &&
          (result & (1 << bit))                     != 0;
#endif
   return FALSE;
}


/*
 *----------------------------------------------------------------------
 *
 *  Hostinfo_GetNestedBuildNum --
 *
 *      Perform a backdoor call to query the build number of the
 *      outer VMware hypervisor.
 *
 * Results:
 *      The build number of the outer VMware hypervisor, or -1 if
 *      the backdoor call is not supported.
 *
 * Side effects:
 *      Exception if not in a VM, so don't do that!
 *
 *----------------------------------------------------------------------
 */

uint32
Hostinfo_GetNestedBuildNum(void)
{
#if defined(__i386__) || defined(__x86_64__)
   uint32 result;
   uint32 cmd = BDOOR_CMD_GETBUILDNUM;

   switch (HostinfoBackdoorGetInterface()) {
#  if defined(USE_HYPERCALL)
   case BACKDOOR_INTERFACE_VMCALL:
      Vmcall(cmd, result);
      break;
   case BACKDOOR_INTERFACE_VMMCALL:
      Vmmcall(cmd, result);
      break;
#  endif
   default:
      Ioportcall(cmd, result);
      break;
   }
   return result;
#endif
   return 0;
}
#endif
<|MERGE_RESOLUTION|>--- conflicted
+++ resolved
@@ -1,9 +1,5 @@
 /*********************************************************
-<<<<<<< HEAD
- * Copyright (C) 2011-2017 VMware, Inc. All rights reserved.
-=======
  * Copyright (C) 2011-2022 VMware, Inc. All rights reserved.
->>>>>>> 30568780
  *
  * This program is free software; you can redistribute it and/or modify it
  * under the terms of the GNU Lesser General Public License as published
@@ -29,7 +25,9 @@
 #include <string.h>
 #include "vmware.h"
 #if defined(__i386__) || defined(__x86_64__)
-#  include "cpuid_info.h"
+#  include "x86cpuid_asm.h"
+#endif
+#if defined __i386__ || defined __x86_64__ || defined __aarch64__
 #  include "backdoor_def.h"
 #  include "backdoor_types.h"
 #endif
@@ -37,9 +35,114 @@
 #include "util.h"
 
 #define LGPFX "HOSTINFO:"
+
 #define LOGLEVEL_MODULE hostinfo
 #include "loglevel_user.h"
 
+#if !defined(_WIN32)
+
+/*
+ * Are vmcall/vmmcall available in the compiler?
+ */
+#if defined(__linux__) && defined(__GNUC__)
+#define GCC_VERSION (__GNUC__ * 10000 + \
+                     __GNUC_MINOR__ * 100 + \
+                     __GNUC_PATCHLEVEL__)
+#if GCC_VERSION > 40803 && !defined(__aarch64__)
+#define USE_HYPERCALL
+#endif
+#endif
+
+#define BDOOR_FLAGS_LB_READ (BDOOR_FLAGS_LB | BDOOR_FLAGS_READ)
+
+#define Vmcall(cmd, result)              \
+   __asm__ __volatile__(                 \
+      "vmcall"                           \
+      : "=a" (result)                    \
+      : "0"  (BDOOR_MAGIC),              \
+        "c"  (cmd),                      \
+        "d"  (BDOOR_FLAGS_LB_READ)       \
+   )
+
+#define Vmmcall(cmd, result)             \
+   __asm__ __volatile__(                 \
+      "vmmcall"                          \
+      : "=a" (result)                    \
+      : "0"  (BDOOR_MAGIC),              \
+        "c"  (cmd),                      \
+        "d"  (BDOOR_FLAGS_LB_READ)       \
+   )
+
+#define Ioportcall(cmd, result)          \
+   __asm__ __volatile__(                 \
+      "inl %%dx, %%eax"                  \
+      : "=a" (result)                    \
+      : "0"  (BDOOR_MAGIC),              \
+        "c"  (cmd),                      \
+        "d"  (BDOOR_PORT)                \
+   )
+#endif
+
+/*
+ *----------------------------------------------------------------------
+ *
+ *  HostinfoBackdoorGetInterface --
+ *
+ *      Check whether hypercall is present or backdoor is being used.
+ *
+ * Results:
+ *      BACKDOOR_INTERFACE_VMCALL  - Intel hypercall is used.
+ *      BACKDOOR_INTERFACE_VMMCALL - AMD hypercall is used.
+ *      BACKDOOR_INTERFACE_IO      - Backdoor I/O Port is used.
+ *
+ * Side effects:
+ *      None
+ *
+ *----------------------------------------------------------------------
+ */
+#if defined(__i386__) || defined(__x86_64__)
+static BackdoorInterface
+HostinfoBackdoorGetInterface(void)
+{
+#if defined(USE_HYPERCALL)
+   /* Setting 'interface' is idempotent, no atomic access is required. */
+   static BackdoorInterface interface = BACKDOOR_INTERFACE_NONE;
+
+   if (UNLIKELY(interface == BACKDOOR_INTERFACE_NONE)) {
+#if defined(__i386__) || defined(__x86_64__)
+      CPUIDRegs regs;
+
+      /* Check whether we're on a VMware hypervisor that supports vmmcall. */
+      __GET_CPUID(CPUID_FEATURE_INFORMATION, &regs);
+      if (CPUID_ISSET(CPUID_FEATURE_INFORMATION, ECX, HYPERVISOR, regs.ecx)) {
+         __GET_CPUID(CPUID_HYPERVISOR_LEVEL_0, &regs);
+         if (CPUID_IsRawVendor(&regs, CPUID_VMWARE_HYPERVISOR_VENDOR_STRING)) {
+            if (__GET_EAX_FROM_CPUID(CPUID_HYPERVISOR_LEVEL_0) >=
+                                     CPUID_VMW_FEATURES) {
+               uint32 features = __GET_ECX_FROM_CPUID(CPUID_VMW_FEATURES);
+               if (CPUID_ISSET(CPUID_VMW_FEATURES, ECX,
+                               VMCALL_BACKDOOR, features)) {
+                  interface = BACKDOOR_INTERFACE_VMCALL;
+               } else if (CPUID_ISSET(CPUID_VMW_FEATURES, ECX,
+                                      VMMCALL_BACKDOOR, features)) {
+                  interface = BACKDOOR_INTERFACE_VMMCALL;
+               }
+            }
+         }
+      }
+      if (interface == BACKDOOR_INTERFACE_NONE) {
+         interface = BACKDOOR_INTERFACE_IO;
+      }
+#else
+      interface = BACKDOOR_INTERFACE_IO;
+#endif
+   }
+   return interface;
+#else
+   return BACKDOOR_INTERFACE_IO;
+#endif
+}
+#endif // defined(__i386__) || defined(__x86_64__)
 
 /*
  *----------------------------------------------------------------------
@@ -65,8 +168,9 @@
    CPUIDRegs regs;
 
    if (!hypervisorPresent) {
-      __GET_CPUID(1, &regs);
-      hypervisorPresent = CPUID_ISSET(1, ECX, HYPERVISOR, regs.ecx);
+      __GET_CPUID(CPUID_FEATURE_INFORMATION, &regs);
+      hypervisorPresent = CPUID_ISSET(CPUID_FEATURE_INFORMATION, ECX,
+                                      HYPERVISOR, regs.ecx);
    }
    return hypervisorPresent;
 }
@@ -398,16 +502,16 @@
 #else // _WIN64
    _asm {
          push edx
-	 push ecx
-	 push ebx
-	 mov ecx, BDOOR_CMD_GETVERSION
+         push ecx
+         push ebx
+         mov ecx, BDOOR_CMD_GETVERSION
          mov ebx, ~BDOOR_MAGIC
          mov eax, BDOOR_MAGIC
          mov dx, BDOOR_PORT
          in eax, dx
-	 mov ebxval, ebx
-	 pop ebx
-	 pop ecx
+         mov ebxval, ebx
+         pop ebx
+         pop ecx
          pop edx
    }
 #endif // _WIN64
@@ -580,9 +684,6 @@
 }
 
 
-<<<<<<< HEAD
-#else
-=======
 /*
  *----------------------------------------------------------------------
  *
@@ -634,7 +735,6 @@
 }
 
 #else // !defined(_WIN32)
->>>>>>> 30568780
 
 /*
  *----------------------------------------------------------------------
@@ -648,11 +748,12 @@
  *      GP correctly and the process continues running returning garbage.
  *      In this case we check the EBX register which should be
  *      BDOOR_MAGIC if the IN was handled in a VM. Based on this we
- *      return either TRUE or FALSE.
- *
- * Results:
- *      TRUE if we succesfully accessed the backdoor, FALSE or segfault
- *      if not.
+ *      return either TRUE or FALSE.  If hypercall support is present,
+ *      return TRUE without touching the backdoor.
+ *
+ * Results:
+ *      TRUE if we have hypercall support or succesfully accessed the
+ *      backdoor, FALSE or segfault if not.
  *
  * Side effects:
  *      Exception if not in a VM.
@@ -668,25 +769,55 @@
    uint32 ebx;
    uint32 ecx;
 
+   switch (HostinfoBackdoorGetInterface()) {
+#  if defined(USE_HYPERCALL)
+   case BACKDOOR_INTERFACE_VMCALL:  // Fall Through
+   case BACKDOOR_INTERFACE_VMMCALL:
+      return TRUE;
+      break;
+#  endif
+   default:
+      __asm__ __volatile__(
+#     if defined __PIC__ && !vm_x86_64 // %ebx is reserved by the compiler.
+         "xchgl %%ebx, %1" "\n\t"
+         "inl %%dx, %%eax" "\n\t"
+         "xchgl %%ebx, %1"
+         : "=a" (eax),
+           "=&rm" (ebx),
+#     else
+         "inl %%dx, %%eax"
+         : "=a" (eax),
+           "=b" (ebx),
+#     endif
+           "=c" (ecx)
+         : "0" (BDOOR_MAGIC),
+           "1" (~BDOOR_MAGIC),
+           "2" (BDOOR_CMD_GETVERSION),
+           "d" (BDOOR_PORT)
+      );
+      break;
+   }
+   if (ebx == BDOOR_MAGIC) {
+      return TRUE;
+   }
+#elif defined __aarch64__
+   register uint32 w0 asm("w0") = BDOOR_MAGIC;
+   register uint32 w1 asm("w1") = ~BDOOR_MAGIC;
+   register uint32 w2 asm("w2") = BDOOR_CMD_GETVERSION;
+   register uint32 w3 asm("w3") = BDOOR_PORT;
+   register uint64 x7 asm("x7") = (uint64)X86_IO_MAGIC << 32 |
+                                  X86_IO_W7_WITH |
+                                  X86_IO_W7_DIR |
+                                  2 << X86_IO_W7_SIZE_SHIFT;
    __asm__ __volatile__(
-#   if defined __PIC__ && !vm_x86_64 // %ebx is reserved by the compiler.
-      "xchgl %%ebx, %1" "\n\t"
-      "inl %%dx, %%eax" "\n\t"
-      "xchgl %%ebx, %1"
-      : "=a" (eax),
-        "=&rm" (ebx),
-#   else
-      "inl %%dx, %%eax"
-      : "=a" (eax),
-        "=b" (ebx),
-#   endif
-        "=c" (ecx)
-      :	"0" (BDOOR_MAGIC),
-        "1" (~BDOOR_MAGIC),
-        "2" (BDOOR_CMD_GETVERSION),
-        "d" (BDOOR_PORT)
-   );
-   if (ebx == BDOOR_MAGIC) {
+      "mrs xzr, mdccsr_el0     \n\t"
+      : "+r" (w0),
+        "+r" (w1),
+        "+r" (w2)
+      : "r" (w3),
+        "r" (x7));
+
+   if (w1 == BDOOR_MAGIC) {
       return TRUE;
    }
 #endif
@@ -720,10 +851,9 @@
 Bool
 Hostinfo_TouchVirtualPC(void)
 {
-#if defined vm_x86_64
+#if !defined VM_X86_32
    return FALSE;
 #else
-
    uint32 ebxval;
 
    __asm__ __volatile__ (
@@ -773,89 +903,6 @@
    uint32 cmd = NESTING_CONTROL_QUERY << 16 | BDOOR_CMD_NESTING_CONTROL;
    uint32 result;
 
-   __asm__ __volatile__(
-      "inl %%dx, %%eax"
-      : "=a" (result)
-      :	"0"  (BDOOR_MAGIC),
-        "c"  (cmd),
-        "d"  (BDOOR_PORT)
-   );
-
-   if (result >= NESTING_CONTROL_QUERY && result != ~0U) {
-      return TRUE;
-   }
-#endif
-
-   return FALSE;
-}
-
-
-/*
- *----------------------------------------------------------------------
- *
- *  Hostinfo_VCPUInfoBackdoor --
- *
- *      Access the backdoor with an VCPU info query. This is used to
- *      determine whether a VCPU supports a particular feature,
- *      determined by 'bit'.  This function should only be called after
- *      determining that the backdoor is present with
- *      Hostinfo_TouchBackdoor().
- *
- * Results:
- *      TRUE if the outer VM supports the feature.
- *	FALSE otherwise.
- *
- * Side effects:
- *	Exception if not in a VM, so don't do that!
- *
- *----------------------------------------------------------------------
- */
-
-Bool
-Hostinfo_VCPUInfoBackdoor(unsigned bit)
-{
-#if defined(__i386__) || defined(__x86_64__)
-   uint32 result;
-   __asm__ __volatile__(
-      "inl %%dx, %%eax"
-      : "=a" (result)
-      :	"0"  (BDOOR_MAGIC),
-        "c"  (BDOOR_CMD_GET_VCPU_INFO),
-        "d"  (BDOOR_PORT)
-   );
-   /* If reserved bit is 1, this command wasn't implemented. */
-   return (result & (1 << BDOOR_CMD_VCPU_RESERVED)) == 0 &&
-          (result & (1 << bit))                     != 0;
-#endif
-   return FALSE;
-}
-
-
-/*
- *----------------------------------------------------------------------
- *
- *  Hostinfo_GetNestedBuildNum --
- *
- *      Perform a backdoor call to query the build number of the
- *      outer VMware hypervisor.
- *
- * Results:
- *      The build number of the outer VMware hypervisor, or -1 if
- *      the backdoor call is not supported.
- *
- * Side effects:
- *      Exception if not in a VM, so don't do that!
- *
- *----------------------------------------------------------------------
- */
-
-uint32
-Hostinfo_GetNestedBuildNum(void)
-{
-#if defined(__i386__) || defined(__x86_64__)
-   uint32 result;
-   uint32 cmd = BDOOR_CMD_GETBUILDNUM;
-
    switch (HostinfoBackdoorGetInterface()) {
 #  if defined(USE_HYPERCALL)
    case BACKDOOR_INTERFACE_VMCALL:
@@ -869,6 +916,103 @@
       Ioportcall(cmd, result);
       break;
    }
+
+   if (result >= NESTING_CONTROL_QUERY && result != ~0U) {
+      return TRUE;
+   }
+#endif
+
+   return FALSE;
+}
+
+
+/*
+ *----------------------------------------------------------------------
+ *
+ *  Hostinfo_VCPUInfoBackdoor --
+ *
+ *      Access the backdoor with an VCPU info query. This is used to
+ *      determine whether a VCPU supports a particular feature,
+ *      determined by 'bit'.  This function should only be called after
+ *      determining that the backdoor is present with
+ *      Hostinfo_TouchBackdoor().
+ *
+ * Results:
+ *      TRUE if the outer VM supports the feature.
+ *	FALSE otherwise.
+ *
+ * Side effects:
+ *	Exception if not in a VM, so don't do that!
+ *
+ *----------------------------------------------------------------------
+ */
+
+Bool
+Hostinfo_VCPUInfoBackdoor(unsigned bit)
+{
+#if defined(__i386__) || defined(__x86_64__)
+   uint32 result;
+   uint32 cmd = BDOOR_CMD_GET_VCPU_INFO;
+
+   switch (HostinfoBackdoorGetInterface()) {
+#  if defined(USE_HYPERCALL)
+   case BACKDOOR_INTERFACE_VMCALL:
+      Vmcall(cmd, result);
+      break;
+   case BACKDOOR_INTERFACE_VMMCALL:
+      Vmmcall(cmd, result);
+      break;
+#  endif
+   default:
+      Ioportcall(cmd, result);
+      break;
+   }
+   /* If reserved bit is 1, this command wasn't implemented. */
+   return (result & (1 << BDOOR_CMD_VCPU_RESERVED)) == 0 &&
+          (result & (1 << bit))                     != 0;
+#endif
+   return FALSE;
+}
+
+
+/*
+ *----------------------------------------------------------------------
+ *
+ *  Hostinfo_GetNestedBuildNum --
+ *
+ *      Perform a backdoor call to query the build number of the
+ *      outer VMware hypervisor.
+ *
+ * Results:
+ *      The build number of the outer VMware hypervisor, or -1 if
+ *      the backdoor call is not supported.
+ *
+ * Side effects:
+ *      Exception if not in a VM, so don't do that!
+ *
+ *----------------------------------------------------------------------
+ */
+
+uint32
+Hostinfo_GetNestedBuildNum(void)
+{
+#if defined(__i386__) || defined(__x86_64__)
+   uint32 result;
+   uint32 cmd = BDOOR_CMD_GETBUILDNUM;
+
+   switch (HostinfoBackdoorGetInterface()) {
+#  if defined(USE_HYPERCALL)
+   case BACKDOOR_INTERFACE_VMCALL:
+      Vmcall(cmd, result);
+      break;
+   case BACKDOOR_INTERFACE_VMMCALL:
+      Vmmcall(cmd, result);
+      break;
+#  endif
+   default:
+      Ioportcall(cmd, result);
+      break;
+   }
    return result;
 #endif
    return 0;
