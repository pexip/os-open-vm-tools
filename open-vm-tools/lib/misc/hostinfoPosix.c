--- conflicted
+++ resolved
@@ -1,9 +1,5 @@
 /*********************************************************
-<<<<<<< HEAD
- * Copyright (C) 1998-2019 VMware, Inc. All rights reserved.
-=======
  * Copyright (C) 1998-2022 VMware, Inc. All rights reserved.
->>>>>>> 30568780
  *
  * This program is free software; you can redistribute it and/or modify it
  * under the terms of the GNU Lesser General Public License as published
@@ -133,7 +129,7 @@
 #include "rateconv.h"
 #endif
 
-#if defined(VMX86_SERVER)
+#if defined(VMX86_SERVER) || defined(USERWORLD)
 #include "uwvmkAPI.h"
 #include "uwvmk.h"
 #include "vmkSyscall.h"
@@ -145,12 +141,6 @@
 #define SYSTEM_BITNESS_32 "i386"
 #define SYSTEM_BITNESS_64_SUN "amd64"
 #define SYSTEM_BITNESS_64_LINUX "x86_64"
-<<<<<<< HEAD
-#define SYSTEM_BITNESS_MAXLEN \
-   MAX(sizeof SYSTEM_BITNESS_32, \
-   MAX(sizeof SYSTEM_BITNESS_64_SUN, \
-       sizeof SYSTEM_BITNESS_64_LINUX))
-=======
 #define SYSTEM_BITNESS_64_ARM_LINUX "aarch64"
 #define SYSTEM_BITNESS_64_ARM_FREEBSD "arm64"
 #define SYSTEM_BITNESS_MAXLEN \
@@ -159,10 +149,9 @@
    MAX(sizeof SYSTEM_BITNESS_64_LINUX, \
    MAX(sizeof SYSTEM_BITNESS_64_ARM_LINUX, \
        sizeof SYSTEM_BITNESS_64_ARM_FREEBSD))))
->>>>>>> 30568780
 
 struct hostinfoOSVersion {
-   int hostinfoOSVersion[4];
+   int   hostinfoOSVersion[4];
    char *hostinfoOSVersionString;
 };
 
@@ -170,23 +159,26 @@
 
 #define DISTRO_BUF_SIZE 1024
 
-#if !defined __APPLE__ && !defined USERWORLD
+#if !defined(__APPLE__) && !defined(VMX86_SERVER) && !defined(USERWORLD)
 typedef struct {
    const char *name;
    const char *scanString;
 } DistroNameScan;
 
 static const DistroNameScan lsbFields[] = {
-   {"DISTRIB_ID=",          "DISTRIB_ID=%s"          },
-   {"DISTRIB_RELEASE=",     "DISTRIB_RELEASE=%s"     },
-   {"DISTRIB_CODENAME=",    "DISTRIB_CODENAME=%s"    },
-   {"DISTRIB_DESCRIPTION=", "DISTRIB_DESCRIPTION=%s" },
-   {NULL,                   NULL                     },
+   { "DISTRIB_ID=",          "DISTRIB_ID=%s"          },
+   { "DISTRIB_RELEASE=",     "DISTRIB_RELEASE=%s"     },
+   { "DISTRIB_CODENAME=",    "DISTRIB_CODENAME=%s"    },
+   { "DISTRIB_DESCRIPTION=", "DISTRIB_DESCRIPTION=%s" },
+   { NULL,                   NULL                     },
 };
 
 static const DistroNameScan osReleaseFields[] = {
-   {"PRETTY_NAME=",        "PRETTY_NAME=%s"          },
-   {NULL,                   NULL                     },
+   { "PRETTY_NAME=",        "PRETTY_NAME=%s" },
+   { "NAME=",               "NAME=%s"        },
+   { "VERSION_ID=",         "VERSION_ID=%s"  },
+   { "BUILD_ID=",           "BUILD_ID=%s"    },
+   { NULL,                  NULL             },
 };
 
 typedef struct {
@@ -194,54 +186,67 @@
    const char *filename;
 } DistroInfo;
 
-/* KEEP SORTED! (sort -d) */
+/*
+ * This is the list of the location of the LSB standard distro identification
+ * file for the distros known to the code in this file. The LSB standard is an
+ * old standard, largely replaced by the superior os-release standard.
+ *
+ * If a distro *ALWAYS* supports the os-release standard (with or without an
+ * LSB identifying file), there is no need to add anything to this list. For
+ * distros that *ONLY* support the LSB standard, feel free to add an entry to
+ * this table.
+ *
+ * KEEP SORTED! (sort -d)
+ */
+
 static const DistroInfo distroArray[] = {
-   {"Annvix",             "/etc/annvix-release"},
-   {"Arch",               "/etc/arch-release"},
-   {"Arklinux",           "/etc/arklinux-release"},
-   {"Aurox",              "/etc/aurox-release"},
-   {"BlackCat",           "/etc/blackcat-release"},
-   {"Cobalt",             "/etc/cobalt-release"},
-   {"Conectiva",          "/etc/conectiva-release"},
-   {"Debian",             "/etc/debian_release"},
-   {"Debian",             "/etc/debian_version"},
-   {"Fedora Core",        "/etc/fedora-release"},
-   {"Gentoo",             "/etc/gentoo-release"},
-   {"Immunix",            "/etc/immunix-release"},
-   {"Knoppix",            "/etc/knoppix_version"},
-   {"Linux-From-Scratch", "/etc/lfs-release"},
-   {"Linux-PPC",          "/etc/linuxppc-release"},
-   {"Mandrake",           "/etc/mandrakelinux-release"},
-   {"Mandrake",           "/etc/mandrake-release"},
-   {"Mandriva",           "/etc/mandriva-release"},
-   {"MkLinux",            "/etc/mklinux-release"},
-   {"Novell",             "/etc/nld-release"},
-   {"OracleLinux",        "/etc/oracle-release"},
-   {"Photon",             "/etc/lsb-release"},
-   {"PLD",                "/etc/pld-release"},
-   {"RedHat",             "/etc/redhat-release"},
-   {"RedHat",             "/etc/redhat_version"},
-   {"Slackware",          "/etc/slackware-release"},
-   {"Slackware",          "/etc/slackware-version"},
-   {"SMEServer",          "/etc/e-smith-release"},
-   {"Solaris",            "/etc/release"},
-   {"Sun",                "/etc/sun-release"},
-   {"SuSE",               "/etc/novell-release"},
-   {"SuSE",               "/etc/sles-release"},
-   {"SuSE",               "/etc/SuSE-release"},
-   {"Tiny Sofa",          "/etc/tinysofa-release"},
-   {"TurboLinux",         "/etc/turbolinux-release"},
-   {"Ubuntu",             "/etc/lsb-release"},
-   {"UltraPenguin",       "/etc/ultrapenguin-release"},
-   {"UnitedLinux",        "/etc/UnitedLinux-release"},
-   {"VALinux",            "/etc/va-release"},
-   {"Yellow Dog",         "/etc/yellowdog-release"},
-   {NULL, NULL},
+   { "ALT",                "/etc/altlinux-release"      },
+   { "Annvix",             "/etc/annvix-release"        },
+   { "Arch",               "/etc/arch-release"          },
+   { "Arklinux",           "/etc/arklinux-release"      },
+   { "Asianux",            "/etc/asianux-release"       },
+   { "Aurox",              "/etc/aurox-release"         },
+   { "BlackCat",           "/etc/blackcat-release"      },
+   { "Cobalt",             "/etc/cobalt-release"        },
+   { "CentOS",             "/etc/centos-release"        },
+   { "Conectiva",          "/etc/conectiva-release"     },
+   { "Debian",             "/etc/debian_release"        },
+   { "Debian",             "/etc/debian_version"        },
+   { "Fedora Core",        "/etc/fedora-release"        },
+   { "Gentoo",             "/etc/gentoo-release"        },
+   { "Immunix",            "/etc/immunix-release"       },
+   { "Knoppix",            "/etc/knoppix_version"       },
+   { "Linux-From-Scratch", "/etc/lfs-release"           },
+   { "Linux-PPC",          "/etc/linuxppc-release"      },
+   { "Mandrake",           "/etc/mandrakelinux-release" },
+   { "Mandrake",           "/etc/mandrake-release"      },
+   { "Mandriva",           "/etc/mandriva-release"      },
+   { "MkLinux",            "/etc/mklinux-release"       },
+   { "Novell",             "/etc/nld-release"           },
+   { "OracleLinux",        "/etc/oracle-release"        },
+   { "Photon",             "/etc/lsb-release"           },
+   { "PLD",                "/etc/pld-release"           },
+   { "RedHat",             "/etc/redhat-release"        },
+   { "RedHat",             "/etc/redhat_version"        },
+   { "Slackware",          "/etc/slackware-release"     },
+   { "Slackware",          "/etc/slackware-version"     },
+   { "SMEServer",          "/etc/e-smith-release"       },
+   { "Solaris",            "/etc/release"               },
+   { "Sun",                "/etc/sun-release"           },
+   { "SuSE",               "/etc/novell-release"        },
+   { "SuSE",               "/etc/sles-release"          },
+   { "SuSE",               "/etc/SuSE-release"          },
+   { "Tiny Sofa",          "/etc/tinysofa-release"      },
+   { "TurboLinux",         "/etc/turbolinux-release"    },
+   { "Ubuntu",             "/etc/lsb-release"           },
+   { "UltraPenguin",       "/etc/ultrapenguin-release"  },
+   { "UnitedLinux",        "/etc/UnitedLinux-release"   },
+   { "VALinux",            "/etc/va-release"            },
+   { "Yellow Dog",         "/etc/yellowdog-release"     },
+   { NULL,                 NULL                         },
 };
 #endif
 
-<<<<<<< HEAD
-=======
 /* Must be sorted. Keep in the same ordering as DetailedDataFieldType */
 DetailedDataField detailedDataFields[] = {
 #if defined(VM_ARM_ANY)
@@ -266,13 +271,11 @@
 #define NO_IOPL
 #endif
 
->>>>>>> 30568780
 #if defined __ANDROID__
 /*
- * Android doesn't support getloadavg() or iopl().
+ * Android doesn't support getloadavg().
  */
 #define NO_GETLOADAVG
-#define NO_IOPL
 #endif
 
 
@@ -304,20 +307,20 @@
       return;
    }
 
-   if (uname(&u) < 0) {
+   if (uname(&u) == -1) {
       Warning("%s: unable to get host OS version (uname): %s\n",
 	      __FUNCTION__, Err_Errno2String(errno));
       NOT_IMPLEMENTED();
    }
 
    version = Util_SafeCalloc(1, sizeof *version);
-   version->hostinfoOSVersionString = Util_SafeStrndup(u.release, 
+   version->hostinfoOSVersionString = Util_SafeStrndup(u.release,
                                                        sizeof u.release);
 
    ASSERT(ARRAYSIZE(version->hostinfoOSVersion) >= 4);
 
    /*
-    * The first three numbers are separated by '.', if there is 
+    * The first three numbers are separated by '.', if there is
     * a fourth number, it's probably separated by '.' or '-',
     * but it could be preceded by anything.
     */
@@ -466,7 +469,8 @@
       return -1;
    }
 
-   if (strstr(u.machine, SYSTEM_BITNESS_64_LINUX)) {
+   if (strstr(u.machine, SYSTEM_BITNESS_64_LINUX) ||
+       strstr(u.machine, SYSTEM_BITNESS_64_ARM_LINUX)) {
       return 64;
    } else {
       return 32;
@@ -552,14 +556,92 @@
 
    while (Atomic_ReadWrite(&mutex, 1)); // Spinlock.
 
-   if (!HostinfoOSNameCacheValid) {
-      Str_Strcpy(HostinfoCachedOSName, osName, sizeof HostinfoCachedOSName);
-      Str_Strcpy(HostinfoCachedOSFullName, osNameFull,
-                 sizeof HostinfoCachedOSFullName);
-      HostinfoOSNameCacheValid = TRUE;
+   if (!hostinfoCacheValid) {
+      Str_Strcpy(hostinfoCachedOSName, osName, sizeof hostinfoCachedOSName);
+      Str_Strcpy(hostinfoCachedOSFullName, osNameFull,
+                 sizeof hostinfoCachedOSFullName);
+      hostinfoCacheValid = TRUE;
    }
 
    Atomic_Write(&mutex, 0);  // unlock
+}
+
+
+/*
+ *-----------------------------------------------------------------------------
+ *
+ * HostinfoOSDetailedData --
+ *
+ *    Builds, escapes, and stores the detailed data into the cache.
+ *
+ * Return value:
+ *      TRUE   Success
+ *      FALSE  Failure
+ *
+ * Side effects:
+ *      Cache values are set when returning TRUE
+ *
+ *-----------------------------------------------------------------------------
+ */
+
+static void
+HostinfoOSDetailedData(void)
+{
+   DetailedDataField *field;
+   Bool first = TRUE;
+
+   /* Clear the string cache */
+   memset(hostinfoCachedDetailedData, '\0',
+          sizeof hostinfoCachedDetailedData);
+
+   for (field = detailedDataFields; field->name != NULL; field++) {
+      if (field->value[0] != '\0') {
+         /* Account for the escape and NUL char */
+         int len;
+         const char *c;
+         char escapedString[2 * MAX_DETAILED_FIELD_LEN + 1];
+         char fieldString[MAX_DETAILED_FIELD_LEN];
+         int32 i = 0;
+
+         /* Add delimiter between properties - after the first one */
+         if (!first) {
+            Str_Strcat(hostinfoCachedDetailedData,
+                       DETAILED_DATA_DELIMITER,
+                       sizeof hostinfoCachedDetailedData);
+         }
+
+         /* Escape single quotes and back slashes in the value. */
+         for (c = field->value; *c != '\0'; c++) {
+            if (*c == '\'' || *c == '\\') {
+               escapedString[i++] = '\\';
+            }
+
+            escapedString[i++] = *c;
+         }
+
+         escapedString[i] = '\0';
+
+         /* No trailing spaces */
+         while (--i >= 0 && isspace(escapedString[i])) {
+            escapedString[i] = '\0';
+         }
+
+         len = Str_Snprintf(fieldString, sizeof fieldString, "%s='%s'",
+                            field->name, escapedString);
+         if (len == -1) {
+            Warning("%s: Error: detailed data field too large\n",
+                    __FUNCTION__);
+            memset(hostinfoCachedDetailedData, '\0',
+                   sizeof hostinfoCachedDetailedData);
+            return;
+         }
+
+         Str_Strcat(hostinfoCachedDetailedData, fieldString,
+                    sizeof hostinfoCachedDetailedData);
+
+         first = FALSE;
+      }
+   }
 }
 
 
@@ -619,6 +701,13 @@
       }
    }
 
+   Str_Strcpy(detailedDataFields[DISTRO_NAME].value, productName,
+              sizeof detailedDataFields[DISTRO_NAME].value);
+   Str_Strcpy(detailedDataFields[DISTRO_VERSION].value, productVersion,
+              sizeof detailedDataFields[DISTRO_VERSION].value);
+   Str_Strcpy(detailedDataFields[BUILD_NUMBER].value, productBuildVersion,
+              sizeof detailedDataFields[BUILD_NUMBER].value);
+
    if (haveVersion) {
       len = Str_Snprintf(osNameFull, sizeof osNameFull,
                          "%s %s (%s) %s %s", productName, productVersion,
@@ -649,12 +738,6 @@
    } else {
       HostinfoPostData(osName, osNameFull);
    }
-<<<<<<< HEAD
-
-   return (len != -1);
-}
-#endif
-=======
 
    return (len != -1);
 }
@@ -1099,54 +1182,37 @@
    { "novell",        STR_OS_NOVELL "9",   HostinfoGenericSetShortName },
    { NULL,            NULL,                NULL                        } // MUST BE LAST
 };
->>>>>>> 30568780
-
-
-#if defined(USERWORLD)  // ESXi
-/*
- *-----------------------------------------------------------------------------
- *
- * HostinfoESX --
- *
-<<<<<<< HEAD
- *      Determine the specifics concerning ESXi.
-=======
+
+
+/*
+ *-----------------------------------------------------------------------------
+ *
+ * HostinfoSetSuseShortName --
+ *
  *      Set the short name for the SUSE distros. Due to ownership and naming
  *      changes, other distros have to be "filtered" and named differently.
->>>>>>> 30568780
  *
  * Return value:
- *      TRUE   Success
- *      FALSE  Failure
- *
- * Side effects:
- *      Cache values are set when returning TRUE.
+ *      TRUE    success
+ *      FALSE   failure
+ *
+ * Side effects:
+ *      None
  *
  *-----------------------------------------------------------------------------
  */
 
 static Bool
-HostinfoESX(struct utsname *buf)  // IN:
-{
-   int len;
-   char osName[MAX_OS_NAME_LEN];
-   char osNameFull[MAX_OS_FULLNAME_LEN];
-
-   /* The most recent osName always goes here. */
-   Str_Strcpy(osName, STR_OS_VMKERNEL "7", sizeof osName);
-
-<<<<<<< HEAD
-   /* Handle any special cases */
-   if ((buf->release[0] <= '4') && (buf->release[1] == '.')) {
-      Str_Strcpy(osName, STR_OS_VMKERNEL, sizeof osName);
-   } else if ((buf->release[0] == '5') && (buf->release[1] == '.')) {
-      Str_Strcpy(osName, STR_OS_VMKERNEL "5", sizeof osName);
-   } else if ((buf->release[0] >= '6') && (buf->release[1] == '.')) {
-      if (buf->release[2] < '5') {
-         Str_Strcpy(osName, STR_OS_VMKERNEL "6", sizeof osName);
-      } else {
-         Str_Strcpy(osName, STR_OS_VMKERNEL "65", sizeof osName);
-=======
+HostinfoSetSuseShortName(const ShortNameSet *entry, // IN:
+                         int version,               // IN:
+                         const char *distroLower,   // IN:
+                         char *distroShort,         // OUT:
+                         int distroShortSize)       // IN:
+{
+   Bool found;
+
+   ASSERT(entry != NULL);
+
    if (strstr(distroLower, "enterprise") == NULL) {
       found = HostinfoSearchShortNames(suseShortNameArray, version,
                                        distroLower, distroShort,
@@ -1162,24 +1228,13 @@
       if (!found) {
          Str_Sprintf(distroShort, distroShortSize, "%s%s",
                      HostinfoArchString(), STR_OS_SLES);
->>>>>>> 30568780
-      }
-   }
-
-   len = Str_Snprintf(osNameFull, sizeof osNameFull, "VMware ESXi %s",
-                      buf->release);
-
-<<<<<<< HEAD
-   if (len == -1) {
-      Warning("%s: Error: buffer too small\n", __FUNCTION__);
-   } else {
-      HostinfoPostData(osName, osNameFull);
-   }
-
-   return (len != -1);
-}
-#endif
-=======
+      }
+   }
+
+   return TRUE;
+}
+
+
 /*
  * Table mapping from distro name to the officially recognized shortname.
  *
@@ -1240,20 +1295,19 @@
 { "yellow dog",          STR_OS_YELLOW_DOG,         HostinfoGenericSetShortName },
 { NULL,                  NULL,                      NULL                        } // MUST BE LAST
 };
->>>>>>> 30568780
-
-
-#if !defined __APPLE__ && !defined USERWORLD
+
+
 /*
  *-----------------------------------------------------------------------------
  *
  * HostinfoGetOSShortName --
  *
- *      Returns distro information based on .vmx format (distroShort).
+ *      Returns distro information based in .vmx format (distroShort).
  *
  * Return value:
- *      Overwrited the short name if we recognise the OS.
- *      Otherwise leave the short name as it is.
+ *
+ *      True - we found the Short Name and copied it to distroShort
+ *      False - we did not find the short name for the specified versionStr
  *
  * Side effects:
  *      None
@@ -1261,196 +1315,53 @@
  *-----------------------------------------------------------------------------
  */
 
-static void
-HostinfoGetOSShortName(char *distro,         // IN: full distro name
-                       char *distroShort,    // OUT: short distro name
-                       int distroShortSize)  // IN: size of short distro name
-
-{
-   char *distroLower = Util_SafeStrdup(distro);
-
-   distroLower = Str_ToLower(distroLower);
-
-   if (strstr(distroLower, "red hat")) {
-      if (strstr(distroLower, "enterprise")) {
-
-         /*
-          * Looking for "release x" here instead of "x" as there could be
-          * build version which can be misleading. For example Red Hat
-          * Enterprise Linux ES release 4 (Nahant Update 3)
-          */
-
-         int release = 0;
-         char *releaseStart = strstr(distroLower, "release");
-
-         if (releaseStart != NULL) {
-            sscanf(releaseStart, "release %d", &release);
-            if (release > 0) {
-               snprintf(distroShort, distroShortSize, STR_OS_RED_HAT_EN"%d",
-                        release);
-            }
+static Bool
+HostinfoGetOSShortName(const char *distro,     // IN: full distro name
+                       const char *versionStr, // IN/OPT: distro version
+                       char *distroShort,      // OUT: short distro name
+                       int distroShortSize)    // IN: size of short distro name
+{
+   uint32 version;
+   Bool found;
+   char *distroLower;
+
+   ASSERT(distro != NULL);
+   ASSERT(distroShort != NULL);
+
+   /* Come up with a distro version */
+
+   if (versionStr == NULL) {
+      const char *p = distro;
+
+      /* The first digit in the distro string is the version */
+      while (*p != '\0') {
+         if (isdigit(*p)) {
+            versionStr = p;
+            break;
          }
 
-         if (release <= 0) {
-            Str_Strcpy(distroShort, STR_OS_RED_HAT_EN, distroShortSize);
-         }
-
-      } else {
-         Str_Strcpy(distroShort, STR_OS_RED_HAT, distroShortSize);
-      }
-   } else if (strstr(distroLower, "opensuse")) {
-      Str_Strcpy(distroShort, STR_OS_OPENSUSE, distroShortSize);
-   } else if (strstr(distroLower, "suse")) {
-      if (strstr(distroLower, "enterprise")) {
-         if (strstr(distroLower, "server 15") ||
-             strstr(distroLower, "desktop 15")) {
-            Str_Strcpy(distroShort, STR_OS_SLES_15, distroShortSize);
-         } else if (strstr(distroLower, "server 12") ||
-                    strstr(distroLower, "server for sap applications 12") ||
-                    strstr(distroLower, "desktop 12")) {
-            Str_Strcpy(distroShort, STR_OS_SLES_12, distroShortSize);
-         } else if (strstr(distroLower, "server 11") ||
-                    strstr(distroLower, "desktop 11")) {
-            Str_Strcpy(distroShort, STR_OS_SLES_11, distroShortSize);
-         } else if (strstr(distroLower, "server 10") ||
-                    strstr(distroLower, "desktop 10")) {
-            Str_Strcpy(distroShort, STR_OS_SLES_10, distroShortSize);
-         } else {
-            Str_Strcpy(distroShort, STR_OS_SLES, distroShortSize);
-         }
-      } else if (strstr(distroLower, "sun")) {
-         Str_Strcpy(distroShort, STR_OS_SUN_DESK, distroShortSize);
-      } else if (strstr(distroLower, "novell")) {
-         Str_Strcpy(distroShort, STR_OS_NOVELL, distroShortSize);
-      } else {
-         Str_Strcpy(distroShort, STR_OS_SUSE, distroShortSize);
-      }
-   } else if (strstr(distroLower, "mandrake")) {
-      Str_Strcpy(distroShort, STR_OS_MANDRAKE, distroShortSize);
-   } else if (strstr(distroLower, "turbolinux")) {
-      Str_Strcpy(distroShort, STR_OS_TURBO, distroShortSize);
-   } else if (strstr(distroLower, "sun")) {
-      Str_Strcpy(distroShort, STR_OS_SUN_DESK, distroShortSize);
-   } else if (strstr(distroLower, "amazon")) {
-      int amazonMajor = 0;
-
-      if (sscanf(distroLower, "amazon linux %d", &amazonMajor) != 1) {
-         /* Oldest known good release */
-         amazonMajor = 2;
-      }
-
-      Str_Sprintf(distroShort, distroShortSize, "%s%d", STR_OS_AMAZON_LINUX,
-                  amazonMajor);
-   } else if (strstr(distroLower, "annvix")) {
-      Str_Strcpy(distroShort, STR_OS_ANNVIX, distroShortSize);
-   } else if (strstr(distroLower, "arch")) {
-      Str_Strcpy(distroShort, STR_OS_ARCH, distroShortSize);
-   } else if (strstr(distroLower, "arklinux")) {
-      Str_Strcpy(distroShort, STR_OS_ARKLINUX, distroShortSize);
-   } else if (strstr(distroLower, "asianux server 3") ||
-              strstr(distroLower, "asianux client 3")) {
-      Str_Strcpy(distroShort, STR_OS_ASIANUX_3, distroShortSize);
-   } else if (strstr(distroLower, "asianux server 4") ||
-              strstr(distroLower, "asianux client 4")) {
-      Str_Strcpy(distroShort, STR_OS_ASIANUX_4, distroShortSize);
-   } else if (strstr(distroLower, "asianux server 5") ||
-              strstr(distroLower, "asianux client 5")) {
-      Str_Strcpy(distroShort, STR_OS_ASIANUX_7, distroShortSize);
-   } else if (strstr(distroLower, "asianux server 7") ||
-              strstr(distroLower, "asianux client 7")) {
-      Str_Strcpy(distroShort, STR_OS_ASIANUX_7, distroShortSize);
-   } else if (strstr(distroLower, "asianux server 8") ||
-              strstr(distroLower, "asianux client 8")) {
-      Str_Strcpy(distroShort, STR_OS_ASIANUX_8, distroShortSize);
-   } else if (strstr(distroLower, "aurox")) {
-      Str_Strcpy(distroShort, STR_OS_AUROX, distroShortSize);
-   } else if (strstr(distroLower, "black cat")) {
-      Str_Strcpy(distroShort, STR_OS_BLACKCAT, distroShortSize);
-   } else if (strstr(distroLower, "cobalt")) {
-      Str_Strcpy(distroShort, STR_OS_COBALT, distroShortSize);
-   } else if (StrUtil_StartsWith(distroLower, "centos")) {
-      if (strstr(distroLower, " 6.")) {
-         Str_Strcpy(distroShort, STR_OS_CENTOS6, distroShortSize);
-      } else if (strstr(distroLower, " 7.")) {
-         Str_Strcpy(distroShort, STR_OS_CENTOS7, distroShortSize);
-      } else if (strstr(distroLower, " 8.")) {
-         Str_Strcpy(distroShort, STR_OS_CENTOS8, distroShortSize);
-      } else {
-         Str_Strcpy(distroShort, STR_OS_CENTOS, distroShortSize);
-      }
-   } else if (strstr(distroLower, "conectiva")) {
-      Str_Strcpy(distroShort, STR_OS_CONECTIVA, distroShortSize);
-   } else if (strstr(distroLower, "debian")) {
-      if (strstr(distroLower, "4.0")) {
-         Str_Strcpy(distroShort, STR_OS_DEBIAN_4, distroShortSize);
-      } else if (strstr(distroLower, "5.0")) {
-         Str_Strcpy(distroShort, STR_OS_DEBIAN_5, distroShortSize);
-      } else if (strstr(distroLower, "6.0")) {
-         Str_Strcpy(distroShort, STR_OS_DEBIAN_6, distroShortSize);
-      } else if (strstr(distroLower, "7.")) {
-         Str_Strcpy(distroShort, STR_OS_DEBIAN_7, distroShortSize);
-      } else if (strstr(distroLower, "8.")) {
-         Str_Strcpy(distroShort, STR_OS_DEBIAN_8, distroShortSize);
-      } else if (strstr(distroLower, "9.")) {
-         Str_Strcpy(distroShort, STR_OS_DEBIAN_9, distroShortSize);
-      } else if (strstr(distroLower, "10.")) {
-         Str_Strcpy(distroShort, STR_OS_DEBIAN_10, distroShortSize);
-      }
-   } else if (StrUtil_StartsWith(distroLower, "enterprise linux") ||
-              StrUtil_StartsWith(distroLower, "oracle")) {
-      /*
-       * [root@localhost ~]# lsb_release -sd
-       * "Enterprise Linux Enterprise Linux Server release 5.4 (Carthage)"
-       *
-       * Not sure why they didn't brand their releases as "Oracle Enterprise
-       * Linux". Oh well. It's fixed in 6.0, though.
-       */
-      if (strstr(distroLower, "6.")) {
-         Str_Strcpy(distroShort, STR_OS_ORACLE6, distroShortSize);
-      } else if (strstr(distroLower, "7.")) {
-         Str_Strcpy(distroShort, STR_OS_ORACLE7, distroShortSize);
-      } else if (strstr(distroLower, "8.")) {
-         Str_Strcpy(distroShort, STR_OS_ORACLE8, distroShortSize);
-      } else {
-         Str_Strcpy(distroShort, STR_OS_ORACLE, distroShortSize);
-      }
-   } else if (strstr(distroLower, "fedora")) {
-      Str_Strcpy(distroShort, STR_OS_FEDORA, distroShortSize);
-   } else if (strstr(distroLower, "gentoo")) {
-      Str_Strcpy(distroShort, STR_OS_GENTOO, distroShortSize);
-   } else if (strstr(distroLower, "immunix")) {
-      Str_Strcpy(distroShort, STR_OS_IMMUNIX, distroShortSize);
-   } else if (strstr(distroLower, "linux-from-scratch")) {
-      Str_Strcpy(distroShort, STR_OS_LINUX_FROM_SCRATCH, distroShortSize);
-   } else if (strstr(distroLower, "linux-ppc")) {
-      Str_Strcpy(distroShort, STR_OS_LINUX_PPC, distroShortSize);
-   } else if (strstr(distroLower, "mandriva")) {
-      Str_Strcpy(distroShort, STR_OS_MANDRIVA, distroShortSize);
-   } else if (strstr(distroLower, "mklinux")) {
-      Str_Strcpy(distroShort, STR_OS_MKLINUX, distroShortSize);
-   } else if (strstr(distroLower, "pld")) {
-      Str_Strcpy(distroShort, STR_OS_PLD, distroShortSize);
-   } else if (strstr(distroLower, "slackware")) {
-      Str_Strcpy(distroShort, STR_OS_SLACKWARE, distroShortSize);
-   } else if (strstr(distroLower, "sme server")) {
-      Str_Strcpy(distroShort, STR_OS_SMESERVER, distroShortSize);
-   } else if (strstr(distroLower, "tiny sofa")) {
-      Str_Strcpy(distroShort, STR_OS_TINYSOFA, distroShortSize);
-   } else if (strstr(distroLower, "ubuntu")) {
-      Str_Strcpy(distroShort, STR_OS_UBUNTU, distroShortSize);
-   } else if (strstr(distroLower, "ultra penguin")) {
-      Str_Strcpy(distroShort, STR_OS_ULTRAPENGUIN, distroShortSize);
-   } else if (strstr(distroLower, "united linux")) {
-      Str_Strcpy(distroShort, STR_OS_UNITEDLINUX, distroShortSize);
-   } else if (strstr(distroLower, "va linux")) {
-      Str_Strcpy(distroShort, STR_OS_VALINUX, distroShortSize);
-   } else if (strstr(distroLower, "yellow dog")) {
-      Str_Strcpy(distroShort, STR_OS_YELLOW_DOG, distroShortSize);
-   } else if (strstr(distroLower, "vmware photon")) {
-      Str_Strcpy(distroShort, STR_OS_PHOTON, distroShortSize);
-   }
+         p++;
+      }
+   }
+
+   if (versionStr == NULL) {
+      version = 0;
+   } else {
+      if (sscanf(versionStr, "%u", &version) != 1) {
+         version = 0;
+      }
+   }
+
+   /* Normalize the distro string */
+   distroLower = Str_ToLower(Util_SafeStrdup(distro));
+
+   /* Search distroLower for a match */
+   found = HostinfoSearchShortNames(shortNameArray, version, distroLower,
+                                    distroShort, distroShortSize);
 
    free(distroLower);
+
+   return found;
 }
 
 
@@ -1467,8 +1378,11 @@
  *      even if things aren't strictly compliant.
  *
  * Return value:
- *      TRUE   Success.
- *      FALSE  Failure.
+ *     !NULL  Success. A pointer to an dynamically allocated array of pointers
+ *                     to dynamically allocated strings, one for each field
+ *                     corresponding to the values argument plus one which
+ *                     contains a concatenation of all discovered data.
+ *      NULL  Failure.
  *
  * Side effects:
  *      None
@@ -1476,18 +1390,19 @@
  *-----------------------------------------------------------------------------
  */
 
-static Bool
+static char **
 HostinfoReadDistroFile(Bool osReleaseRules,           // IN: osRelease rules
-                       char *filename,                // IN: distro file
-                       const DistroNameScan *values,  // IN: search strings
-                       int distroSize,                // IN: length of distro
-                       char *distro)                  // OUT: full distro name
+                       const char *filename,          // IN: distro file
+                       const DistroNameScan *values)  // IN: search strings
 {
    int i;
-   int buf_sz;
+   DynBuf b;
+   int bufSize;
    struct stat st;
    int fd = -1;
-   Bool ret = FALSE;
+   uint32 nArgs = 0;
+   Bool success = FALSE;
+   char **result = NULL;
    char *distroOrig = NULL;
 
    /* It's OK for the file to not exist, don't warn for this.  */
@@ -1495,8 +1410,10 @@
       return FALSE;
    }
 
+   DynBuf_Init(&b);
+
    if (fstat(fd, &st)) {
-      Warning("%s: could not stat the file %s: %d\n", __FUNCTION__, filename,
+      Warning("%s: could not stat file '%s': %d\n", __FUNCTION__, filename,
            errno);
       goto out;
    }
@@ -1506,38 +1423,40 @@
       goto out;
    }
 
-   buf_sz = st.st_size;
-   if (buf_sz >= distroSize) {
-      Warning("%s: input buffer too small\n", __FUNCTION__);
-      goto out;
-   }
-   distroOrig = calloc(distroSize, sizeof *distroOrig);
-
-   if (distroOrig == NULL) {
-      Warning("%s: could not allocate memory\n", __FUNCTION__);
-      goto out;
-   }
-
-   if (read(fd, distroOrig, buf_sz) != buf_sz) {
-      Warning("%s: could not read file %s: %d\n", __FUNCTION__, filename,
+   bufSize = st.st_size;
+
+   distroOrig = Util_SafeCalloc(bufSize + 1, sizeof *distroOrig);
+
+   if (read(fd, distroOrig, bufSize) != bufSize) {
+      Warning("%s: could not read file '%s': %d\n", __FUNCTION__, filename,
               errno);
       goto out;
    }
 
-   distroOrig[buf_sz - 1] = '\0';
+   distroOrig[bufSize] = '\0';
 
    /*
     * Attempt to parse a file with one name=value pair per line. Values are
     * expected to embedded in double quotes.
     */
 
-   distro[0] = '\0';
+   nArgs = 0;
+   for (i = 0; values[i].name != NULL; i++) {
+      nArgs++;
+   }
+   nArgs++;  // For the appended version of the data
+
+   result = Util_SafeCalloc(nArgs, sizeof(char *));
 
    for (i = 0; values[i].name != NULL; i++) {
       const char *tmpDistroPos = strstr(distroOrig, values[i].name);
 
       if (tmpDistroPos != NULL) {
          char distroPart[DISTRO_BUF_SIZE];
+
+         if (i != 0) {
+            DynBuf_Strcat(&b, " ");
+         }
 
          sscanf(tmpDistroPos, values[i].scanString, distroPart);
          if (distroPart[0] == '"') {
@@ -1547,17 +1466,18 @@
             tmpMakeNull = strchr(tmpDistroPos + 1 , '"');
             if (tmpMakeNull != NULL) {
                *tmpMakeNull = '\0';
-               Str_Strcat(distro, tmpDistroPos, distroSize);
+               DynBuf_Strcat(&b, tmpDistroPos);
+               result[i] = Util_SafeStrdup(tmpDistroPos);
                *tmpMakeNull = '"' ;
             }
          } else {
-            Str_Strcat(distro, distroPart, distroSize);
+            DynBuf_Strcat(&b, distroPart);
+            result[i] = Util_SafeStrdup(distroPart);
          }
-         Str_Strcat(distro, " ", distroSize);
-      }
-   }
-
-   if (distro[0] == '\0') {
+      }
+   }
+
+   if (DynBuf_GetSize(&b) == 0) {
       /*
        * The distro identification file was not standards compliant.
        */
@@ -1567,7 +1487,7 @@
           * We must strictly comply with the os-release standard. Error.
           */
 
-         ret = FALSE;
+         success = FALSE;
       } else {
          /*
           * Our old code played fast and loose with the LSB standard. If there
@@ -1577,20 +1497,34 @@
           * be "good enough". Continue the practice to maximize compatibility.
           */
 
-         Str_Strcpy(distro, distroOrig, distroSize);
-         ret = TRUE;
+         DynBuf_Strcat(&b, distroOrig);
+         DynBuf_Append(&b, "\0", 1);  // Terminate the string
+
+         success = TRUE;
       }
    } else {
-      ret = TRUE;
+      DynBuf_Append(&b, "\0", 1);  // Terminate the string
+
+      success = TRUE;
    }
 
 out:
    if (fd != -1) {
       close(fd);
    }
+
    free(distroOrig);
 
-   return ret;
+   if (success) {
+      result[nArgs - 1] = DynBuf_Detach(&b);
+   } else {
+      Util_FreeStringList(result, nArgs);
+      result = NULL;
+   }
+
+   DynBuf_Destroy(&b);
+
+   return result;
 }
 
 
@@ -1678,6 +1612,7 @@
    if (isSuperUser) {
       Id_BeginSuperUser();
    }
+
    return out;
 }
 
@@ -1687,33 +1622,91 @@
  *
  * HostinfoOsRelease --
  *
- *      Attempt to determine the distro string via the os-release standard.
+ *      Attempt to return the distro identification data we're interested in
+ *      from the os-release standard file(s). Look for the os-release data by
+ *      following the priority order established by the os-release standard.
+ *
+ *      The fields of interest are found in osReleaseFields above.
+ *
+ *      https://www.linux.org/docs/man5/os-release.html
  *
  * Return value:
- *      TRUE   Success
- *      FALSE  Failure
- *
- * Side effects:
- *      distro is set on success.
- *
- *-----------------------------------------------------------------------------
- */
-
-static Bool
-HostinfoOsRelease(char *distro,       // OUT:
-                  size_t distroSize)  // IN:
-{
-   Bool success = HostinfoReadDistroFile(TRUE, "/etc/os-release",
-                                         &osReleaseFields[0],
-                                         distroSize, distro);
-
-   if (!success) {
-      success = HostinfoReadDistroFile(TRUE, "/usr/lib/os-release",
-                                       &osReleaseFields[0],
-                                       distroSize, distro);
-   }
-
-   return success;
+ *      -1     Failure. No data returned.
+ *      0..n   Success. A "score", the number of interesting pieces of data
+ *             found. The strings found, in the order specified by the
+ *             search table above, are returned in args as an array of pointers
+ *             to dynamically allocated strings.
+ *
+ * Side effects:
+ *      None
+ *
+ *-----------------------------------------------------------------------------
+ */
+
+static int
+HostinfoOsRelease(char ***args)  // OUT:
+{
+   int score;
+
+   *args = HostinfoReadDistroFile(TRUE, "/etc/os-release",
+                                  &osReleaseFields[0]);
+
+   if (*args == NULL) {
+      *args = HostinfoReadDistroFile(TRUE, "/usr/lib/os-release",
+                                     &osReleaseFields[0]);
+   }
+
+   if (*args == NULL) {
+      score = -1;
+   } else {
+      uint32 i;
+      size_t fields = ARRAYSIZE(osReleaseFields) - 1;  // Exclude terminator
+
+      score = 0;
+
+      for (i = 0; i < fields; i++) {
+         if ((*args)[i] != NULL) {
+            score++;
+         }
+      }
+   }
+
+   return score;
+}
+
+
+/*
+ *-----------------------------------------------------------------------------
+ *
+ * HostinfoLsbRemoveQuotes --
+ *
+ *      If present, removes 1 set of double quotes around a LSB output.
+ *
+ * Return value:
+ *      Pointer to a substring of the input
+ *
+ * Side effects:
+ *      Replaces second double quote with a NUL character.
+ *
+ *-----------------------------------------------------------------------------
+ */
+
+static char *
+HostinfoLsbRemoveQuotes(char *lsbOutput)  // IN/OUT:
+{
+   char *lsbStart = lsbOutput;
+
+   ASSERT(lsbStart != NULL);
+
+   if (lsbStart[0] == '"') {
+      char *quoteEnd = strchr(++lsbStart, '"');
+
+      if (quoteEnd != NULL) {
+         *quoteEnd = '\0';
+      }
+   }
+
+   return lsbStart;
 }
 
 
@@ -1722,24 +1715,33 @@
  *
  * HostinfoLsb --
  *
- *      Attempt to determine the distro string via the LSB standard.
+ *      Attempt to return the distro identification data we're interested in
+ *      from the LSB standard file.
+ *
+ *      The fields of interest are found in lsbFields above.
+ *
+ *      https://refspecs.linuxfoundation.org/lsb.shtml
  *
  * Return value:
- *      TRUE   Success
- *      FALSE  Failure
- *
- * Side effects:
- *      distro is set on success.
- *
- *-----------------------------------------------------------------------------
- */
-
-static Bool
-HostinfoLsb(char *distro,       // OUT:
-            size_t distroSize)  // IN:
-{
+ *      -1     Failure. No data returned.
+ *      0..n   Success. A "score", the number of interesting pieces of data
+ *             found. The strings found, in the order specified by the
+ *             search table above, are returned in args as an array of pointers
+ *             to dynamically allocated strings.
+ *
+ * Side effects:
+ *      None
+ *
+ *-----------------------------------------------------------------------------
+ */
+
+static int
+HostinfoLsb(char ***args)  // OUT:
+{
+   uint32 i;
+   int score;
    char *lsbOutput;
-   Bool success = FALSE;
+   size_t fields = ARRAYSIZE(lsbFields) - 1;  // Exclude terminator
 
    /*
     * Try to get OS detailed information from the lsb_release command.
@@ -1748,45 +1750,57 @@
    lsbOutput = HostinfoGetCmdOutput("/usr/bin/lsb_release -sd 2>/dev/null");
 
    if (lsbOutput == NULL) {
-      int i;
-
       /*
        * Try to get more detailed information from the version file.
        */
 
       for (i = 0; distroArray[i].filename != NULL; i++) {
-         if (HostinfoReadDistroFile(FALSE, distroArray[i].filename,
-                                    &lsbFields[0], distroSize, distro)) {
-            success = TRUE;
+         *args = HostinfoReadDistroFile(FALSE, distroArray[i].filename,
+                                        &lsbFields[0]);
+
+         if (*args != NULL) {
             break;
          }
       }
-
-      /*
-       * If we failed to read every distro file, exit now, before calling
-       * strlen on the distro buffer (which wasn't set).
-       */
-
-      if (distroArray[i].filename == NULL) {
-         Log("%s: Error: no distro file found\n", __FUNCTION__);
-      }
    } else {
-      char *lsbStart = lsbOutput;
-      char *quoteEnd = NULL;
-
-      if (lsbStart[0] == '"') {
-         lsbStart++;
-         quoteEnd = strchr(lsbStart, '"');
-         if (quoteEnd) {
-            *quoteEnd = '\0';
+      *args = Util_SafeCalloc(fields + 1, sizeof(char *));
+
+      /* LSB Description (pretty name) */
+      (*args)[fields] = Util_SafeStrdup(HostinfoLsbRemoveQuotes(lsbOutput));
+      free(lsbOutput);
+
+      /* LSB Distributor */
+      lsbOutput = HostinfoGetCmdOutput("/usr/bin/lsb_release -si 2>/dev/null");
+      if (lsbOutput != NULL) {
+         (*args)[0] = Util_SafeStrdup(HostinfoLsbRemoveQuotes(lsbOutput));
+         free(lsbOutput);
+      }
+
+      /* LSB Release */
+      lsbOutput = HostinfoGetCmdOutput("/usr/bin/lsb_release -sr 2>/dev/null");
+      if (lsbOutput != NULL) {
+         (*args)[1] = Util_SafeStrdup(HostinfoLsbRemoveQuotes(lsbOutput));
+         free(lsbOutput);
+      }
+
+      /* LSB Description */
+      (*args)[3] = Util_SafeStrdup((*args)[fields]);
+   }
+
+   if (*args == NULL) {
+      score = -1;
+   } else {
+      score = 0;
+
+      for (i = 0; i < fields; i++) {
+         if ((*args)[i] != NULL) {
+            score++;
          }
       }
-      Str_Strcpy(distro, lsbStart, distroSize);
-      free(lsbOutput);
-      success = TRUE;
-   }
-
-   return success;
+   }
+
+
+   return score;
 }
 
 
@@ -1850,8 +1864,6 @@
       distroShortOut = STR_OS_OTHER_4X;
       break;
 
-<<<<<<< HEAD
-=======
    case 5:
       distroOut = STR_OS_OTHER_5X_FULL;
       distroShortOut = STR_OS_OTHER_5X;
@@ -1862,7 +1874,6 @@
       distroShortOut = STR_OS_OTHER_6X;
       break;
 
->>>>>>> 30568780
    default:
       /*
        * Anything newer than this code explicitly handles returns the
@@ -1872,8 +1883,8 @@
 
       Str_Sprintf(generic, sizeof generic, "Other Linux %d.%d kernel",
                   majorVersion, minorVersion);
-      distroOut = &generic[0];
-      distroShortOut = STR_OS_OTHER_4X;
+      distroOut = generic;
+      distroShortOut = STR_OS_OTHER_5X;
    }
 
    if (distro != NULL) {
@@ -1891,8 +1902,6 @@
 /*
  *-----------------------------------------------------------------------------
  *
-<<<<<<< HEAD
-=======
  * HostinfoBestScore --
  *
  *      Return the best distro and distroShort data possible. Do this by
@@ -2012,7 +2021,6 @@
 /*
  *-----------------------------------------------------------------------------
  *
->>>>>>> 30568780
  * HostinfoLinux --
  *
  *      Determine the specifics concerning Linux.
@@ -2036,25 +2044,7 @@
    char osName[MAX_OS_NAME_LEN];
    char osNameFull[MAX_OS_FULLNAME_LEN];
 
-   /* Try the LSB standard first, this maximizes compatibility */
-   if (HostinfoLsb(distro, sizeof distro)) {
-      HostinfoDefaultLinux(NULL, 0, distroShort, sizeof distroShort);
-      HostinfoGetOSShortName(distro, distroShort, sizeof distroShort);
-      goto bail;
-   }
-
-   /* No LSB compliance, try the os-release standard */
-   if (HostinfoOsRelease(distro, sizeof distro)) {
-      HostinfoDefaultLinux(NULL, 0, distroShort, sizeof distroShort);
-      HostinfoGetOSShortName(distro, distroShort, sizeof distroShort);
-      goto bail;
-   }
-
-   /* Not LSB or os-release compliant. Report something generic. */
-   HostinfoDefaultLinux(distro, sizeof distro,
-                        distroShort, sizeof distroShort);
-
-bail:
+   HostinfoBestScore(distro, sizeof distro, distroShort, sizeof distroShort);
 
    len = Str_Snprintf(osNameFull, sizeof osNameFull, "%s %s %s", buf->sysname,
                       buf->release, distro);
@@ -2111,25 +2101,15 @@
    majorVersion = Hostinfo_OSVersion(0);
 
    /*
-    * FreeBSD 11 and later are identified using a different guest ID.
+    * FreeBSD 11 and later are identified using a different guest ID than
+    * older FreeBSD.
     */
-<<<<<<< HEAD
-   if (majorVersion >= 11) {
-      if (majorVersion >= 12) {
-         Str_Strcpy(distroShort, STR_OS_FREEBSD12, sizeof distroShort);
-      } else {
-         Str_Strcpy(distroShort, STR_OS_FREEBSD11, sizeof distroShort);
-      }
-   } else {
-      Str_Strcpy(distroShort, STR_OS_FREEBSD, sizeof distroShort);
-=======
 
    if (majorVersion < 11) {
       Str_Strcpy(distroShort, STR_OS_FREEBSD, sizeof distroShort);
    } else {
       Str_Sprintf(distroShort, sizeof distroShort, "%s%s%d",
                   HostinfoArchString(), STR_OS_FREEBSD, majorVersion);
->>>>>>> 30568780
    }
 
    len = Str_Snprintf(osNameFull, sizeof osNameFull, "%s %s", buf->sysname,
@@ -2210,7 +2190,7 @@
 
    return (len != -1);
 }
-#endif // !defined __APPLE__ && !defined USERWORLD
+#endif // !defined(__APPLE__) && !defined(VMX86_SERVER) && !defined(USERWORLD)
 
 
 /*
@@ -2235,6 +2215,7 @@
 {
    Bool success;
    struct utsname buf;
+   const char *bitness;
 
    /*
     * Use uname to get complete OS information.
@@ -2246,7 +2227,23 @@
       return FALSE;
    }
 
-#if defined(USERWORLD)  // ESXi
+   Str_Strcpy(detailedDataFields[FAMILY_NAME].value, buf.sysname,
+              sizeof detailedDataFields[FAMILY_NAME].value);
+   Str_Strcpy(detailedDataFields[KERNEL_VERSION].value, buf.release,
+              sizeof detailedDataFields[KERNEL_VERSION].value);
+   /* Default distro name is set to uname's sysname field */
+   Str_Strcpy(detailedDataFields[DISTRO_NAME].value, buf.sysname,
+              sizeof detailedDataFields[DISTRO_NAME].value);
+
+#if defined(VMX86_SERVER) || defined(USERWORLD)  // ESXi
+   bitness = "64";
+#else
+   bitness = (Hostinfo_GetSystemBitness() == 64) ? "64" : "32";
+#endif
+   Str_Strcpy(detailedDataFields[BITNESS].value, bitness,
+              sizeof detailedDataFields[BITNESS].value);
+
+#if defined(VMX86_SERVER) || defined(USERWORLD)  // ESXi
    success = HostinfoESX(&buf);
 #elif defined(__APPLE__) // MacOS
    success = HostinfoMacOS(&buf);
@@ -2261,6 +2258,9 @@
       success = FALSE;  // Unknown to us
    }
 #endif
+
+   /* Build detailed data */
+   HostinfoOSDetailedData();
 
    return success;
 }
@@ -2858,6 +2858,7 @@
    }
 
 #ifdef __linux__
+#ifndef NO_IOPL
    /*
     * Drop iopl to its default value.
     * iopl() is not implemented in userworlds
@@ -2871,15 +2872,11 @@
          privileges --hpreg */
       ASSERT(euid != 0 || getuid() == 0);
       Id_SetEUid(0);
-#if defined NO_IOPL
-      NOT_IMPLEMENTED();
-      errno = ENOSYS;
-#else
       err = iopl(0);
-#endif
       Id_SetEUid(euid);
       VERIFY(err == 0);
    }
+#endif
 #endif
 }
 
@@ -3296,7 +3293,10 @@
           * with another process attempting to daemonize and unlinking the
           * file it created instead.
           */
-         Posix_Unlink(pidPath);
+         if (Posix_Unlink(pidPath) != 0) {
+            Warning("%s: Unable to unlink %s: %u\n",
+                    __FUNCTION__, pidPath, errno);
+         }
       }
 
       errno = err;
@@ -3348,10 +3348,11 @@
    while (cpu <= nCpu &&
           StdIO_ReadNextLine(f, &line, 0, NULL) == StdIO_Success) {
       char *s;
-      char *e;
 
       if ((s = strstr(line, name)) &&
           (s = strchr(s, ':'))) {
+         char *e;
+
          s++;
          e = s + strlen(s);
 
@@ -3592,16 +3593,16 @@
 
    if (wait) {
       for (;;) {
-	 if (waitpid(pid, &status, 0) == -1) {
-	    if (errno == ECHILD) {
-	       return 0;	// This sucks.  We really don't know.
-	    }
-	    if (errno != EINTR) {
-	       return -1;
-	    }
-	 } else {
-	    return status;
-	 }
+         if (waitpid(pid, &status, 0) == -1) {
+            if (errno == ECHILD) {
+               return 0;   // This sucks.  We really don't know.
+            }
+            if (errno != EINTR) {
+               return -1;
+            }
+         } else {
+            return status;
+         }
       }
    } else {
       return 0;
@@ -3910,7 +3911,7 @@
  *----------------------------------------------------------------------
  */
 
-static Bool 
+static Bool
 HostinfoFindEntry(char *buffer,         // IN: Buffer
                   const char *string,   // IN: String sought
                   unsigned int *value)  // OUT: Value
@@ -3993,7 +3994,7 @@
  * HostinfoSysinfo --
  *
  *      Retrieve system information on a Linux system.
- *    
+ *
  * Results:
  *      TRUE on success: '*totalRam', '*freeRam', '*totalSwap' and '*freeSwap'
  *                       are set if not NULL
@@ -4039,7 +4040,7 @@
    if (sysinfo((struct sysinfo *)&si) < 0) {
       return FALSE;
    }
-   
+
    if (si.mem_unit == 0) {
       /*
        * Kernel versions < 2.3.23. Those kernels used a smaller sysinfo
@@ -4094,10 +4095,10 @@
                                   unsigned int *maxSize,      // OUT:
                                   unsigned int *currentSize)  // OUT:
 {
-   uint64 total; 
+   uint64 total;
    uint64 free;
    unsigned int cached = 0;
-   
+
    /*
     * Note that the free memory provided by linux does not include buffer and
     * cache memory. Linux tries to use the free memory to cache file. Most of
@@ -4164,7 +4165,7 @@
 Hostinfo_GetSwapInfoInPages(unsigned int *totalSwap,  // OUT:
                             unsigned int *freeSwap)   // OUT:
 {
-   uint64 total; 
+   uint64 total;
    uint64 free;
 
    if (HostinfoSysinfo(NULL, NULL, &total, &free) == FALSE) {
@@ -4253,7 +4254,7 @@
    *maxSize = memsize / PAGE_SIZE;
    return TRUE;
 #elif defined(VMX86_SERVER)
-   uint64 total; 
+   uint64 total;
    uint64 free;
    VMK_ReturnStatus status;
 
