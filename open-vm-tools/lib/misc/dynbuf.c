/*********************************************************
<<<<<<< HEAD
 * Copyright (C) 1998-2017 VMware, Inc. All rights reserved.
=======
 * Copyright (C) 1998-2022 VMware, Inc. All rights reserved.
>>>>>>> 30568780
 *
 * This program is free software; you can redistribute it and/or modify it
 * under the terms of the GNU Lesser General Public License as published
 * by the Free Software Foundation version 2.1 and no later version.
 *
 * This program is distributed in the hope that it will be useful, but
 * WITHOUT ANY WARRANTY; without even the implied warranty of MERCHANTABILITY
 * or FITNESS FOR A PARTICULAR PURPOSE.  See the Lesser GNU General Public
 * License for more details.
 *
 * You should have received a copy of the GNU Lesser General Public License
 * along with this program; if not, write to the Free Software Foundation, Inc.,
 * 51 Franklin St, Fifth Floor, Boston, MA  02110-1301 USA.
 *
 *********************************************************/

/*
 * dynbuf.c --
 *
 *    Dynamic buffers --hpreg
 */


#include <stdio.h>
#include <stdlib.h>
#include <string.h>

#include "vmware.h"
#include "dynbuf.h"

/*
 *-----------------------------------------------------------------------------
 *
 * DynBuf_Init --
 *
 *      Dynamic buffer constructor. The dynamic buffer is empty and starts
 *      with no memory allocated.
 *
 * Results:
 *      None
 *
 * Side effects:
 *      None
 *
 *-----------------------------------------------------------------------------
 */

void
DynBuf_Init(DynBuf *b)  // OUT:
{
   ASSERT(b);

   b->data = NULL;
   b->size = 0;
   b->allocated = 0;
}


/*
 *-----------------------------------------------------------------------------
 *
 * DynBuf_InitWithMemory --
 *
 *      Dynamic buffer constructor. The dynamic buffer is empty but starts with
 *      the specified memory allocation.
 *
 * Results:
 *      None
 *
 * Side effects:
 *      None
 *
 *-----------------------------------------------------------------------------
 */

void
DynBuf_InitWithMemory(DynBuf *b,        // IN/OUT:
                      size_t dataSize,  // IN:
                      void *data)       // IN:
{
   ASSERT(b);
   ASSERT(dataSize != 0);
   ASSERT(data != NULL);

   b->size = 0;
   b->data = data;
   b->allocated = dataSize;
}


/*
 *-----------------------------------------------------------------------------
 *
 * DynBuf_Destroy --
 *
 *      Dynamic buffer destructor --hpreg
 *
 * Results:
 *      None
 *
 * Side effects:
 *      None
 *
 *-----------------------------------------------------------------------------
 */

void
DynBuf_Destroy(DynBuf *b)  // IN/OUT:
{
   ASSERT(b);

   free(b->data);
   DynBuf_Init(b);
}


/*
 *-----------------------------------------------------------------------------
 *
 * DynBuf_Attach --
 *
 *      Grants ownership of the specified buffer to the DynBuf
 *      object. If there is an existing buffer, it is freed.
 *
 * Results:
 *      None.
 *
 * Side effects:
 *      None
 *
 *-----------------------------------------------------------------------------
 */

void
DynBuf_Attach(DynBuf *b,    // IN/OUT:
              size_t size,  // IN:
              void *data)   // IN:
{
   ASSERT(b);
   ASSERT((size == 0) == (data == NULL));

   free(b->data);
   b->data = data;
   b->size = b->allocated = size;
}


/*
 *-----------------------------------------------------------------------------
 *
 * DynBuf_Detach --
 *
 *      Transfers ownership of the buffer stored in the DynBuf object to the
 *      caller.
 *
 * Results:
 *      Returns a pointer to the data.  The caller must free it with free().
 *
 * Side effects:
 *      None
 *
 *-----------------------------------------------------------------------------
 */

void *
DynBuf_Detach(DynBuf *b)  // IN/OUT:
{
   void *data;

   ASSERT(b);

   data = b->data;
   b->data = NULL;
   b->allocated = 0;

   return data;
}


/*
 *-----------------------------------------------------------------------------
 *
 * DynBuf_DetachString --
 *
 *      Transfers ownership of the buffer stored in the DynBuf object to the
 *      caller.
 *
 * Results:
 *      Returns a pointer to the data as a NUL-terminated string.  The caller
 *      must free it with free().
 *
 * Side effects:
 *      None
 *
 *-----------------------------------------------------------------------------
 */

char *
DynBuf_DetachString(DynBuf *b) // IN/OUT
{
   char *data = DynBuf_GetString(b);
   DynBuf_Detach(b);
   return data;
}


/*
 *-----------------------------------------------------------------------------
 *
 * DynBufRealloc --
 *
 *      Reallocate a dynamic buffer --hpreg
 *
 * Results:
 *      TRUE on success
 *      FALSE on failure (not enough memory)
 *
 * Side effects:
 *      None
 *
 *-----------------------------------------------------------------------------
 */

static Bool
DynBufRealloc(DynBuf *b,            // IN/OUT:
              size_t newAllocated)  // IN:
{
   void *new_data;

   ASSERT(b);

   new_data = realloc(b->data, newAllocated);
   if (new_data == NULL && newAllocated) {
      /* Not enough memory */
      return FALSE;
   }

   b->data = new_data;
   b->allocated = newAllocated;

   return TRUE;
}


/*
 *-----------------------------------------------------------------------------
 *
 * DynBuf_Enlarge --
 *
 *      Enlarge a dynamic buffer. The resulting dynamic buffer is guaranteed to
 *      be larger than the one you passed, and at least 'minSize' bytes
 *      large --hpreg
 *
 * Results:
 *      TRUE on success
 *      FALSE on failure (not enough memory)
 *
 * Side effects:
 *      None
 *
 *-----------------------------------------------------------------------------
 */

Bool
DynBuf_Enlarge(DynBuf *b,       // IN/OUT:
               size_t minSize)  // IN:
{
   size_t newAllocated;

   ASSERT(b);

   newAllocated = b->allocated
                      ?
#if defined(DYNBUF_DEBUG)
                        b->allocated + 1
#else
                        /*
                         * Double the previously allocated size if it is less
                         * than 256KB; otherwise grow it linearly by 256KB
                         */
                        (b->allocated < 256 * 1024 ? b->allocated * 2
                                                   : b->allocated + 256 * 1024)
#endif
                      :
#if defined(DYNBUF_DEBUG)
                        1
#else
                        /*
                         * Most DynBuf operations are on strings. Most strings
                         * are less than 128 bytes long.
                         */
                        128
#endif
                      ;

   if (minSize > newAllocated) {
      newAllocated = minSize;
   }

   /*
    * Prevent integer overflow. We can use this form of checking specifically
    * because a multiple by 2 is used (in the worst case). This type of
    * checking does not work in the general case.
    */

   if (newAllocated < b->allocated) {
      return FALSE;
   }

   return DynBufRealloc(b, newAllocated);
}


/*
 *-----------------------------------------------------------------------------
 *
<<<<<<< HEAD
 * DynBuf_Append --
=======
 * DynBuf_SafeInternalEnlarge --
 *
 *      Enlarge a dynamic buffer. Memory allocation failure is handled the
 *      same way as Util_SafeMalloc, that is to say, with a Panic.
 *
 * Results:
 *      None
 *
 * Side effects:
 *      None
 *
 *-----------------------------------------------------------------------------
 */

void
DynBuf_SafeInternalEnlarge(DynBuf *b,           // IN/OUT:
                           size_t minSize,      // IN:
                           char const *file,    // IN:
                           unsigned int lineno) // IN:
{
   if (!DynBuf_Enlarge(b, minSize)) {
      Panic("Unrecoverable memory allocation failure at %s:%u\n",
            file, lineno);
   }
}


/*
 *-----------------------------------------------------------------------------
 *
 * DynBuf_Insert --
>>>>>>> 30568780
 *
 *      Insert data at a given offset within a dynamic buffer. 'size' is the
 *      size of the data. If it is <= 0, no operation is performed.
 *
 * Results:
 *      TRUE on success
 *      FALSE on failure (not enough memory)
 *
 * Side effects:
 *      None
 *
 *-----------------------------------------------------------------------------
 */

Bool
DynBuf_Insert(DynBuf *b,        // IN/OUT:
              size_t offset,    // IN:
              void const *data, // IN:
              size_t size)      // IN:
{
   size_t new_size;

   ASSERT(b);
   ASSERT(offset <= b->size);

   if (size <= 0) {
      return TRUE;
   }

   ASSERT(data);

   new_size = b->size + size;

   if (new_size < b->size) {  // Prevent integer overflow
      return FALSE;
   }

   if (new_size > b->allocated) {
      /* Not enough room */
      if (!DynBuf_Enlarge(b, new_size)) {
         return FALSE;
      }
   }

   memmove(b->data + offset + size, b->data + offset, b->size - offset);
   memcpy(b->data + offset, data, size);
   b->size = new_size;

   return TRUE;
}


/*
 *-----------------------------------------------------------------------------
 *
 * DynBuf_SafeInternalInsert --
 *
 *      Insert data at a given offset within a dynamic buffer. Memory
 *      allocation failure is handled the same way as Util_SafeMalloc, that is
 *      to say, with a Panic.
 *
 * Results:
 *      None
 *
 * Side effects:
 *      None
 *
 *-----------------------------------------------------------------------------
 */

void
DynBuf_SafeInternalInsert(DynBuf *b,            // IN/OUT:
                          size_t offset,        // IN:
                          void const *data,     // IN:
                          size_t size,          // IN:
                          char const *file,     // IN:
                          unsigned int lineno)  // IN:
{
   if (!DynBuf_Insert(b, offset, data, size)) {
      Panic("Unrecoverable memory allocation failure at %s:%u\n",
            file, lineno);
   }
}


/*
 *-----------------------------------------------------------------------------
 *
 * DynBuf_Append --
 *
 *      Append data at the end of a dynamic buffer. 'size' is the size of the
 *      data. If it is <= 0, no operation is performed.
 *
 * Results:
 *      TRUE on success
 *      FALSE on failure (not enough memory)
 *
 * Side effects:
 *      None
 *
 *-----------------------------------------------------------------------------
 */

Bool
DynBuf_Append(DynBuf *b,        // IN/OUT:
              void const *data, // IN:
              size_t size)      // IN:
{
   return DynBuf_Insert(b, b->size, data, size);
}


/*
 *-----------------------------------------------------------------------------
 *
 * DynBuf_SafeInternalAppend --
 *
 *      Append data at the end of a dynamic buffer. Memory allocation failure
 *      is handled the same way as Util_SafeMalloc, that is to say, with a
 *      Panic.
 *
 * Results:
 *      None
 *
 * Side effects:
 *      None
 *
 *-----------------------------------------------------------------------------
 */

void
DynBuf_SafeInternalAppend(DynBuf *b,            // IN/OUT:
                          void const *data,     // IN:
                          size_t size,          // IN:
                          char const *file,     // IN:
                          unsigned int lineno)  // IN:
{
   if (!DynBuf_Append(b, data, size)) {
      Panic("Unrecoverable memory allocation failure at %s:%u\n",
            file, lineno);
   }
}


/*
 *-----------------------------------------------------------------------------
 *
 * DynBuf_Trim --
 *
 *      Reallocate a dynamic buffer to the exact size it occupies --hpreg
 *
 * Results:
 *      TRUE on success
 *      FALSE on failure (not enough memory)
 *
 * Side effects:
 *      None
 *
 *-----------------------------------------------------------------------------
 */

Bool
DynBuf_Trim(DynBuf *b)  // IN/OUT:
{
   ASSERT(b);

   return DynBufRealloc(b, b->size);
}


/*
 *-----------------------------------------------------------------------------
 *
 * DynBuf_Copy --
 *
 *      Copies all data and metadata from src dynbuf to dest dynbuf.
 *
 *      Dest should be an initialized DynBuf of alloced length zero
 *      to prevent memory leaks.
 *
 * Results:
 *      TRUE on success, FALSE on failure.
 *
 * Side effects:
 *      None
 *
 *-----------------------------------------------------------------------------
 */

Bool
DynBuf_Copy(DynBuf *src,   // IN:
            DynBuf *dest)  // OUT:
{
   ASSERT(src);
   ASSERT(dest);
   ASSERT(!dest->data);

   dest->data = malloc(src->allocated);

   if (dest->data == NULL) {
      return FALSE;
   }

   dest->size = src->size;
   dest->allocated = src->allocated;

   memcpy(dest->data, src->data, src->size);

   return TRUE;
}<|MERGE_RESOLUTION|>--- conflicted
+++ resolved
@@ -1,9 +1,5 @@
 /*********************************************************
-<<<<<<< HEAD
- * Copyright (C) 1998-2017 VMware, Inc. All rights reserved.
-=======
  * Copyright (C) 1998-2022 VMware, Inc. All rights reserved.
->>>>>>> 30568780
  *
  * This program is free software; you can redistribute it and/or modify it
  * under the terms of the GNU Lesser General Public License as published
@@ -91,6 +87,36 @@
    b->size = 0;
    b->data = data;
    b->allocated = dataSize;
+}
+
+
+/*
+ *-----------------------------------------------------------------------------
+ *
+ * DynBuf_InitWithString --
+ *
+ *      Initialize buffer with a pre-allocated string.
+ *
+ * Results:
+ *      None
+ *
+ * Side effects:
+ *      None
+ *
+ *-----------------------------------------------------------------------------
+ */
+
+void
+DynBuf_InitWithString(DynBuf *b, // IN/OUT
+                      char *str) // IN
+{
+   if (str != NULL) {
+      int len = strlen(str);
+      DynBuf_InitWithMemory(b, len + 1, str);
+      DynBuf_SetSize(b, len);
+   } else {
+      DynBuf_Init(b);
+   }
 }
 
 
@@ -320,9 +346,6 @@
 /*
  *-----------------------------------------------------------------------------
  *
-<<<<<<< HEAD
- * DynBuf_Append --
-=======
  * DynBuf_SafeInternalEnlarge --
  *
  *      Enlarge a dynamic buffer. Memory allocation failure is handled the
@@ -354,7 +377,6 @@
  *-----------------------------------------------------------------------------
  *
  * DynBuf_Insert --
->>>>>>> 30568780
  *
  *      Insert data at a given offset within a dynamic buffer. 'size' is the
  *      size of the data. If it is <= 0, no operation is performed.
