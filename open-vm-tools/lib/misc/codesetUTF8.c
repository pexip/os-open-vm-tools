--- conflicted
+++ resolved
@@ -1,9 +1,5 @@
 /* **********************************************************
-<<<<<<< HEAD
- * Copyright (C) 2015-2016 VMware, Inc.  All rights reserved.
-=======
  * Copyright (c) 2015-2021 VMware, Inc.  All rights reserved.
->>>>>>> 30568780
  * **********************************************************/
 
 /*
@@ -65,18 +61,52 @@
 }
 
 
+/*
+ *----------------------------------------------------------------------------
+ *
+ * CodeSet_IsStringValidUTF8 --
+ *
+ *      Check if the given buffer contains a valid UTF-8 string.
+ *      This function will stop at first '\0' it sees.
+ *
+ * Results:
+ *      TRUE if the given buffer contains a valid UTF-8 string, or FALSE.
+ *
+ * Side effects:
+ *      None
+ *
+ *----------------------------------------------------------------------------
+ */
+
 Bool
 CodeSet_IsStringValidUTF8(const char *bufIn)  // IN:
 {
    uint32 state = UTF8_ACCEPT;
 
-   while (*bufIn) {
+   while (*bufIn != '\0') {
       CodeSetDecode(&state, (unsigned char) *bufIn++);
    }
 
    return state == UTF8_ACCEPT;
 }
 
+
+/*
+ *----------------------------------------------------------------------------
+ *
+ * CodeSet_IsValidUTF8 --
+ *
+ *      Check if the given buffer with given size, is UTF-8 encoded.
+ *      This function will return TRUE even if there is '\0' in the buffer.
+ *
+ * Results:
+ *      TRUE if the buffer is UTF-8 encoded, or FALSE.
+ *
+ * Side effects:
+ *      None
+ *
+ *----------------------------------------------------------------------------
+ */
 
 Bool
 CodeSet_IsValidUTF8(const char *bufIn,  // IN:
@@ -90,8 +120,6 @@
    }
 
    return state == UTF8_ACCEPT;
-<<<<<<< HEAD
-=======
 }
 
 
@@ -133,5 +161,4 @@
     * might instead have ended in the middle of a UTF8 codepoint.
     */
    return state == UTF8_ACCEPT;
->>>>>>> 30568780
 }