/*********************************************************
<<<<<<< HEAD
 * Copyright (C) 2008-2018 VMware, Inc. All rights reserved.
=======
 * Copyright (C) 2008-2019,2022 VMware, Inc. All rights reserved.
>>>>>>> 30568780
 *
 * This program is free software; you can redistribute it and/or modify it
 * under the terms of the GNU Lesser General Public License as published
 * by the Free Software Foundation version 2.1 and no later version.
 *
 * This program is distributed in the hope that it will be useful, but
 * WITHOUT ANY WARRANTY; without even the implied warranty of MERCHANTABILITY
 * or FITNESS FOR A PARTICULAR PURPOSE.  See the Lesser GNU General Public
 * License for more details.
 *
 * You should have received a copy of the GNU Lesser General Public License
 * along with this program; if not, write to the Free Software Foundation, Inc.,
 * 51 Franklin St, Fifth Floor, Boston, MA  02110-1301 USA.
 *
 *********************************************************/

/*********************************************************
 * The contents of this file are subject to the terms of the Common
 * Development and Distribution License (the "License") version 1.0
 * and no later version.  You may not use this file except in
 * compliance with the License.
 *
 * You can obtain a copy of the License at
 *         http://www.opensource.org/licenses/cddl1.php
 *
 * See the License for the specific language governing permissions
 * and limitations under the License.
 *
 *********************************************************/

/*
 * hgfsEscape.c --
 *
 *    Escape and unescape illegal filenames for different platforms.
 *
 */

#ifdef __KERNEL__
#  include "driver-config.h"
#  include <linux/string.h>
#elif defined __FreeBSD__
#   if defined _KERNEL
#      include <sys/libkern.h>
#      define strchr(s,c)       index(s,c)
#   else
#      include <string.h>
#   endif
#   define memmove(s1,s2,n) bcopy(s2,s1,n)
#elif defined __APPLE__ && defined KERNEL
#  include <string.h>
#elif !defined sun
#  include <stdlib.h>
#  include <string.h>
#else
#  include <string.h>
#endif

#include "vmware.h"
#include "hgfsEscape.h"
#include "cpName.h"

#ifdef _WIN32

#define UNREFERENCED_PARAMETER(P) (P)

/* These characters are illegal in Windows file names. */
const char* HGFS_ILLEGAL_CHARS = "/\\*?:\"<>|";
const char* HGFS_SUBSTITUTE_CHARS = "!@#$^&(){";
/* Last character of a file name in Windows can be neither dot nor space. */
const char* HGFS_ILLEGAL_LAST_CHARS = ". ";

/* http://msdn.microsoft.com/en-us/library/aa365247.aspx */
char *HgfsReservedNames[] = {"CON", "PRN", "AUX", "NUL"};
char *HgfsReservedNamesWithNumber[] = {"COM", "LPT"};

#define HGFS_RESERVED_NAME_CHARS_LENGTH 3
#define HGFS_RESERVED_NAME_WITH_NUMBER_CHARS_LENGTH (HGFS_RESERVED_NAME_CHARS_LENGTH + 1)
/* Check for special escaping cases - reserved names and illegal last characters. */
#define IS_SPECIAL_CASE_ESCAPE(b,o,l) HgfsIsSpecialCaseEscape(b,o,l)
/* Process Windows reserved names. */
#define PROCESS_RESERVED_NAME(b,s,p,o,c) \
if (!HgfsProcessReservedName(b,s,p,o,c)) \
{ \
 return FALSE; \
}
/* Process Windows reserved names. */
#define PROCESS_LAST_CHARACTER(b,s,p,c) \
if (!HgfsProcessLastCharacter(b,s,p,c)) \
{ \
 return FALSE; \
}

#else // _WIN32

#define UNREFERENCED_PARAMETER(P)
/* There is no special escape sequences on other than Windows platforms. */
#define IS_SPECIAL_CASE_ESCAPE(b,o,l) FALSE
/* There is no reserved names on other then Windows platforms. */
#define PROCESS_RESERVED_NAME(b,s,p,o,c)
/* There is no special processing for the last character on non-Windows platforms. */
#define PROCESS_LAST_CHARACTER(b,s,p,c)

#if defined __APPLE__
/* These characters are illegal in MAC OS file names. */
const char* HGFS_ILLEGAL_CHARS = "/:";
const char* HGFS_SUBSTITUTE_CHARS = "!&";
#else   // __APPLE__
/* These characters are illegal in Linux file names. */
const char* HGFS_ILLEGAL_CHARS = "/";
const char* HGFS_SUBSTITUTE_CHARS = "!";
#endif  // __APPLE__

#endif  // _WIN32

#define HGFS_ESCAPE_CHAR '%'
#define HGFS_ESCAPE_SUBSTITUE_CHAR ']'

typedef enum {
   HGFS_ESCAPE_ILLEGAL_CHARACTER,
   HGFS_ESCAPE_RESERVED_NAME,
   HGFS_ESCAPE_ILLEGAL_LAST_CHARACTER,
   HGFS_ESCAPE_ESCAPE_SEQUENCE,
   HGFS_ESCAPE_COMPLETE
} HgfsEscapeReason;


typedef Bool (*HgfsEnumCallback)(char const *bufIn,
                                 uint32 offset,
                                 HgfsEscapeReason reason,
                                 void* context);

/*
 * The structure is used by HgfsAddEscapeCharacter to keep context information between
 * invocations
 * All offsets defined in this structure are in characters, not bytes
 */
typedef  struct {
   uint32   processedOffset;     // Offset of the first unprocessed input character
   uint32   outputBufferLength;  // Number of characters in the output buffer
   uint32   outputOffset;        // Number of characters that are already in the output
   char    *outputBuffer;        // Pointer to the output buffer
} HgfsEscapeContext;

static void HgfsEscapeUndoComponent(char *bufIn, uint32 *totalLength);
static int HgfsEscapeGetComponentSize(char const *bufIn, uint32 sizeIn);
static int HgfsEscapeDoComponent(char const *bufIn, uint32 sizeIn, uint32 sizeBufOut,
                                 char *bufOut);

/*
 *-----------------------------------------------------------------------------
 *
 * HgfsAddEscapeCharacter --
 *
 *    Callback function that is called by HgfsEnumerate to insert an escape sequence
 *    into the input name.
 *
 * Results:
 *    TRUE if successful, FALSE if there is an error like the output buffer is
 *    too small.
 *
 * Side effects:
 *    Updates the output buffer pointer (stored in the context variable).
 *
 *-----------------------------------------------------------------------------
 */

static Bool
HgfsAddEscapeCharacter(char const * bufIn,      // IN: input name
                       uint32 offset,           // IN: offset that requires escaping
                       HgfsEscapeReason reason, // IN: reason for esaping
                       void *context)           // IN/OUT: convertion context
{
   HgfsEscapeContext *escapeContext = (HgfsEscapeContext *)context;
   uint32 charactersToCopy;
   uint32 outputSpace;
   char* illegal;
   Bool result = TRUE;

   ASSERT(offset >= escapeContext->processedOffset); // Scanning forward
   charactersToCopy = offset - escapeContext->processedOffset;

   if (escapeContext->outputOffset + charactersToCopy >
       escapeContext->outputBufferLength) {
      return FALSE;
   }

   memcpy(escapeContext->outputBuffer + escapeContext->outputOffset,
          bufIn + escapeContext->processedOffset, charactersToCopy * sizeof *bufIn);
   escapeContext->outputOffset += charactersToCopy;
   escapeContext->processedOffset += charactersToCopy;

   outputSpace = escapeContext->outputBufferLength - escapeContext->outputOffset;

   switch(reason) {
   case HGFS_ESCAPE_ILLEGAL_CHARACTER:
      if (outputSpace < 2) {
         return FALSE;
      }
      illegal = strchr(HGFS_ILLEGAL_CHARS, bufIn[escapeContext->processedOffset]);
      escapeContext->processedOffset++;  // Skip illegal input character
      ASSERT(illegal != NULL);
      escapeContext->outputBuffer[escapeContext->outputOffset] =
         HGFS_SUBSTITUTE_CHARS[illegal - HGFS_ILLEGAL_CHARS];
      escapeContext->outputOffset++;
      escapeContext->outputBuffer[escapeContext->outputOffset] = HGFS_ESCAPE_CHAR;
      escapeContext->outputOffset++;
      break;

   case HGFS_ESCAPE_RESERVED_NAME:
      if (outputSpace < 1) {
         return FALSE;
      }
      escapeContext->outputBuffer[escapeContext->outputOffset] = HGFS_ESCAPE_CHAR;
      escapeContext->outputOffset++;
      break;

   case HGFS_ESCAPE_ILLEGAL_LAST_CHARACTER:
      if (outputSpace < 1) {
         return FALSE;
      }
      escapeContext->outputBuffer[escapeContext->outputOffset] = HGFS_ESCAPE_CHAR;
      escapeContext->outputOffset++;
      break;

   case HGFS_ESCAPE_ESCAPE_SEQUENCE:
      if (outputSpace < 2) {
         return FALSE;
      }
      escapeContext->processedOffset++; // Skip input esape character
      escapeContext->outputBuffer[escapeContext->outputOffset] = HGFS_ESCAPE_SUBSTITUE_CHAR;
      escapeContext->outputOffset++;
      escapeContext->outputBuffer[escapeContext->outputOffset] = HGFS_ESCAPE_CHAR;
      escapeContext->outputOffset++;
      break;

   case HGFS_ESCAPE_COMPLETE:
      if (outputSpace < 1) {
         return FALSE;
      }
      escapeContext->outputBuffer[escapeContext->outputOffset] = '\0';
      break;

   default:
      result = FALSE;
      ASSERT(FALSE);
   }
   return result;
}


/*
 *-----------------------------------------------------------------------------
 *
 * HgfsCountEscapeChars --
 *
 *    Callback function that is called by HgfsEnumerate to count additional characters
 *    that need to be inserted in the input name.
 *
 * Results:
 *    TRUE since it never fails.
 *
 * Side effects:
 *    None
 *
 *-----------------------------------------------------------------------------
 */

static Bool
HgfsCountEscapeChars(char const *bufIn,       // IN: input name
                     uint32 offset,           // IN: offset where escape is needed
                     HgfsEscapeReason reason, // IN: reason for escaping
                     void *context)           // IN/OUT: context info
{
   UNREFERENCED_PARAMETER(bufIn);
   UNREFERENCED_PARAMETER(offset);
   if (reason != HGFS_ESCAPE_COMPLETE) {
      uint32 *counter = (uint32*)context;
      (*counter)++;
   }
   return TRUE;
}


#ifdef _WIN32
/*
 *-----------------------------------------------------------------------------
 *
 * HgfsLetterToUpper --
 *
 *    Converts lowercase English letters to uppercase.
 *    If the symbol is not a lowercase English letter returns the original character.
 *
 * Results:
 *    Converted character.
 *
 * Side effects:
 *    None
 *
 *-----------------------------------------------------------------------------
 */

static char
HgfsLetterToUpper(char letter)
{
   if (letter >= 'a' && letter <= 'z') {
      return letter - ('a' - 'A');
   }
   return letter;
}


/*
 *-----------------------------------------------------------------------------
 *
 * HgfsIsEqualPrefix --
 *
 *    Verifies if the string prefix is equal to the given prefix.
 *    It assumes that the prefix includes only uppercase English letters or numbers
 *    and it does not have any international characters.
 *    The string must be either NULL terminated or not shorter then the prefix.
 *
 * Results:
 *    TRUE if the uppcased string starts with the given prefix. False otherwise.
 *
 * Side effects:
 *    None
 *
 *-----------------------------------------------------------------------------
 */

static Bool
HgfsIsEqualPrefix(char const *prefix,  // IN: prefix to check
                  char const *string,  // IN: input string
                  uint32 prefixLength) // IN: length of the prefix in characters
{
   int i;
   for (i = 0; i < prefixLength; i++) {
      ASSERT(prefix[i] > 0 && (prefix[i] < 'a' || prefix[i] > 'z' ));
      if (prefix[i] != HgfsLetterToUpper(string[i])) {
         return FALSE;
      }
   }
   return TRUE;
}


/*
 *-----------------------------------------------------------------------------
 *
 * HgfsIsReservedPrefix --
 *
 *    Verifies if the name's prefix is one of the reserved names.
 *
 * Results:
 *    TRUE if the name's prefix is one of the reserved names.
 *
 * Side effects:
 *    None.
 *
 *-----------------------------------------------------------------------------
 */

static Bool
HgfsIsReservedPrefix(char const *bufIn)  // IN: input name
{
   uint32 i;
   for (i = 0; i < ARRAYSIZE(HgfsReservedNames); i++) {
      if (HgfsIsEqualPrefix(HgfsReservedNames[i], bufIn,
                            HGFS_RESERVED_NAME_CHARS_LENGTH)) {
         return TRUE;
      }
   }
   return FALSE;
}


/*
 *-----------------------------------------------------------------------------
 *
 * HgfsIsReservedPrefixWithNumber --
 *
 *    Verifies if the name's prefix is one of the reserved names with number:
 *    COM1-9 or LPT1-9.
 *
 * Results:
 *    TRUE if the name's prefix is one of the reserved names with number.
 *
 * Side effects:
 *    None.
 *
 *-----------------------------------------------------------------------------
 */

static Bool
HgfsIsReservedPrefixWithNumber(char const *bufIn)   // IN: input name
{
   uint32 i;
   for (i = 0; i < ARRAYSIZE(HgfsReservedNamesWithNumber); i++) {
      if (HgfsIsEqualPrefix(HgfsReservedNamesWithNumber[i], bufIn,
                            HGFS_RESERVED_NAME_CHARS_LENGTH) &&
          bufIn[HGFS_RESERVED_NAME_CHARS_LENGTH] >= '1' &&
          bufIn[HGFS_RESERVED_NAME_CHARS_LENGTH] <= '9') {
         return TRUE;
      }
   }
   return FALSE;
}


/*
 *-----------------------------------------------------------------------------
 *
 * HgfsIsSpecialCaseEscape --
 *
 *    Verifies if the escape character is a part of special case escape sequence
 *    that exists only in Windows - escaped reserved name or escaped illegal last
 *    character.
 *
 * Results:
 *    TRUE if the name's prefix is one of the reserved names with number.
 *
 * Side effects:
 *    None.
 *
 *-----------------------------------------------------------------------------
 */

static Bool
HgfsIsSpecialCaseEscape(char const *bufIn,   // IN: input name
                        uint32 offset,       // IN: offset of the escape character
                        uint32 length)       // IN: length of the name in characters
{
   if (offset + 1 == length &&
      strchr(HGFS_ILLEGAL_LAST_CHARS, bufIn[offset - 1]) != NULL) {
      return TRUE;
   }
   if (offset == HGFS_RESERVED_NAME_CHARS_LENGTH &&
      (length == HGFS_RESERVED_NAME_CHARS_LENGTH + 1 || bufIn[offset+1] == '.')) {
      return HgfsIsReservedPrefix(bufIn);
   }
   if (offset == HGFS_RESERVED_NAME_WITH_NUMBER_CHARS_LENGTH &&
      (length == HGFS_RESERVED_NAME_WITH_NUMBER_CHARS_LENGTH + 1 ||
      bufIn[offset+1] == '.')) {
      return HgfsIsReservedPrefixWithNumber(bufIn);
   }
   return FALSE;
}


/*
 *-----------------------------------------------------------------------------
 *
 * HgfsProcessReservedName --
 *
 *    Verifies if the name is one of reserved Windows file names.
 *    If it is a reserved name invokes callback that performs required
 *    processing.
 *
 * Results:
 *    TRUE if no processing is required of if processing succeeded,
 *    FALSE if processing failed.
 *
 * Side effects:
 *    None.
 *
 *-----------------------------------------------------------------------------
 */

static Bool
HgfsProcessReservedName(char const *bufIn,              // IN:  Unescaped input buffer
                        uint32 sizeIn,                  // IN:  Length of the input
                        HgfsEnumCallback processEscape, // IN:  Callack that is invoked
                                                        //      if input is reserved name
                        uint32 *offset,                 // OUT: New offset in the input
                        void *context)                  // IN/OUT: Context for callback
{
   /*  Look reserved names: CON, PRN, AUX, NUL. */
   if (sizeIn >= HGFS_RESERVED_NAME_CHARS_LENGTH && HgfsIsReservedPrefix(bufIn)) {
      if (HGFS_RESERVED_NAME_CHARS_LENGTH == sizeIn ||
         bufIn[HGFS_RESERVED_NAME_CHARS_LENGTH] == '.') {
         if (!processEscape(bufIn, HGFS_RESERVED_NAME_CHARS_LENGTH,
                            HGFS_ESCAPE_RESERVED_NAME, context)) {
            return FALSE;
         }
         *offset = HGFS_RESERVED_NAME_CHARS_LENGTH;
      }
   }

   /*  Look reserved names with numbers: COM1-9 and LPT1-9. */
   if (sizeIn >= HGFS_RESERVED_NAME_WITH_NUMBER_CHARS_LENGTH &&
       HgfsIsReservedPrefixWithNumber(bufIn)) {
      if (HGFS_RESERVED_NAME_WITH_NUMBER_CHARS_LENGTH == sizeIn ||
         bufIn[HGFS_RESERVED_NAME_WITH_NUMBER_CHARS_LENGTH] == '.') {
         if (!processEscape(bufIn, HGFS_RESERVED_NAME_WITH_NUMBER_CHARS_LENGTH,
                            HGFS_ESCAPE_RESERVED_NAME, context)) {
            return FALSE;
         }
         *offset = HGFS_RESERVED_NAME_WITH_NUMBER_CHARS_LENGTH;
      }
   }
   return TRUE;
}


/*
 *-----------------------------------------------------------------------------
 *
 * HgfsProcessLastCharacter --
 *
 *    Verifies if the trailing character in the name is a valid last character.
 *    In Windows it is illegal to have a file name that ends with dot ('.') or
 *    space (' '). The only exception is "." and ".." directory names.
 *    If the last character is invalid the function invokes a callback to process it.
 *
 * Results:
 *    TRUE if no processing is required of if processing succeeded,
 *    FALSE if processing failed.
 *
 * Side effects:
 *    None.
 *
 *-----------------------------------------------------------------------------
 */

static Bool
HgfsProcessLastCharacter(char const *bufIn,              // IN:  Unescaped input buffer
                         uint32 sizeIn,                  // IN:  Length of the input
                         HgfsEnumCallback processEscape, // IN:  Callack that is invoked
                                                         //      when escaping is needed
                         void *context)                  // IN/OUT: Callback context
{

   /* If the filename is '.' or '..' we shouldn't escape it. */
   if ((sizeIn == 1 && bufIn[0] == '.') ||
       (sizeIn == 2 && bufIn[0] == '.' && bufIn[1] == '.')) {
      return TRUE;
   }

   /* Invoke the callback if the last character is illegal. */
   if (strchr(HGFS_ILLEGAL_LAST_CHARS, bufIn[sizeIn - 1]) != NULL) {
      if (!processEscape(bufIn, sizeIn, HGFS_ESCAPE_ILLEGAL_LAST_CHARACTER, context)) {
         return FALSE;
      }
   }
   return TRUE;
}

#endif //  WIN32


/*
 *-----------------------------------------------------------------------------
 *
 * HgfsIsEscapeSequence --
 *
 *    Verifies if input buffer has an escape sequence at the position
 *    defined by offset.
 *
 * Results:
 *    TRUE if there is an escape sequence at the position defined by offset.
 *
 * Side effects:
 *    None.
 *
 *-----------------------------------------------------------------------------
 */

static Bool
HgfsIsEscapeSequence(char const *bufIn,   // IN: input name
                     uint32 offset,       // IN: offset of the escape character
                     uint32 length)       // IN: length of the name in characters
{
   if (bufIn[offset] == HGFS_ESCAPE_CHAR && offset > 0) {
      char *substitute;
      if (bufIn[offset - 1] == HGFS_ESCAPE_SUBSTITUE_CHAR && offset > 1) {
         /*
          * Possibly a valid sequence, check it must be preceded with a substitute
          * character or another escape-escape character. Otherwise, HGFS did
          * not generate this sequence and should leave it alone.
          */
         if (bufIn[offset - 2] == HGFS_ESCAPE_SUBSTITUE_CHAR) {
            return TRUE;
         }
         substitute = strchr(HGFS_SUBSTITUTE_CHARS, bufIn[offset - 2]);
         if (substitute != NULL) {
            return TRUE;
         }
      }
      substitute = strchr(HGFS_SUBSTITUTE_CHARS, bufIn[offset - 1]);
      if (substitute != NULL) {
         return TRUE;
      }
      return IS_SPECIAL_CASE_ESCAPE(bufIn,offset,length);
   }
   return FALSE;
}


/*
 *-----------------------------------------------------------------------------
 *
 * HgfsEscapeEnumerate --
 *
 *    The function scans the input buffer and calls processEscape callback for every
 *    place in the input buffer which require escaping.
 *
 *    Callback does the required processing. There are two different callbacks -
 *    one counts extra symbols that are needed for escaping and another produces
 *    escaped output name based on input name.
 *
 *    1. The first function calculates number of extra characters. It just increments
 *    a counter which is passed to it in context variable every time it is called
 *    for the reason different from "complete processing" assuming that
 *    exactly one extra  character is required to escape any invalid input.
 *
 *    2. The second function produces output name by copying everything from input
 *    name into the output name up to the place which require escaping and
 *    then inserts appropriate escape sequence into the output. It keeps track of its
 *    progress and keeps pointer to the output buffer in the context variable.
 *    HgfsEscapeEnumerate calls calback function one more time at the end of the
 *    input buffer to let callback finish processing of the input (for example copy
 *    the rest of the name after the last escape sequence from input buffer to
 *    output buffer).
 *
 * Results:
 *    TRUE if the input has been processed successfully by the callback, false otherwise.
 *
 * Side effects:
 *    None.
 *
 *-----------------------------------------------------------------------------
 */

static Bool
HgfsEscapeEnumerate(char const *bufIn,              // IN:  Buffer with unescaped input
                    uint32 sizeIn,                  // IN:  Number of input *characters*
                    HgfsEnumCallback processEscape, // IN: Callack that is invoked every
                                                    //     time escaping is required
                    void *context)                  // IN/OUT: Context for processEscape
{
   /*  First look for invalid characters in the input name. */
   uint32 i, offset = 0;
   if (sizeIn == 0) {
      return TRUE;
   }

   ASSERT(processEscape);

   PROCESS_RESERVED_NAME(bufIn, sizeIn, processEscape, &offset, context);

   for (i = offset; i < sizeIn; i++) {
      if (strchr(HGFS_ILLEGAL_CHARS, bufIn[i]) != NULL) {
         if (!processEscape(bufIn, i, HGFS_ESCAPE_ILLEGAL_CHARACTER, context)) {
            return FALSE;
         }
      } else if (HgfsIsEscapeSequence(bufIn, i, sizeIn)) {
         if (!processEscape(bufIn, i, HGFS_ESCAPE_ESCAPE_SEQUENCE, context)) {
            return FALSE;
         }
      }
   }

   PROCESS_LAST_CHARACTER(bufIn, sizeIn, processEscape, context);

   if (!processEscape(bufIn, sizeIn, HGFS_ESCAPE_COMPLETE, context)) {
      return FALSE;
   }

   return TRUE;
}


/*
 *-----------------------------------------------------------------------------
 *
 * HgfsEscape_Do --
 *
 *    Escape any characters that are not legal in a windows filename.
 *    Escape reserved file names that can't be used in Windows.
 *    We also of course have to escape the escape character, which is "%",
 *    when it is part of a character sequence that would require unescaping
 *
 *    sizeBufOut must account for the NUL terminator.
 *
 * Results:
 *    On success, the size (excluding the NUL terminator) of the
 *    escaped, NUL terminated buffer.
 *    On failure (bufOut not big enough to hold result), negative value.
 *
 * Side effects:
 *    None
 *
 *-----------------------------------------------------------------------------
 */

int
HgfsEscape_Do(char const *bufIn, // IN:  Buffer with unescaped input
              uint32 sizeIn,     // IN:  Size of input buffer
              uint32 sizeBufOut, // IN:  Size of output buffer
              char *bufOut)      // OUT: Buffer for escaped output
{
   const char *currentComponent = bufIn;
   uint32 sizeLeft = sizeBufOut;
   char *outPointer = bufOut;
   const char *end = bufIn + sizeIn;
   const char *next;
   ASSERT(sizeIn > 0);
   if (bufIn[sizeIn - 1] == '\0') {
      /*
       * In some cases a NUL terminated string is passed to HgfsEscape_Do
       * so it make sense to support such input even if CPName_GetComponent
       * does not. Detect this case and make the input compliant with
       * CPName_GetComponent by removing terminating NUL.
       */
      end--;
      sizeIn--;
   }
   /*
    * Absolute symbolic link name starts with the '\0'. HgfsEscapeDo needs to work
    * with such names. Leading NULL symbols should be skipped here since
    * CPName_GetComponent does not support such names.
    */
   while (*currentComponent == '\0' && currentComponent - bufIn < sizeIn) {
      currentComponent++;
      sizeLeft--;
      *outPointer++ = '\0';
   }
   while (currentComponent - bufIn < sizeIn) {
      int escapedLength;
      int componentSize = CPName_GetComponent(currentComponent, end, &next);
      if (componentSize < 0) {
         return componentSize;
      }

      escapedLength = HgfsEscapeDoComponent(currentComponent, componentSize,
                                            sizeLeft, outPointer);
      if (escapedLength < 0) {
         return escapedLength;
      }
      currentComponent = next;
      sizeLeft -= escapedLength + 1;
      outPointer += escapedLength + 1;
   }
   return (int) (outPointer - bufOut) - 1; // Do not count the last NUL terminator
}

/*
 *-----------------------------------------------------------------------------
 *
 * HgfsEscape_GetSize --
 *
 *    Calculates required size in bytes for the buffer that is needed to hold escaped
 *    cross platform path name. Returns 0 if no escaping is required.
 *
 * Results:
 *    On success, the size (excluding the NUL terminator) of the
 *    escaped, NUL terminated buffer.
 *    Returns 0 if the name is a valid Windows file name.
 *    Returns -1 if the name is not a valid file name.
 *
 * Side effects:
 *    None
 *
 *-----------------------------------------------------------------------------
 */

int
HgfsEscape_GetSize(char const *bufIn,    // IN:  Buffer with unescaped input
                   uint32 sizeIn)        // IN:  Size of the input buffer
{
   uint32 result = 0;
   const char *currentComponent = bufIn;
   const char *end = bufIn + sizeIn;
   const char *next;

   if (sizeIn == 0) { // No need to escape an empty name.
      return 0;
   }
   if (bufIn[sizeIn - 1] == '\0') {
      /*
       * In some cases, a NUL-terminated string is passed to HgfsEscape_GetSize,
       * so it makes sense to support such input even if CPName_GetComponent
       * does not. Detect this case and make the input compliant with
       * CPName_GetComponent by removing the terminating NUL.
       */
      end--;
      sizeIn--;
   }
   /* Skip leading NULs to keep CPName_GetComponent happy. */
   while (*currentComponent == '\0' && currentComponent - bufIn < sizeIn) {
      currentComponent++;
   }
   while (currentComponent - bufIn < sizeIn) {
      int componentSize = CPName_GetComponent(currentComponent, end, &next);
      if (componentSize < 0) {
         Log("%s: failed to calculate escaped name size - name is invalid\n", __FUNCTION__);
         return -1;
      }
      result += HgfsEscapeGetComponentSize(currentComponent, componentSize);
      currentComponent = next;
   }
   return (result == 0) ? 0 : result + sizeIn;
}


/*
 *-----------------------------------------------------------------------------
 *
 * HgfsEscape_Undo --
 *
 *    Unescape a buffer that was escaped using HgfsEscapeBuffer.
 *
 *    The unescaping is done in place in the input buffer, and
 *    can not fail.
 *
 * Results:
 *    The size (excluding the NUL terminator) of the unescaped, NUL
 *    terminated buffer.
 *
 * Side effects:
 *    None
 *
 *-----------------------------------------------------------------------------
 */

uint32
HgfsEscape_Undo(char *bufIn,       // IN: Characters to be unescaped
                uint32 sizeIn)     // IN: Number of characters in bufIn
{
   uint32 componentSize;
   uint32 unprocessedSize = sizeIn + 1;
   uint32 result = 0;
   char *currentComponent = bufIn;

   ASSERT(bufIn != NULL);

   while (currentComponent != NULL) {
      HgfsEscapeUndoComponent(currentComponent, &unprocessedSize);
      componentSize = strlen(currentComponent) + 1; // Unescaped size
      result += componentSize;
      if (unprocessedSize > 1) {
         currentComponent = currentComponent + componentSize;
      } else {
         currentComponent = NULL;
      }
   }
   return result - 1;
}


/*
 *-----------------------------------------------------------------------------
 *
 * HgfsEscapeUndoComponent --
 *
 *    Unescape a buffer that was escaped using HgfsEscapeBuffer.
 *
 *    The unescaping is done in place in the input buffer, and
 *    can not fail.
 *
 * Results:
 *    None
 *
 * Side effects:
 *    None
 *
 *-----------------------------------------------------------------------------
 */

void
HgfsEscapeUndoComponent(char   *bufIn,             // IN: Characters to be unescaped
                        uint32 *unprocessedLength) // IN: Unprocessed characters
                                                   //     in the whole name
{
   size_t offset;
   size_t sizeIn;
   char* curOutBuffer;
   char* escapePointer;

   ASSERT(bufIn != NULL);

   curOutBuffer = bufIn;
   sizeIn = strlen(curOutBuffer);
   escapePointer = strchr(curOutBuffer, HGFS_ESCAPE_CHAR);
   while (escapePointer != NULL) {
      offset = escapePointer - bufIn;
      if (HgfsIsEscapeSequence(bufIn, offset, sizeIn)) {
         char* substitute = strchr(HGFS_SUBSTITUTE_CHARS, bufIn[offset - 1]);
         if (substitute != NULL) {
            bufIn[offset - 1] = HGFS_ILLEGAL_CHARS[substitute - HGFS_SUBSTITUTE_CHARS];
         } else if (bufIn[offset - 1] == HGFS_ESCAPE_SUBSTITUE_CHAR) {
            bufIn[offset - 1] = HGFS_ESCAPE_CHAR;
         }
         memmove(escapePointer, escapePointer + 1, (*unprocessedLength) - offset - 1);
         (*unprocessedLength)--;
         sizeIn--;
         if (sizeIn > 0) {
            escapePointer = strchr(escapePointer, HGFS_ESCAPE_CHAR);
         } else {
            escapePointer = NULL;
         }
      } else {
         escapePointer = strchr(escapePointer + 1, HGFS_ESCAPE_CHAR);
      }
   }
   ASSERT((*unprocessedLength) > sizeIn);
   (*unprocessedLength) -= sizeIn + 1;
}


/*
 *-----------------------------------------------------------------------------
 *
 * HgfsEscapeDoComponent --
 *
 *    Escape any characters that are not legal in a windows filename.
 *    Escape reserved file names that can't be used in Windows.
 *    We also of course have to escape the escape character, which is "%",
 *    when it is part of a character sequence that would require unescaping
 *
 *    sizeBufOut must account for the NUL terminator.
 *
 * Results:
 *    On success, the size (excluding the NUL terminator) of the
 *    escaped, NUL terminated buffer.
 *    On failure (bufOut not big enough to hold result), negative value.
 *
 * Side effects:
 *    None
 *
 *-----------------------------------------------------------------------------
 */

int
HgfsEscapeDoComponent(char const *bufIn, // IN:  Buffer with unescaped input
	                   uint32 sizeIn,     // IN:  Size of input buffer
	                   uint32 sizeBufOut, // IN:  Size of output buffer
	                   char *bufOut)      // OUT: Buffer for escaped output
{
   HgfsEscapeContext conversionContext;
   conversionContext.processedOffset = 0;
   conversionContext.outputBufferLength = sizeBufOut / sizeof *bufOut;
   conversionContext.outputOffset = 0;
   conversionContext.outputBuffer = bufOut;

   if (!HgfsEscapeEnumerate(bufIn, sizeIn, HgfsAddEscapeCharacter, &conversionContext)) {
      return -1;
   }
   return conversionContext.outputOffset * sizeof *bufOut;
}


/*
 *-----------------------------------------------------------------------------
 *
 * HgfsEscapeGetComponentSize --
 *
 *    Calculates number of addtitional characters that are needed to escape
 *    name for one NUL terminated component of the path.
 *
 * Results:
 *    Number of additional escape characters needed to escape the name.
 *    Returns 0 if no escaping is required.
 *
 * Side effects:
 *    None
 *
 *-----------------------------------------------------------------------------
 */

int
HgfsEscapeGetComponentSize(char const *bufIn, // IN:  Buffer with unescaped input
                           uint32 sizeIn)     // IN:  Size of the in input buffer
{
   int result = 0;
   HgfsEscapeEnumerate(bufIn, sizeIn, HgfsCountEscapeChars, &result);
   return result;
}<|MERGE_RESOLUTION|>--- conflicted
+++ resolved
@@ -1,9 +1,5 @@
 /*********************************************************
-<<<<<<< HEAD
- * Copyright (C) 2008-2018 VMware, Inc. All rights reserved.
-=======
  * Copyright (C) 2008-2019,2022 VMware, Inc. All rights reserved.
->>>>>>> 30568780
  *
  * This program is free software; you can redistribute it and/or modify it
  * under the terms of the GNU Lesser General Public License as published
@@ -878,7 +874,6 @@
                         uint32 *unprocessedLength) // IN: Unprocessed characters
                                                    //     in the whole name
 {
-   size_t offset;
    size_t sizeIn;
    char* curOutBuffer;
    char* escapePointer;
@@ -889,7 +884,8 @@
    sizeIn = strlen(curOutBuffer);
    escapePointer = strchr(curOutBuffer, HGFS_ESCAPE_CHAR);
    while (escapePointer != NULL) {
-      offset = escapePointer - bufIn;
+      size_t offset = escapePointer - bufIn;
+
       if (HgfsIsEscapeSequence(bufIn, offset, sizeIn)) {
          char* substitute = strchr(HGFS_SUBSTITUTE_CHARS, bufIn[offset - 1]);
          if (substitute != NULL) {
