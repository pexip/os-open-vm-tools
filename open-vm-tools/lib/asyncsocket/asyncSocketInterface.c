--- conflicted
+++ resolved
@@ -1,9 +1,5 @@
 /*********************************************************
-<<<<<<< HEAD
- * Copyright (C) 2016-2017 VMware, Inc. All rights reserved.
-=======
  * Copyright (C) 2016-2021 VMware, Inc. All rights reserved.
->>>>>>> 30568780
  *
  * This program is free software; you can redistribute it and/or modify it
  * under the terms of the GNU Lesser General Public License as published
@@ -238,6 +234,40 @@
    if (VALID(asock, getRemoteIPStr)) {
       AsyncSocketLock(asock);
       ret = VT(asock)->getRemoteIPStr(asock, ipRetStr);
+      AsyncSocketUnlock(asock);
+   } else {
+      ret = ASOCKERR_INVAL;
+   }
+   return ret;
+}
+
+
+/*
+ *----------------------------------------------------------------------------
+ *
+ * AsyncSocket_GetRemotePort --
+ *
+ *      Given an AsyncSocket object, returns the remote port associated
+ *      with it, or an error if the request is meaningless for the underlying
+ *      connection.
+ *
+ * Results:
+ *      ASOCKERR_SUCCESS or ASOCKERR_INVAL.
+ *
+ * Side effects:
+ *
+ *
+ *----------------------------------------------------------------------------
+ */
+
+int
+AsyncSocket_GetRemotePort(AsyncSocket *asock,  // IN
+                          uint32 *port)        // OUT
+{
+   int ret;
+   if (VALID(asock, getRemotePort)) {
+      AsyncSocketLock(asock);
+      ret = VT(asock)->getRemotePort(asock, port);
       AsyncSocketUnlock(asock);
    } else {
       ret = ASOCKERR_INVAL;
@@ -729,6 +759,7 @@
 int
 AsyncSocket_StartSslConnect(AsyncSocket *asock,                   // IN
                             SSLVerifyParam *verifyParam,          // IN/OPT
+                            const char *hostname,                 // IN/OPT
                             void *sslCtx,                         // IN
                             AsyncSocketSslConnectFn sslConnectFn, // IN
                             void *clientData)                     // IN
@@ -736,8 +767,8 @@
    int ret;
    if (VALID(asock, startSslConnect)) {
       AsyncSocketLock(asock);
-      ret = VT(asock)->startSslConnect(asock, verifyParam, sslCtx, sslConnectFn,
-                                       clientData);
+      ret = VT(asock)->startSslConnect(asock, verifyParam, hostname, sslCtx,
+                                       sslConnectFn, clientData);
       AsyncSocketUnlock(asock);
    } else {
       ret = ASOCKERR_INVAL;
@@ -766,12 +797,13 @@
 Bool
 AsyncSocket_ConnectSSL(AsyncSocket *asock,          // IN
                        SSLVerifyParam *verifyParam, // IN/OPT
+                       const char *hostname,        // IN/OPT
                        void *sslContext)            // IN/OPT
 {
    Bool ret;
    if (VALID(asock, connectSSL)) {
       AsyncSocketLock(asock);
-      ret = VT(asock)->connectSSL(asock, verifyParam, sslContext);
+      ret = VT(asock)->connectSSL(asock, verifyParam, hostname, sslContext);
       AsyncSocketUnlock(asock);
    } else {
       ret = FALSE;
@@ -1499,7 +1531,7 @@
                                const char *path,        // IN
                                const char *sessionId)   // IN
 {
-   int ret = ASOCKERR_GENERIC;
+   int ret = ASOCKERR_INVAL;
    if (VALID(asock, setWebSocketCookie)) {
       AsyncSocketLock(asock);
       ret = VT(asock)->setWebSocketCookie(asock, clientData, path, sessionId);
@@ -1568,6 +1600,38 @@
       AsyncSocketUnlock(asock);
    } else {
       ret = NULL;
+   }
+   return ret;
+}
+
+
+/*
+ *----------------------------------------------------------------------------
+ *
+ * AsyncSocket_SetDelayWebSocketUpgradeResponse --
+ *
+ *      Set a flag for whether or not to not automatically send the websocket
+ *      upgrade response upon receiving the websocket upgrade request.
+ *
+ * Results:
+ *      None.
+ *
+ * Side effects:
+ *      None.
+ *
+ *----------------------------------------------------------------------------
+ */
+
+int
+AsyncSocket_SetDelayWebSocketUpgradeResponse(AsyncSocket *asock,                  // IN
+                                             Bool delayWebSocketUpgradeResponse)  // IN
+{
+   int ret = ASOCKERR_INVAL;
+   if (VALID(asock, setDelayWebSocketUpgradeResponse)) {
+      AsyncSocketLock(asock);
+      ret = VT(asock)->setDelayWebSocketUpgradeResponse(asock,
+                                                        delayWebSocketUpgradeResponse);
+      AsyncSocketUnlock(asock);
    }
    return ret;
 }
@@ -1792,9 +1856,11 @@
                                 int timeoutMS,        // IN
                                 int *outIdx)          // OUT
 {
-   int i;
-   int ret;
+   int ret;
+
    if (numSock > 0 && VALID(asock[0], waitForReadMultiple)) {
+      int i;
+
       for (i = 0; i < numSock; i++) {
          AsyncSocketLock(asock[i]);
       }
