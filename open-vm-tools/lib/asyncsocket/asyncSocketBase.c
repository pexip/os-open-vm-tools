--- conflicted
+++ resolved
@@ -1,9 +1,5 @@
 /*********************************************************
-<<<<<<< HEAD
- * Copyright (C) 2016 VMware, Inc. All rights reserved.
-=======
  * Copyright (C) 2016-2021 VMware, Inc. All rights reserved.
->>>>>>> 30568780
  *
  * This program is free software; you can redistribute it and/or modify it
  * under the terms of the GNU Lesser General Public License as published
@@ -58,14 +54,23 @@
  * implicitly calls.  We don't log fd as that isn't available at the
  * base class level.
  */
-#define ASOCKLOG_NORECURSION(_level, _asock, _logargs)                  \
-   do {                                                                 \
-      if (((_level) == 0) || DOLOG_BYNAME(asyncsocket, (_level))) {     \
-         Log(ASOCKPREFIX "%d ", (_asock)->id);                          \
-         Log _logargs;                                                  \
-      }                                                                 \
+
+/* gcc needs special syntax to handle zero-length variadic arguments */
+#if defined(_MSC_VER)
+#define ASOCKLOG_NORECURSION(_level, _asock, fmt, ...)               \
+   do {                                                              \
+      if (((_level) == 0) || DOLOG_BYNAME(asyncsocket, (_level))) {  \
+         Log(ASOCKPREFIX "%d " fmt, (_asock)->id, __VA_ARGS__);      \
+      }                                                              \
    } while(0)
-
+#else
+#define ASOCKLOG_NORECURSION(_level, _asock, fmt, ...)               \
+   do {                                                              \
+      if (((_level) == 0) || DOLOG_BYNAME(asyncsocket, (_level))) {  \
+         Log(ASOCKPREFIX "%d " fmt, (_asock)->id, ##__VA_ARGS__);    \
+      }                                                              \
+   } while(0)
+#endif
 
 /*
  *-----------------------------------------------------------------------------
@@ -129,10 +134,10 @@
 
    ASSERT(count >= 0);
    if (UNLIKELY(count == 0)) {
-      ASOCKLOG_NORECURSION(1, s, ("Final release; freeing asock struct\n"));
+      ASOCKLOG_NORECURSION(1, s, "Final release; freeing asock struct\n");
       VT(s)->destroy(s);
    } else {
-      ASOCKLOG_NORECURSION(1, s, ("Release (count now %d)\n", count));
+      ASOCKLOG_NORECURSION(1, s, "Release (count now %d)\n", count);
    }
 }
 
@@ -485,12 +490,12 @@
    ASSERT(asock);
    asock->errorSeen = TRUE;
    if (asock->errorFn) {
-      ASOCKLOG(3, asock, ("firing error callback (%s)\n",
-                          AsyncSocket_Err2String(asockErr)));
+      ASOCKLOG(3, asock, "firing error callback (%s)\n",
+               AsyncSocket_Err2String(asockErr));
       asock->errorFn(asockErr, asock, asock->errorClientData);
    } else {
-      ASOCKLOG(3, asock, ("no error callback, closing socket (%s)\n",
-                          AsyncSocket_Err2String(asockErr)));
+      ASOCKLOG(3, asock, "no error callback, closing socket (%s)\n",
+               AsyncSocket_Err2String(asockErr));
       AsyncSocket_Close(asock);
    }
 }
@@ -537,7 +542,7 @@
 
    if (s->recvPos == s->recvLen || s->recvFireOnPartial) {
       void *recvBuf = s->recvBuf;
-      ASOCKLOG(3, s, ("recv buffer full, calling recvFn\n"));
+      ASOCKLOG(3, s, "recv buffer full, calling recvFn\n");
 
       /*
        * We do this dance in case the handler frees the buffer (so
@@ -552,7 +557,7 @@
       s->recvBuf = NULL;
       s->recvFn(recvBuf, s->recvPos, s, s->recvClientData);
       if (s->state == AsyncSocketClosed) {
-         ASOCKLG0(s, ("owner closed connection in recv callback\n"));
+         ASOCKLG0(s, "owner closed connection in recv callback\n");
          *result = ASOCKERR_CLOSED;
          return TRUE;
       } else if (s->recvFn == NULL && s->recvLen == 0) {
@@ -613,22 +618,22 @@
    ASSERT(AsyncSocketIsLocked(asock));
 
    if (!asock->errorFn) {
-      ASOCKWARN(asock, ("%s: no registered error handler!\n", __FUNCTION__));
+      ASOCKWARN(asock, "%s: no registered error handler!\n", __FUNCTION__);
       return ASOCKERR_INVAL;
    }
 
    if (!buf || !cb || len <= 0) {
-      ASOCKWARN(asock, ("Recv called with invalid arguments!\n"));
+      ASOCKWARN(asock, "Recv called with invalid arguments!\n");
       return ASOCKERR_INVAL;
    }
 
    if (AsyncSocketGetState(asock) != AsyncSocketConnected) {
-      ASOCKWARN(asock, ("recv called but state is not connected!\n"));
+      ASOCKWARN(asock, "recv called but state is not connected!\n");
       return ASOCKERR_NOTCONNECTED;
    }
 
    if (asock->recvBuf && asock->recvPos != 0) {
-      ASOCKWARN(asock, ("Recv called -- partially read buffer discarded.\n"));
+      ASOCKWARN(asock, "Recv called -- partially read buffer discarded.\n");
    }
 
    asock->recvBuf = buf;
@@ -777,6 +782,28 @@
       break;
    case ASOCKERR_BUSY:
       result = MSGID(asyncsocket.busy) "Concurrent operations on socket";
+      break;
+   case ASOCKERR_PROXY_NEEDS_AUTHENTICATION:
+      result = MSGID(asyncsocket.proxyneedsauthentication)
+                     "Proxy needs authentication";
+      break;
+   case ASOCKERR_PROXY_CONNECT_FAILED:
+      result = MSGID(asyncsocket.proxyconnectfailed)
+                     "Connection failed through proxy";
+      break;
+   case ASOCKERR_PROXY_INVALID_OR_NOT_SUPPORTED:
+      result = MSGID(asyncsocket.proxyinvalidornotsupported)
+                     "Invalid or not supported type proxy";
+      break;
+   case ASOCKERR_WEBSOCK_UPGRADE_NOT_FOUND:
+      result = MSGID(asyncsocket.websocketupgradefailed)
+                     "Upgrade to websocket error: NOT FOUND, status code 404";
+      break;
+   case ASOCKERR_WEBSOCK_TOO_MANY_CONNECTION:
+      result = MSGID(asyncsocket.websockettoomanyconnection)
+                     "The server-side WebSocket connection limit has been exceeded,"
+                     " HTTP status code 429";
+      break;
    }
 
    if (!result) {
