--- conflicted
+++ resolved
@@ -1,9 +1,5 @@
 /*********************************************************
-<<<<<<< HEAD
- * Copyright (C) 2004-2018 VMware, Inc. All rights reserved.
-=======
  * Copyright (C) 2004-2018,2019,2021 VMware, Inc. All rights reserved.
->>>>>>> 30568780
  *
  * This program is free software; you can redistribute it and/or modify it
  * under the terms of the GNU Lesser General Public License as published
@@ -20,16 +16,20 @@
  *
  *********************************************************/
 
-#include <stdio.h>
-#include <stdarg.h>
-#include <string.h>
-#include <stdlib.h>
+#if defined(__KERNEL__) || defined(_KERNEL) || defined(KERNEL)
+#   include "kernelStubs.h"
+#else
+#   include <stdio.h>
+#   include <stdarg.h>
+#   include <string.h>
+#   include <stdlib.h>
+#   include "str.h"
+#endif
 
 #include "guest_msg_def.h"
 #include "message.h"
 #include "rpcout.h"
 #include "rpcvmx.h"
-#include "str.h"
 
 
 typedef struct {
