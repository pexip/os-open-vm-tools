--- conflicted
+++ resolved
@@ -1,9 +1,5 @@
 /*********************************************************
-<<<<<<< HEAD
- * Copyright (C) 2013-2018 VMware, Inc. All rights reserved.
-=======
  * Copyright (C) 2013-2021 VMware, Inc. All rights reserved.
->>>>>>> 30568780
  *
  * This program is free software; you can redistribute it and/or modify it
  * under the terms of the GNU Lesser General Public License as published
@@ -47,6 +43,10 @@
 #  include <dlfcn.h>
 #endif
 
+#if defined __APPLE__
+#  include <execinfo.h>
+#endif
+
 #if defined(__linux__) && !defined(VMX86_TOOLS) && !defined(__ANDROID__)
 #  include <link.h>
 #endif
@@ -60,6 +60,8 @@
 #      define UTIL_BACKTRACE_USE_UNWIND
 #   endif
 #endif
+
+#define MAX_STACK_DEPTH_APPLE 128
 
 #ifdef UTIL_BACKTRACE_USE_UNWIND
 #include <unwind.h>
@@ -129,49 +131,6 @@
 
 
 #ifdef UTIL_BACKTRACE_USE_UNWIND
-/*
- *-----------------------------------------------------------------------------
- *
- * UtilBacktraceToBufferCallback --
- *
- *      Callback from _Unwind_Backtrace to add one entry to the backtrace
- *      buffer.
- *
- * Results:
- *      _URC_NO_REASON : Please continue with backtrace.
- *      _URC_END_OF_STACK : Abort backtrace, we run out of space (*).
- *
- *          (*) Caller does not care.  Anything else than NO_REASON is fatal
- *              and forces _Unwind_Backtrace to report PHASE1 error.
- *
- * Side effects:
- *      None.
- *
- *-----------------------------------------------------------------------------
- */
-
-static _Unwind_Reason_Code
-UtilBacktraceToBufferCallback(struct _Unwind_Context *ctx, // IN: Unwind context
-                              void *cbData)                // IN/OUT: Our data
-{
-   struct UtilBacktraceToBufferData *data = cbData;
-   uintptr_t cfa = _Unwind_GetCFA(ctx);
-
-   /*
-    * Stack grows down.  So if we are below basePtr, do nothing...
-    */
-   if (cfa >= data->basePtr) {
-      if (data->len) {
-         *data->buffer++ = _Unwind_GetIP(ctx);
-         data->len--;
-      } else {
-         return _URC_END_OF_STACK;
-      }
-   }
-   return _URC_NO_REASON;
-}
-
-
 /*
  *-----------------------------------------------------------------------------
  *
@@ -229,7 +188,8 @@
    return _URC_END_OF_STACK;
 }
 
-#if !defined(_WIN32) && !defined(VMX86_TOOLS) && !defined(__ANDROID__)
+
+#if !defined(_WIN32) && !defined(VMX86_TOOLS)
 /*
  *-----------------------------------------------------------------------------
  *
@@ -303,33 +263,9 @@
 
 
 /*
- *----------------------------------------------------------------------
- *
- * Util_BacktraceFromPointer --
- *
- *      log the stack backtrace given a frame pointer
- *
- * Results:
- *
- *      void
- *
- * Side effects:
- *      None.
- *
- *----------------------------------------------------------------------
- */
-
-void
-Util_BacktraceFromPointer(uintptr_t *basePtr)  // IN:
-{
-   Util_BacktraceFromPointerWithFunc(basePtr, UtilLogWrapper, NULL);
-}
-
-
-/*
- *-----------------------------------------------------------------------------
- *
- * Util_BacktraceFromPointerWithFunc --
+ *-----------------------------------------------------------------------------
+ *
+ * UtilBacktraceFromPointerWithFunc --
  *
  *      Output a backtrace from the given frame porinter, using
  *      "outputFunc" as the logging function. For each line of the backtrace,
@@ -344,10 +280,10 @@
  *-----------------------------------------------------------------------------
  */
 
-void
-Util_BacktraceFromPointerWithFunc(uintptr_t *basePtr,       // IN:
-                                  Util_OutputFunc outFunc,  // IN:
-                                  void *outFuncData)        // IN:
+static void
+UtilBacktraceFromPointerWithFunc(uintptr_t *basePtr,       // IN:
+                                 Util_OutputFunc outFunc,  // IN:
+                                 void *outFuncData)        // IN:
 {
 #if defined(UTIL_BACKTRACE_USE_UNWIND)
    struct UtilBacktraceFromPointerData data;
@@ -407,55 +343,12 @@
                                i, x[0], x[1], dli.dli_sname, dli.dli_fname,
                                 dli.dli_fbase);
       } else {
-         outFunc(outFuncData, "SymBacktrace[%d] %#08x eip %#08x \n", i, x[0], x[1]);
+         outFunc(outFuncData, "SymBacktrace[%d] %#08x eip %#08x \n", i, x[0],
+                 x[1]);
       }
       x = (uintptr_t *) x[0];
    }
 #endif
-#endif
-}
-
-
-/*
- *-----------------------------------------------------------------------------
- *
- * Util_BacktraceToBuffer --
- *
- *      Output a backtrace from the given frame pointer to supplied buffer.
- *
- * Results:
- *      None.
- *
- * Side effects:
- *      See above.
- *
- *-----------------------------------------------------------------------------
- */
-
-void
-Util_BacktraceToBuffer(uintptr_t *basePtr,  // IN:
-                       uintptr_t *buffer,   // IN:
-                       int len)             // IN:
-{
-#if defined(UTIL_BACKTRACE_USE_UNWIND)
-   struct UtilBacktraceToBufferData data;
-
-   data.basePtr = (uintptr_t)basePtr;
-   data.buffer = buffer;
-   data.len = len;
-   _Unwind_Backtrace(UtilBacktraceToBufferCallback, &data);
-#elif !defined(VM_X86_64)
-   uintptr_t *x = basePtr;
-   int i;
-
-   for (i = 0; i < 256 && i < len; i++) {
-      if (x < basePtr ||
-	  (uintptr_t) x - (uintptr_t) basePtr > 0x8000) {
-         break;
-      }
-      buffer[i] = x[1];
-      x = (uintptr_t *) x[0];
-   }
 #endif
 }
 
@@ -501,6 +394,7 @@
  *
  *-----------------------------------------------------------------------------
  */
+
 
 void
 Util_BacktraceWithFunc(int bugNr,                // IN:
@@ -512,14 +406,40 @@
 
    options.bugNumber = bugNr;
    CoreDump_LogFullBacktraceToFunc(&options, outFunc, outFuncData);
-#else
-   uintptr_t *x = (uintptr_t *) &bugNr;
+#elif defined(__APPLE__)
+   void *callstack[MAX_STACK_DEPTH_APPLE];
+   int frames;
+   unsigned i;
+   Dl_info dli;
 
    if (bugNr == 0) {
       outFunc(outFuncData, "Backtrace:\n");
    } else {
-      outFunc(outFuncData, "Backtrace for bugNr=%d\n",bugNr);
-   }
-   Util_BacktraceFromPointerWithFunc(&x[-2], outFunc, outFuncData);
-#endif
-}+      outFunc(outFuncData, "Backtrace for bugNr=%d\n", bugNr);
+   }
+   frames = backtrace(callstack, ARRAYSIZE(callstack));
+   for (i = 0; i < frames; i++) {
+      outFunc(outFuncData, "Backtrace[%d] rip=%016lx\n", i, callstack[i]);
+   }
+   for (i = 0; i < frames; i++) {
+      if (dladdr(callstack[i], &dli)) {
+         outFunc(outFuncData, "SymBacktrace[%d] rip=%016lx in function %s "
+                              "in object %s loaded at %016lx\n",
+                 i, callstack[i], dli.dli_sname, dli.dli_fname,
+                 dli.dli_fbase);
+      } else {
+         outFunc(outFuncData, "SymBacktrace[%d] rip=%016lxn", i,
+                 callstack[i]);
+      }
+   }
+#else
+   if (bugNr == 0) {
+      outFunc(outFuncData, "Backtrace:\n");
+   } else {
+      outFunc(outFuncData, "Backtrace for bugNr=%d\n", bugNr);
+   }
+
+   UtilBacktraceFromPointerWithFunc(__builtin_frame_address(0), outFunc,
+                                    outFuncData);
+#endif
+}
