--- conflicted
+++ resolved
@@ -1,9 +1,5 @@
 /*********************************************************
-<<<<<<< HEAD
- * Copyright (C) 2004-2016 VMware, Inc. All rights reserved.
-=======
  * Copyright (C) 2004-2016, 2019, 2021 VMware, Inc. All rights reserved.
->>>>>>> 30568780
  *
  * This program is free software; you can redistribute it and/or modify it
  * under the terms of the GNU Lesser General Public License as published
@@ -24,8 +20,8 @@
  * foundryMsg.c --
  *
  * This is a library for formatting and parsing the messages sent
- * between a foundry client and the VMX. It is a stand-alone library 
- * so it can be used by the VMX tree without also linking in the 
+ * between a foundry client and the VMX. It is a stand-alone library
+ * so it can be used by the VMX tree without also linking in the
  * entire foundry client-side library.
  */
 
@@ -635,7 +631,6 @@
    VixCommandRequestHeader *commandRequest = NULL;
    size_t providedCredentialLength = 0;
    size_t totalCredentialLength = 0;
-   char *destPtr;
 
    if ((VIX_USER_CREDENTIAL_NAME_PASSWORD == credentialType)
       || (VIX_USER_CREDENTIAL_HOST_CONFIG_SECRET == credentialType)
@@ -696,7 +691,8 @@
          || (VIX_USER_CREDENTIAL_TICKETED_SESSION == credentialType)
          || (VIX_USER_CREDENTIAL_SSPI == credentialType)
          || (VIX_USER_CREDENTIAL_SAML_BEARER_TOKEN == credentialType)) {
-      destPtr = (char *) commandRequest;
+      char *destPtr = (char *) commandRequest;
+
       destPtr += commandRequest->commonHeader.headerLength;
       destPtr += commandRequest->commonHeader.bodyLength;
       if (NULL != credential) {
@@ -1145,10 +1141,14 @@
       }
    }
 
-   *userNameResult = userName;
-   userName = NULL;
-   *passwordResult = passwd;
-   passwd = NULL;
+   if (NULL != userNameResult) {
+      *userNameResult = userName;
+      userName = NULL;
+   }
+   if (NULL != passwordResult) {
+      *passwordResult = passwd;
+      passwd = NULL;
+   }
 
 quit:
    Util_ZeroFree(packedString, packedStringLength);
@@ -1186,6 +1186,14 @@
       str = "";
    }
 
+   /*
+    * Coverity flags this as a buffer overrun in the case where str is
+    * assigned the empty string above, claiming that the underlying
+    * Base64_Encode function directly indexes the array str at index 2;
+    * however, that indexing is only done if the string length is greater
+    * than 2, and clearly strlen("") is 0.
+    */
+   /* coverity[overrun-buffer-val] */
    return VixMsgEncodeBuffer(str, strlen(str), TRUE, result);
 } // VixMsg_EncodeString
 
