/*********************************************************
<<<<<<< HEAD
 * Copyright (C) 2007-2018 VMware, Inc. All rights reserved.
=======
 * Copyright (C) 2007-2021 VMware, Inc. All rights reserved.
>>>>>>> 30568780
 *
 * This program is free software; you can redistribute it and/or modify it
 * under the terms of the GNU Lesser General Public License as published
 * by the Free Software Foundation version 2.1 and no later version.
 *
 * This program is distributed in the hope that it will be useful, but
 * WITHOUT ANY WARRANTY; without even the implied warranty of MERCHANTABILITY
 * or FITNESS FOR A PARTICULAR PURPOSE.  See the Lesser GNU General Public
 * License for more details.
 *
 * You should have received a copy of the GNU Lesser General Public License
 * along with this program; if not, write to the Free Software Foundation, Inc.,
 * 51 Franklin St, Fifth Floor, Boston, MA  02110-1301 USA.
 *
 *********************************************************/

/*
 * fileLockPrimitive.c --
 *
 *      Portable file locking via Lamport's Bakery algorithm.
 *
 *      This implementation relies upon a remove directory operation failing
 *      if the directory contains any files.
 */

#define _GNU_SOURCE /* For O_NOFOLLOW */
#include <stdio.h>
#include <stdlib.h>
#include <string.h>
#include <errno.h>
#include <sys/types.h>
#include <sys/stat.h>
#include <fcntl.h>
#if defined(_WIN32)
#include <windows.h>
#include <io.h>
#include <direct.h>
#else
#include <unistd.h>
#include <sys/param.h>
#endif
#include "vmware.h"
#include "hostinfo.h"
#include "util.h"
#include "err.h"
#include "log.h"
#include "str.h"
#include "fileIO.h"
#include "fileLock.h"
#include "fileInt.h"
#include "random.h"
#include "vm_atomic.h"
#include "util.h"
#include "hostType.h"

#include "unicodeOperations.h"

#define LOGLEVEL_MODULE main
#include "loglevel_user.h"

#define LOCK_SHARED     "S"
#define LOCK_EXCLUSIVE  "X"
#define FILELOCK_PROGRESS_DEARTH 8000 // Dearth of progress time in milliseconds
#define FILELOCK_PROGRESS_SAMPLE 200  // Progress sampling time in milliseconds

static char implicitReadToken;

#define PARSE_TABLE_UINT   0
#define PARSE_TABLE_STRING 1

typedef struct parse_table
{
   int         type;
   const char *name;
   void       *valuePtr;
} ParseTable;

/*
 * The lock token. This is returned by the lock operation and must be sent
 * to the unlock operation.
 */

#define FILELOCK_TOKEN_SIGNATURE 0x4B434C46  // 'FLCK' in memory

struct FileLockToken
{
   uint32  signature;
   Bool    portable;
   char   *pathName;
   union {
      struct {
         FileIODescriptor lockFd;
      } mandatory;
      struct {
         char *lockFilePath;  // &implicitReadToken for implicit read locks
      } portable;
   } u;
};


/*
 *-----------------------------------------------------------------------------
 *
 * FileLockSleeper --
 *
 *      Have the calling thread sleep "for a while". The duration of the
 *      sleep is determined by the count that is passed in. Checks are
 *      also done for exceeding the maximum wait time.
 *
 * Results:
 *      0       slept
 *      EAGAIN  maximum sleep time exceeded
 *
 * Side effects:
 *      None.
 *
 *-----------------------------------------------------------------------------
 */

static int
FileLockSleeper(LockValues *myValues)  // IN/OUT:
{
   VmTimeType ageMsec;
   uint32 maxSleepTimeMsec;

   if (myValues->maxWaitTimeMsec == FILELOCK_TRYLOCK_WAIT) {
      return EAGAIN;
   }

   ageMsec = Hostinfo_SystemTimerMS() - myValues->startTimeMsec;

   if ((myValues->maxWaitTimeMsec != FILELOCK_INFINITE_WAIT) &&
       (ageMsec >= myValues->maxWaitTimeMsec)) {
      return EAGAIN;
   }

   if (ageMsec <= 2000) {
      /* Most locks are "short" */
      maxSleepTimeMsec = 100;
   } else {
      /*
       * The lock has been around a while; use a continuously increasing back
       * off with an upper bound.
       */

      maxSleepTimeMsec = MIN(ageMsec / 10, 2000);
   }

   /*
    * Randomize the time slept. This will prevent any potential cadence issues
    * (thundering herds).
    */

   (void) FileSleeper(maxSleepTimeMsec / 2, maxSleepTimeMsec);

   return 0;
}


/*
 *-----------------------------------------------------------------------------
 *
 * FileLockRemoveLockingFile --
 *
 *      Remove the specified file.
 *
 * Results:
 *      0       success
 *      > 0     failure (errno)
 *
 * Side effects:
 *      None.
 *
 *-----------------------------------------------------------------------------
 */

static int
FileLockRemoveLockingFile(const char *lockDir,   // IN:
                          const char *fileName)  // IN:
{
   int err;
   char *path;

   ASSERT(lockDir != NULL);
   ASSERT(fileName != NULL);

   path = Unicode_Join(lockDir, DIRSEPS, fileName, NULL);

   err = FileDeletionRobust(path, FALSE);

   if (err != 0) {
      if (err == ENOENT) {
         /* Not there anymore; locker unlocked or timed out */
         err = 0;
      } else {
         Warning(LGPFX" %s of '%s' failed: %s\n", __FUNCTION__,
                 path, Err_Errno2String(err));
      }
   }

   Posix_Free(path);

   return err;
}


/*
 *-----------------------------------------------------------------------------
 *
 * FileLockParseArgs --
 *
 *      Parse the property list arguments of a lock file. The ParseTable
 *      contains names of properies that are interesting to the caller;
 *      only those values associated with the interesting names will be
 *      extracted, the others will be ignored.
 *
 * Results:
 *      TRUE    An error was detected
 *      FALSE   All is well
 *
 * Side effects:
 *      None
 *
 *-----------------------------------------------------------------------------
 */

static Bool
FileLockParseArgs(char *argv[],       // IN:
                  uint32 argCount,    // IN:
                  ParseTable *table,  // IN:
                  uint32 tableSize)   // IN:
{
   uint32 argPos = 5;  // The property list always starts with this argument

   while (argCount) {
      uint32 i;
      char *p = strchr(argv[argPos], '=');

      /* Validate the "name=value" form */
      if ((p == NULL) || (p == argv[argPos]) || (p[1] == '\0')) {
         return TRUE;
      }

      *p = '\0';

      /* Unknown names are ignored without error */
      for (i = 0; i < tableSize; i++) {
         if (strcmp(argv[argPos], table[i].name) == 0) {
            switch (table[i].type) {
            case PARSE_TABLE_UINT:
               if (sscanf(&p[1], "%u", (uint32 *) table[i].valuePtr) != 1) {
                  return TRUE;
               }
               break;

            case PARSE_TABLE_STRING:
               *((char **) table[i].valuePtr) = &p[1];
               break;
            }
         }
      }

      *p = '=';

      argPos++;
      argCount--;
   }

   return FALSE;
}


/*
 *-----------------------------------------------------------------------------
 *
 * FileLockMemberValues --
 *
 *      Returns the values associated with lock directory file.
 *
 * Results:
 *      0       Valid lock file; values have been returned
 *      > 0     Lock file problem (errno); values have not been returned
 *
 * Side effects:
 *      The lock file may be deleted if it is invalid
 *
 *-----------------------------------------------------------------------------
 */

#define FL_MAX_ARGS 16

int
FileLockMemberValues(const char *lockDir,       // IN:
                     const char *fileName,      // IN:
                     char *buffer,              // OUT:
                     size_t requiredSize,       // IN:
                     LockValues *memberValues)  // OUT:
{
   size_t len;
   int access;
   char *path;
   FileData fileData;
   FileIOResult result;
   FileIODescriptor desc;
   char *argv[FL_MAX_ARGS];

   int err = 0;
   uint32 argc = 0;
   char *saveptr = NULL;

   ParseTable table[] = {
                           { PARSE_TABLE_STRING,
                             "lc",
                             (void *) &memberValues->locationChecksum
                           }
                        };

   ASSERT(lockDir != NULL);
   ASSERT(fileName != NULL);

   path = Unicode_Join(lockDir, DIRSEPS, fileName, NULL);

   FileIO_Invalidate(&desc);

   access = FILEIO_OPEN_ACCESS_READ;

#if defined(_WIN32)
   access |= FILEIO_OPEN_SHARE_DELETE;
#endif

   result = FileIOCreateRetry(&desc, path, access, FILEIO_OPEN, 0444,
                              FILE_MAX_WAIT_TIME_MS);

   if (!FileIO_IsSuccess(result)) {
      err = FileMapErrorToErrno(__FUNCTION__, Err_Errno());

      /*
       * A member file may "disappear" if is deleted (unlinked on POSIXen)
       * due to an unlock immediately after a directory scan but before the
       * scan is processed. Since this is a "normal" thing, ENOENT will be
       * suppressed.
       */

      if (err != ENOENT) {
         Warning(LGPFX" %s open failure on '%s': %s\n", __FUNCTION__,
                 path, Err_Errno2String(err));
      }

      goto bail;
   }

   /* Attempt to obtain the lock file attributes now that it is opened */
   err = FileAttributesRobust(path, &fileData);

   if (err != 0) {
      /*
       * A member file may "disappear" if is deleted (unlinked on POSIXen)
       * due to an unlock immediately after a directory scan but before the
       * scan is processed. Since this is a "normal" thing, ENOENT will be
       * suppressed.
       */

      if (err != ENOENT) {
         Warning(LGPFX" %s file size failure on '%s': %s\n", __FUNCTION__,
                 path, Err_Errno2String(err));
      }

      FileIO_Close(&desc);

      goto bail;
   }

   /* Complain if the lock file is not the proper size */
   if (fileData.fileSize != requiredSize) {
      Warning(LGPFX" %s file '%s': size %"FMT64"u, required size %"FMTSZ"d\n",
              __FUNCTION__, path, fileData.fileSize, requiredSize);

      FileIO_Close(&desc);

      goto corrupt;
   }

   /* Attempt to read the lock file data and validate how much was read. */
   result = FileIO_Read(&desc, buffer, requiredSize, &len);

   FileIO_Close(&desc);

   if (!FileIO_IsSuccess(result)) {
      err = FileMapErrorToErrno(__FUNCTION__, Err_Errno());

      Warning(LGPFX" %s read failure on '%s': %s\n",
              __FUNCTION__, path, Err_Errno2String(err));

      goto bail;
   }

   if (len != requiredSize) {
      Warning(LGPFX" %s read length issue on '%s': %"FMTSZ"d and %"FMTSZ"d\n",
              __FUNCTION__, path, len, requiredSize);

      err = EIO;
      goto bail;
   }

fixedUp:

   /* Extract and validate the lock file data. */
   for (argc = 0; argc < FL_MAX_ARGS; argc++) {
      argv[argc] = strtok_r((argc == 0) ? buffer : NULL, " ", &saveptr);

      if (argv[argc] == NULL) {
         break;
      }
   }

   /*
    * Lock file arguments are space separated. There is a minimum of 5
    * arguments - machineID, executionID, Lamport number, lock type
    * and process creation time. The maximum number of arguments is
    * FL_MAX_ARGS.
    *
    * Additional arguments, if present, form a property list - one or more
    * "name=value" pairs.
    *
    * Here is picture of valid forms:
    *
    * 0 1 2 3 4 5 6   Comment
    *-------------------------
    * A B C D E       No property list
    * A B C D E x     One property
    * A B C D E x y   Two properties
    */

   memberValues->locationChecksum = NULL;

   if ((argc < 5) || ((argc == FL_MAX_ARGS) &&
                       (strtok_r(NULL, " ", &saveptr) != NULL))) {
      goto corrupt;
   }

   if ((argc > 5) && FileLockParseArgs(argv, argc - 5,
                                       table, ARRAYSIZE(table))) {
      goto corrupt;
   }

   /*
    * Check for an old style lock file; if found, upgrade it (internally).
    *
    * The new style lock always has an executionID that is minimally
    * processID-processCreationTime (the '-' is the critical difference).
    */

   if ((strchr(argv[1], '-') == NULL) &&
       (strchr(argv[1], '(') == NULL) &&
       (strchr(argv[1], ')') == NULL) &&
       (argc == 6) &&
       !FileLockParseArgs(argv, argc - 5, table, ARRAYSIZE(table))) {
         char *newBuffer;

         newBuffer = Str_SafeAsprintf(NULL, "%s %s-%s %s %s %s %s",
                                      argv[0], argv[1], argv[4], argv[2],
                                      argv[3], argv[4], argv[5]);

        Str_Strcpy(buffer, newBuffer, requiredSize);

        Posix_Free(newBuffer);

        goto fixedUp;
  }

   if (sscanf(argv[2], "%u", &memberValues->lamportNumber) != 1) {
      goto corrupt;
   }

   if ((strcmp(argv[3], LOCK_SHARED) != 0) &&
       (strcmp(argv[3], LOCK_EXCLUSIVE) != 0)) {
      goto corrupt;
   }

   memberValues->machineID = argv[0];
   memberValues->executionID = argv[1];
   memberValues->lockType = argv[3];
   memberValues->memberName = Unicode_Duplicate(fileName);

   Posix_Free(path);

   return 0;

corrupt:
   Warning(LGPFX" %s removing problematic lock file '%s'\n", __FUNCTION__,
           path);

   if (argc) {
      uint32 i;

      Log(LGPFX" %s '%s' contents are:\n", __FUNCTION__, fileName);

      for (i = 0; i < argc; i++) {
         Log(LGPFX" %s %s argv[%u]: '%s'\n", __FUNCTION__, fileName,
             i, argv[i]);
      }
   }

   /* Remove the lock file and behave like it has disappeared */
   err = FileDeletionRobust(path, FALSE);

   if (err == 0) {
      err = ENOENT;
   }

bail:
   Posix_Free(path);

   return err;
}


/*
 *-----------------------------------------------------------------------------
 *
 * FileLockValidName --
 *
 *      Validate the format of the file name.
 *
 * Results:
 *      TRUE    Yes
 *      FALSE   No
 *
 * Side effects:
 *      None
 *
 *-----------------------------------------------------------------------------
 */

Bool
FileLockValidName(const char *fileName)  // IN:
{
   uint32 i;

   ASSERT(fileName != NULL);

   /* The fileName must start with the ASCII character, 'M', 'D' or 'E' */
   if (Unicode_FindSubstrInRange("MDE", 0, -1, fileName, 0,
                                 1) == UNICODE_INDEX_NOT_FOUND) {
      return FALSE;
   }

   /* The fileName must contain 5 ASCII digits after the initial character */
   for (i = 0; i < 5; i++) {
      if (Unicode_FindSubstrInRange("0123456789", 0, -1, fileName, i + 1,
                                    1) == UNICODE_INDEX_NOT_FOUND) {
         return FALSE;
      }
   }

   /* The fileName must terminate with the appropriate suffix string */
   return Unicode_EndsWith(fileName, FILELOCK_SUFFIX);
}


/*
 *-----------------------------------------------------------------------------
 *
 * FileLockActivateList
 *
 *      Insure a lock list entry exists for the lock directory.
 *
 * Results:
 *     0        success
 *     > 0      error (errno)
 *
 * Side effects:
 *     None.
 *
 *-----------------------------------------------------------------------------
 */

static int
FileLockActivateList(const char *dirName,   // IN:
                     LockValues *myValues)  // IN:
{
   ActiveLock   *ptr;

   ASSERT(dirName != NULL);
   ASSERT(*dirName == 'D');

   /* Search the list for a matching entry */
   for (ptr = myValues->lockList; ptr != NULL; ptr = ptr->next) {
      if (Unicode_Compare(ptr->dirName, dirName) == 0) {
         break;
      }
   }

   /* No entry? Attempt to add one. */
   if (ptr == NULL) {
      ptr = Util_SafeMalloc(sizeof *ptr);

      ptr->next = myValues->lockList;
      myValues->lockList = ptr;

      ptr->age = 0;
      ptr->dirName = Unicode_Duplicate(dirName);
   }

   /* Mark the entry (exists) */
   ptr->marked = TRUE;

   return 0;
}


/*
 *-----------------------------------------------------------------------------
 *
 * FileLockLocationChecksum --
 *
 *      Compute the location checksum of the argument path.
 *
 * Results:
 *      The location checksum as dynamically allocated string.
 *
 * Side effects:
 *      None
 *
 *-----------------------------------------------------------------------------
 */

static char *
FileLockLocationChecksum(const char *path)  // IN:
{
   int c;
   uint32 hash = 5381;

#if defined(_WIN32)
   char *p;
   char *value = Unicode_Duplicate(path);

   /* Don't get fooled by mixed case; "normalize" */
   Str_ToLower(value);
   p = value;
#else
   char *p = (char *) path;
#endif

   /* DBJ2 hash... good enough? */
   while ((c = *p++)) {
      hash = ((hash << 5) + hash) + c; /* hash * 33 + c */
   }

#if defined(_WIN32)
   Posix_Free(value);
#endif

   return Str_SafeAsprintf(NULL, "%u", hash);
}


/*
 *-----------------------------------------------------------------------------
 *
 * FileLockScanDirectory --
 *
 *      Call the specified function for each member file found in the
 *      specified directory.
 *
 * Results:
 *      0       success
 *      > 0     failure
 *
 * Side effects:
 *     Anything that this not a valid locking file is deleted.
 *
 *-----------------------------------------------------------------------------
 */

static int
FileLockScanDirectory(const char *lockDir,      // IN:
                      int (*func)(              // IN:
                             const char *lockDir,
                             const char *fileName,
                             LockValues *memberValues,
                             LockValues *myValues
                           ),
                      LockValues *myValues,    // IN:
                      Bool cleanUp)            // IN:
{
   uint32 i;
   int err;
   int numEntries;

   char **fileList = NULL;
   char *myExecutionID = NULL;
   char *locationChecksum = NULL;

   ASSERT(lockDir != NULL);

   numEntries = FileListDirectoryRobust(lockDir, &fileList);

   if (numEntries == -1) {
      Log(LGPFX" %s: Could not read the directory '%s': %d\n",
          __FUNCTION__, lockDir, Err_Errno());

      return EDOM;  // out of my domain
   }

   /* Pass 1: Validate entries and handle any 'D' entries */
   for (i = 0, err = 0; i < numEntries; i++) {
      /* Remove any non-locking files */
      if (!FileLockValidName(fileList[i])) {
         Log(LGPFX" %s discarding %s from %s'; invalid file name.\n",
             __FUNCTION__, fileList[i], lockDir);

         err = FileLockRemoveLockingFile(lockDir, fileList[i]);
         if (err != 0) {
            goto bail;
         }

        Posix_Free(fileList[i]);
        fileList[i] = NULL;

        continue;
      }

      /*
       * Any lockers appear to be entering?
       *
       * This should be rather rare. If a locker dies while entering
       * this will cleaned-up.
       */

      if (*fileList[i] == 'D') {
         if (cleanUp) {
            err = FileLockActivateList(fileList[i], myValues);
            if (err != 0) {
               goto bail;
            }
        }

        Posix_Free(fileList[i]);
        fileList[i] = NULL;
      }
   }

   if (myValues->lockList != NULL) {
      goto bail;
   }

   myExecutionID = FileLockGetExecutionID();
   locationChecksum = FileLockLocationChecksum(lockDir);

   /* Pass 2: Handle the 'M' entries */
   for (i = 0, err = 0; i < numEntries; i++) {
      LockValues *ptr;
      Bool       myLockFile;
      LockValues memberValues;
<<<<<<< HEAD
      char       buffer[FILELOCK_DATA_SIZE];
=======
>>>>>>> 30568780

      if ((fileList[i] == NULL) ||
          (*fileList[i] == 'E')) {
         continue;
      }

      myLockFile = (Unicode_Compare(fileList[i],
                          myValues->memberName) == 0) ? TRUE : FALSE;

      if (myLockFile) {
         /* It's me! No need to read or validate anything. */
         ptr = myValues;
      } else {
         char buffer[FILELOCK_DATA_SIZE];
         /* It's not me! Attempt to extract the member values. */
         err = FileLockMemberValues(lockDir, fileList[i], buffer,
                                    FILELOCK_DATA_SIZE, &memberValues);

         if (err != 0) {
            if (err == ENOENT) {
               err = 0;
               /* Not there anymore; locker unlocked or timed out */
               continue;
            }

            break;
         }

         /* Remove any stale locking files */
         if (FileLockMachineIDMatch(myValues->machineID,
                                    memberValues.machineID)) {
            char *dispose = NULL;

            if (FileLockValidExecutionID(memberValues.executionID)) {
               /* If it's mine it better still be where I put it! */
               if ((strcmp(myExecutionID, memberValues.executionID) == 0) &&
                   ((memberValues.locationChecksum != NULL) &&
                    (strcmp(memberValues.locationChecksum,
                            locationChecksum) != 0))) {
                  dispose = Unicode_Duplicate("lock file has been moved.");
               }
            } else {
               dispose = Str_SafeAsprintf(NULL, "invalid executionID %s.",
                                          memberValues.executionID);
            }

            if (dispose) {
               Log(LGPFX" %s discarding %s from %s': %s\n",
                   __FUNCTION__, fileList[i], lockDir, dispose);

               Posix_Free(dispose);
               Posix_Free(memberValues.memberName);

               err = FileLockRemoveLockingFile(lockDir, fileList[i]);
               if (err != 0) {
                  break;
               }

               continue;
            }
         }

         ptr = &memberValues;
      }

      /* Locking file looks good; see what happens */
      err = (*func)(lockDir, fileList[i], ptr, myValues);

      if (ptr == &memberValues) {
         Posix_Free(memberValues.memberName);
      }

      if (err != 0) {
         break;
      }
   }

bail:

   Util_FreeStringList(fileList, numEntries);

   Posix_Free(locationChecksum);
   Posix_Free(myExecutionID);

   return err;
}


/*
 *-----------------------------------------------------------------------------
 *
 * FileLockScanner --
 *
 *      Call the specified function for each member file found in the
 *      specified directory. If a rescan is necessary check the list
 *      of outstanding locks and handle removing stale locks.
 *
 * Results:
 *     0        success
 *     > 0      failure
 *
 * Side effects:
 *     None
 *
 *-----------------------------------------------------------------------------
 */

static int
FileLockScanner(const char *lockDir,     // IN:
                int (*func)(             // IN:
                       const char *lockDir,
                       const char *fileName,
                       LockValues *memberValues,
                       LockValues *myValues
                    ),
                LockValues *myValues,    // IN:
                Bool cleanUp)            // IN:
{
   int        err;
   ActiveLock *ptr;

   ASSERT(lockDir != NULL);

   myValues->lockList = NULL;

   while (TRUE) {
      ActiveLock *prev;

      err = FileLockScanDirectory(lockDir, func, myValues, cleanUp);
      if ((err > 0) || ((err == 0) && (myValues->lockList == NULL))) {
         break;
      }

      prev = NULL;
      ptr = myValues->lockList;

      /*
       * Some 'D' entries have persisted. Age them and remove those that
       * have not progressed. Remove those that have disappeared.
       */

      while (ptr != NULL) {
         Bool remove;

         if (ptr->marked) {
            if (ptr->age > FILELOCK_PROGRESS_DEARTH) {
               char *temp;
               char *path;
               UnicodeIndex index;

               ASSERT(*ptr->dirName == 'D');

               Log(LGPFX" %s discarding %s data from '%s'.\n",
                   __FUNCTION__, ptr->dirName, lockDir);

               path = Unicode_Join(lockDir, DIRSEPS, ptr->dirName, NULL);

               index = Unicode_FindLast(path, "D");
               ASSERT(index != UNICODE_INDEX_NOT_FOUND);

               temp = Unicode_Replace(path, index, 1, "M");
               FileDeletionRobust(temp, FALSE);
               Posix_Free(temp);

               temp = Unicode_Replace(path, index, 1, "E");
               FileDeletionRobust(temp, FALSE);
               Posix_Free(temp);

               FileRemoveDirectoryRobust(path);

               Posix_Free(path);

               remove = TRUE;
            } else {
               ptr->marked = FALSE;
               ptr->age += FILELOCK_PROGRESS_SAMPLE;

               remove = FALSE;
            }
         } else {
            remove = TRUE;
         }

         if (remove) {
            if (prev == NULL) {
               myValues->lockList = ptr->next;
            } else {
               prev->next = ptr->next;
            }
         }

         prev = ptr;
         ptr = ptr->next;
      }

      FileSleeper(FILELOCK_PROGRESS_SAMPLE,
                  FILELOCK_PROGRESS_SAMPLE); // relax
   }

   /* Clean up anything still on the list; they are no longer important */
   while (myValues->lockList != NULL) {
      ptr = myValues->lockList;
      myValues->lockList = ptr->next;

      Posix_Free(ptr->dirName);

      Posix_Free(ptr);
   }

   return err;
}


/*
 *-----------------------------------------------------------------------------
 *
 * FileUnlockIntrinsic --
 *
 *      Release a lock on a file.
 *
 * Results:
 *      0       unlocked
 *      > 0     errno
 *
 * Side effects:
 *      None.
 *
 *-----------------------------------------------------------------------------
 */

int
FileUnlockIntrinsic(FileLockToken *tokenPtr)  // IN:
{
   int err = 0;

   ASSERT(tokenPtr && (tokenPtr->signature == FILELOCK_TOKEN_SIGNATURE));

   LOG(1, ("Requesting unlock on %s\n", tokenPtr->pathName));

   if (tokenPtr->portable) {
      /*
       * If the lockFilePath (a pointer) is the fixed-address token representing
       * an implicit read lock, there is no lock file and the token can simply
       * be discarded.
       */

      if (tokenPtr->u.portable.lockFilePath != &implicitReadToken) {
         char *lockDir;

         /* The lock directory path */
         lockDir = Unicode_Append(tokenPtr->pathName, FILELOCK_SUFFIX);

         /*
          * TODO: under vmx86_debug validate the contents of the lock file as
          *       matching the machineID and executionID.
          */

         err = FileDeletionRobust(tokenPtr->u.portable.lockFilePath, FALSE);

         FileRemoveDirectoryRobust(lockDir); // just in case we can clean up

         if (err && vmx86_debug) {
            Log(LGPFX" %s failed for '%s': %s\n", __FUNCTION__,
                tokenPtr->u.portable.lockFilePath, Err_Errno2String(err));
         }
         Posix_Free(lockDir);
         Posix_Free(tokenPtr->u.portable.lockFilePath);
      }

      tokenPtr->u.portable.lockFilePath = NULL;  // Just in case...
   } else {
      ASSERT(FileIO_IsValid(&tokenPtr->u.mandatory.lockFd));

      if (!FileIO_IsSuccess(FileIO_CloseAndUnlink(&tokenPtr->u.mandatory.lockFd))) {
         /*
          * Should succeed, but there is an unavoidable race:
          * close() must precede unlink(), but another thread could touch
          * the file between close() and unlink(). We only worry about other
          * FileLock-like manipulations; the advisory lock file should not
          * experience any name collisions. Treat races as success.
          * Specific errors:
          *    EBUSY: other locked file
          *    ENOENT: other locked + unlocked (w/ implicit unlink) file
          */
         if (Err_Errno() == EBUSY || Err_Errno() == ENOENT) {
            LOG(0, ("Tolerating %s on unlink of advisory lock at %s\n",
                    Err_Errno() == EBUSY ? "EBUSY" : "ENOENT",
                    tokenPtr->pathName));
         } else {
            err = Err_Errno();
            if (vmx86_debug) {
               Log(LGPFX" %s failed for advisory lock '%s': %s\n", __FUNCTION__,
                   tokenPtr->pathName, Err_Errno2String(err));
            }
         }
      }
   }

   Posix_Free(tokenPtr->pathName);
   tokenPtr->signature = 0;        // Just in case...
   tokenPtr->pathName = NULL;      // Just in case...
   Posix_Free(tokenPtr);

   return err;
}


/*
 *-----------------------------------------------------------------------------
 *
 * FileLockWaitForPossession --
 *
 *      Wait until the caller has a higher priority towards taking
 *      possession of a lock than the specified file.
 *
 * Results:
 *     0        success
 *     > 0      error (errno)
 *
 * Side effects:
 *     None.
 *
 *-----------------------------------------------------------------------------
 */

static int
FileLockWaitForPossession(const char *lockDir,       // IN:
                          const char *fileName,      // IN:
                          LockValues *memberValues,  // IN:
                          LockValues *myValues)      // IN:
{
   int err = 0;

   ASSERT(lockDir != NULL);
   ASSERT(fileName != NULL);

   /* "Win" or wait? */
   if (((memberValues->lamportNumber < myValues->lamportNumber) ||
       ((memberValues->lamportNumber == myValues->lamportNumber) &&
          (Unicode_Compare(memberValues->memberName,
                           myValues->memberName) < 0))) &&
        ((strcmp(memberValues->lockType, LOCK_EXCLUSIVE) == 0) ||
         (strcmp(myValues->lockType, LOCK_EXCLUSIVE) == 0))) {
      char *path;
      Bool   thisMachine;

      thisMachine = FileLockMachineIDMatch(myValues->machineID,
                                           memberValues->machineID);

      path = Unicode_Join(lockDir, DIRSEPS, fileName, NULL);

      while ((err = FileLockSleeper(myValues)) == 0) {
         /* still there? */
         err = FileAttributesRobust(path, NULL);
         if (err != 0) {
            if (err == ENOENT) {
               /* Not there anymore; locker unlocked or timed out */
               err = 0;
            }

            break;
         }

         /* still valid? */
         if (thisMachine &&
             !FileLockValidExecutionID(memberValues->executionID)) {
            /* Invalid Execution ID; remove the member file */
            Warning(LGPFX" %s discarding file '%s'; invalid executionID.\n",
                    __FUNCTION__, path);

            err = FileLockRemoveLockingFile(lockDir, fileName);
            break;
         }
      }

      /*
       * Log the disposition of each timeout for all non "try lock" locking
       * attempts. This can assist in debugging locking problems.
       */

      if ((myValues->maxWaitTimeMsec != FILELOCK_TRYLOCK_WAIT) &&
          (err == EAGAIN)) {
         if (thisMachine) {
            Log(LGPFX" %s timeout on '%s' due to a local process '%s'\n",
                    __FUNCTION__, path, memberValues->executionID);
         } else {
            Log(LGPFX" %s timeout on '%s' due to another machine '%s'\n",
                    __FUNCTION__, path, memberValues->machineID);
         }
      }

      Posix_Free(path);
   }

   return err;
}


/*
 *-----------------------------------------------------------------------------
 *
 * FileLockNumberScan --
 *
 *      Determine the maxmimum number value within the current locking set.
 *
 * Results:
 *     0        success
 *     > 0      failure (errno)
 *
 * Side effects:
 *     None.
 *
 *-----------------------------------------------------------------------------
 */

static int
FileLockNumberScan(const char *lockDir,       // IN:
                   const char *fileName,      // IN:
                   LockValues *memberValues,  // IN:
                   LockValues *myValues)      // IN/OUT:
{
   ASSERT(lockDir != NULL);
   ASSERT(fileName != NULL);

   if (memberValues->lamportNumber > myValues->lamportNumber) {
      myValues->lamportNumber = memberValues->lamportNumber;
   }

   return 0;
}


/*
 *-----------------------------------------------------------------------------
 *
 * FileLockMakeDirectory --
 *
 *      Create a directory.
 *
 * Results:
 *      0       success
 *      > 0     failure (errno)
 *
 * Side Effects:
 *      File system may be modified.
 *
 *-----------------------------------------------------------------------------
 */

static int
FileLockMakeDirectory(const char *pathName)  // IN:
{
   int err;

#if !defined(_WIN32)
   mode_t save;

   save = umask(0);
#endif

   ASSERT(pathName != NULL);

   err = FileCreateDirectoryRobust(pathName, 0777);

#if !defined(_WIN32)
   umask(save);
#endif

   return err;
}


/*
 *-----------------------------------------------------------------------------
 *
 * FileLockCreateEntryDirectory --
 *
 *      Create an entry directory in the specified locking directory.
 *
 *      Due to FileLock_Unlock() attempting to remove the locking
 *      directory on an unlock operation (to "clean up" and remove the
 *      locking directory when it is no longer needed), this routine
 *      must carefully handle a number of race conditions to insure the
 *      the locking directory exists and the entry directory is created
 *      within.
 *
 * Results:
 *      0       success
 *      > 0     failure (errno)
 *
 * Side Effects:
 *      On success returns the number identifying the entry directory and
 *      the entry directory path name.
 *
 *-----------------------------------------------------------------------------
 */

static int
FileLockCreateEntryDirectory(const char *lockDir,    // IN:
                             char **entryDirectory,  // OUT:
                             char **entryFilePath,   // OUT:
                             char **memberFilePath,  // OUT:
                             char **memberName)      // OUT:
{
   int err;
   VmTimeType startTimeMsec;

   ASSERT(lockDir != NULL);

   *entryDirectory = NULL;
   *entryFilePath = NULL;
   *memberFilePath = NULL;
   *memberName = NULL;

   /* Fun at the races */
   startTimeMsec = Hostinfo_SystemTimerMS();

   while (TRUE) {
      char *temp;
      FileData fileData;
      VmTimeType ageMsec;
      uint32 randomNumber;

      err = FileAttributesRobust(lockDir, &fileData);
      if (err == 0) {
        /* The name exists. Deal with it... */

        if (fileData.fileType != FILE_TYPE_DIRECTORY) {
           /*
            * Locks are implemented via directories. Ancient hosted locks and
            * lock files imported alongsize an ESXi VM are implemented as
            * files. It's safe to remove these. The ESXi lock files are
            * meaningless and the ancient hosted lock files have been dead
            * for over a decade (at the time of writing this comment).
            */

<<<<<<< HEAD
            Log(LGPFX" %s: '%s' exists; an old style lock file?\n",
                      __FUNCTION__, lockDir);

            err = EBUSY;
            break;
        }

        if (fileData.fileType != FILE_TYPE_DIRECTORY) {
           /* Not a directory; attempt to remove the debris */
           if (FileDeletionRobust(lockDir, FALSE) != 0) {
              Warning(LGPFX" %s: '%s' exists and is not a directory.\n",
=======
           err = FileDeletionRobust(lockDir, FALSE);
           if (err == 0) {
              Warning(LGPFX" %s: '%s' is not a directory. Removed.\n",
>>>>>>> 30568780
                      __FUNCTION__, lockDir);
           } else {
              Warning(LGPFX" %s: an attempt to remove '%s' failed: %s\n",
                      __FUNCTION__, lockDir, Err_Errno2String(err));
              break;
           }

           continue;
        }
      } else {
         if (err == ENOENT) {
            /* Not there anymore; locker unlocked or timed out */
            err = FileLockMakeDirectory(lockDir);

            if ((err != 0) && (err != EEXIST)) {
               Warning(LGPFX" %s creation failure on '%s': %s\n",
                       __FUNCTION__, lockDir, Err_Errno2String(err));

               break;
            }
         } else {
            Warning(LGPFX" %s stat failure on '%s': %s\n",
                    __FUNCTION__, lockDir, Err_Errno2String(err));

            break;
         }
      }

      /* There is a small chance of collision/failure; grab stings now */
      randomNumber = (FileSimpleRandom() >> 8) & 0xFFFF;

      *memberName = Unicode_Format("M%05u%s", randomNumber, FILELOCK_SUFFIX);

      temp = Unicode_Format("D%05u%s", randomNumber, FILELOCK_SUFFIX);
      *entryDirectory = Unicode_Join(lockDir, DIRSEPS, temp, NULL);
      Posix_Free(temp);

      temp = Unicode_Format("E%05u%s", randomNumber, FILELOCK_SUFFIX);
      *entryFilePath = Unicode_Join(lockDir, DIRSEPS, temp, NULL);
      Posix_Free(temp);

      *memberFilePath = Unicode_Join(lockDir, DIRSEPS, *memberName, NULL);

      err = FileLockMakeDirectory(*entryDirectory);

      if (err == 0) {
         /*
          * The entry directory was safely created. See if a member file
          * is in use (the entry directory is removed once the member file
          * is created). If a member file is in use, choose another number,
          * otherwise the use of the this number is OK.
          *
          * Err on the side of caution... don't want to trash perfectly
          * good member files.
          */

         err = FileAttributesRobust(*memberFilePath, NULL);

         if (err != 0) {
            if (err == ENOENT) {
               err = 0;
               break;
            }

            if (vmx86_debug) {
               Log(LGPFX" %s stat failure on '%s': %s\n",
                   __FUNCTION__, *memberFilePath, Err_Errno2String(err));
             }
         }

         err = FileRemoveDirectoryRobust(*entryDirectory);

         if (err != 0) {
            Warning(LGPFX" %s unable to remove '%s': %s\n",
                    __FUNCTION__, *entryDirectory, Err_Errno2String(err));

            break;
         }
      } else {
          if ((err != EEXIST) &&  // Another process/thread created it...
              (err != ENOENT)) {  // lockDir is gone...
             Warning(LGPFX" %s creation failure on '%s': %s\n",
                     __FUNCTION__, *entryDirectory, Err_Errno2String(err));

             break;
          }
      }

      Posix_Free(*entryDirectory);
      Posix_Free(*entryFilePath);
      Posix_Free(*memberFilePath);
      Posix_Free(*memberName);

      *entryDirectory = NULL;
      *entryFilePath = NULL;
      *memberFilePath = NULL;
      *memberName = NULL;

      /*
       * If we've been trying to get the locking started for a unacceptable
       * amount of time, bail. Something is seriously wrong, probably the
       * file system or networking. Nothing we can do about it.
       */

      ageMsec = Hostinfo_SystemTimerMS() - startTimeMsec;

      if (ageMsec > FILELOCK_PROGRESS_DEARTH) {
         Warning(LGPFX" %s lack of progress on '%s'\n", __FUNCTION__, lockDir);

         err = EBUSY;
         break;
      }
   }

   if (err != 0) {
      Posix_Free(*entryDirectory);
      Posix_Free(*entryFilePath);
      Posix_Free(*memberFilePath);
      Posix_Free(*memberName);

      *entryDirectory = NULL;
      *entryFilePath = NULL;
      *memberFilePath = NULL;
      *memberName = NULL;
   }

   return err;
}


/*
 *-----------------------------------------------------------------------------
 *
 * FileLockCreateMemberFile --
 *
 *      Create the member file.
 *
 * Results:
 *     0        success
 *     > 0      failure (errno)
 *
 * Side Effects:
 *     None
 *
 *-----------------------------------------------------------------------------
 */

static int
FileLockCreateMemberFile(FileIODescriptor *desc,       // IN:
                         const LockValues *myValues,   // IN:
                         const char *entryFilePath,    // IN:
                         const char *memberFilePath)   // IN:
{
   int cnt;
   int pid;
   size_t len;
   FileIOResult result;
   uint64 processCreationTime;

   int err = 0;
   char buffer[FILELOCK_DATA_SIZE] = { 0 };

   ASSERT(entryFilePath != NULL);
   ASSERT(memberFilePath != NULL);

   /*
    * Populate the buffer with appropriate data
    *
    * Lock file arguments are space separated. There is a minimum of 5
    * arguments - machineID, executionID, Lamport number, lock type
    * and process creation time. The maximum number of arguments is
    * FL_MAX_ARGS.
    *
    * Additional arguments, if present, form a property list - one or more
    * "name=value" pairs.
    *
    * Yes, the process creation time is redundently encoded. This is necessary
    * to maintain backwards compatibility. Should an older code pick up a
    * newer lock file and there is lock contention, the older code will log
    * the name of the process causing the contention - it's also encoded
    * into the executionID.
    */

   cnt = sscanf(myValues->executionID, "%d-%"FMT64"u", &pid,
                &processCreationTime);

   ASSERT(cnt == 2);  // ensure new format executionID

   Str_Sprintf(buffer, sizeof buffer, "%s %s %u %s %"FMT64"u lc=%s",
               myValues->machineID,
               myValues->executionID,
               myValues->lamportNumber,
               myValues->lockType,
               processCreationTime,
               myValues->locationChecksum);

   /* Attempt to write the data */
   result = FileIO_Write(desc, buffer, sizeof buffer, &len);

   if (!FileIO_IsSuccess(result)) {
      err = FileMapErrorToErrno(__FUNCTION__, Err_Errno());

      Warning(LGPFX" %s write of '%s' failed: %s\n", __FUNCTION__,
              entryFilePath, Err_Errno2String(err));

      FileIO_Close(desc);

      return err;
   }

   if (!FileIO_IsSuccess(FileIO_Close(desc))) {
      err = FileMapErrorToErrno(__FUNCTION__, Err_Errno());

      Warning(LGPFX" %s close of '%s' failed: %s\n", __FUNCTION__,
              entryFilePath, Err_Errno2String(err));

      return err;
   }

   if (len != sizeof buffer) {
      Warning(LGPFX" %s write length issue on '%s': %"FMTSZ"d and %"FMTSZ"d\n",
              __FUNCTION__, entryFilePath, len, sizeof buffer);

      return EIO;
   }

   err = File_Rename(entryFilePath, memberFilePath);

   if (err != 0) {
      Warning(LGPFX" %s FileRename of '%s' to '%s' failed: %s\n",
              __FUNCTION__, entryFilePath, memberFilePath,
              Err_Errno2String(err));

      if (vmx86_debug) {
         Log(LGPFX" %s FileLockFileType() of '%s': %s\n",
             __FUNCTION__, entryFilePath,
            Err_Errno2String(FileAttributesRobust(entryFilePath, NULL)));

         Log(LGPFX" %s FileLockFileType() of '%s': %s\n",
             __FUNCTION__, memberFilePath,
            Err_Errno2String(FileAttributesRobust(memberFilePath, NULL)));
      }

      return err;
   }

   return 0;
}


/*
 *-----------------------------------------------------------------------------
 *
 * FileLockIntrinsicMandatory --
 *
 *      Obtain a lock on a file; shared or exclusive access.
 *
 *      This implementation uses the FILEIO_OPEN_LOCK_MANDATORY flag,
 *      which requires kernel support for mandatory locking. Such locks
 *      are automatically broken if the host holding the lock fails.
 *
 *      maxWaitTimeMsec specifies the maximum amount of time, in
 *      milliseconds, to wait for the lock before returning the "not
 *      acquired" status. A value of FILELOCK_TRYLOCK_WAIT is the
 *      equivalent of a "try lock" - the lock will be acquired only if
 *      there is no contention. A value of FILELOCK_INFINITE_WAIT
 *      specifies "waiting forever" to acquire the lock.
 *
 * Results:
 *      NULL    Lock not acquired. Check err.
 *              err     0       Lock Timed Out
 *              err     > 0     errno
 *      !NULL   Lock Acquired. This is the "lockToken" for an unlock.
 *
 * Side effects:
 *      None.
 *
 *-----------------------------------------------------------------------------
 */

static FileLockToken *
FileLockIntrinsicMandatory(const char *pathName,   // IN:
                           const char *lockFile,   // IN:
                           LockValues *myValues,   // IN/OUT:
                           int *err)               // OUT:
{
   int access;
   int errnum;
   FileIOResult result;
   FileLockToken *tokenPtr = Util_SafeMalloc(sizeof *tokenPtr);

   tokenPtr->signature = FILELOCK_TOKEN_SIGNATURE;
   tokenPtr->portable = FALSE;
   tokenPtr->pathName = Unicode_Duplicate(pathName);
   FileIO_Invalidate(&tokenPtr->u.mandatory.lockFd);

   access = myValues->exclusivity ? FILEIO_OPEN_ACCESS_WRITE :
                                    FILEIO_OPEN_ACCESS_READ;
   access |= FILEIO_OPEN_EXCLUSIVE_LOCK;

   do {
      result = FileIOCreateRetry(&tokenPtr->u.mandatory.lockFd,
                                 lockFile, access,
                                 FILEIO_OPEN_CREATE, 0600,
                                 0);
      errnum = Err_Errno();
      if (result != FILEIO_LOCK_FAILED) {
         break;
      }
   } while (FileLockSleeper(myValues) == 0);

   if (FileIO_IsSuccess(result)) {
      ASSERT(FileIO_IsValid(&tokenPtr->u.mandatory.lockFd));
      *err = 0;

      return tokenPtr;
   } else {
      if (result == FILEIO_LOCK_FAILED) {
         *err = 0;
      } else {
         *err = FileMapErrorToErrno(__FUNCTION__, errnum);
      }
      Posix_Free(tokenPtr->pathName);
      ASSERT(!FileIO_IsValid(&tokenPtr->u.mandatory.lockFd));
      Posix_Free(tokenPtr);

      return NULL;
   }
}


/*
 *-----------------------------------------------------------------------------
 *
 * FileLockIntrinsicPortable --
 *
 *      Obtain a lock on a file; shared or exclusive access.
 *
 *      This implementation uses a HIGHLY portable directory-namespace +
 *      Lamport bakery scheme that works on all filesystems that provide
 *      atomicity of the directory namespace (That is, all known filesystems).
 *      The various files involved are hidden within a "pathName.lck/"
 *      subdirectory.
 *
 *      The lock can be broken by removing the subdirectory. The lock
 *      is self-cleaning on the same host (e.g. will detect a dead process
 *      and will break the lock), but NOT self-cleaning across hosts. The
 *      lock does not require any sort of time-based leases or heartbeats.
 *
 * Results:
 *      NULL    Lock not acquired. Check err.
 *              err     0       Lock Timed Out
 *              err     > 0     errno
 *      !NULL   Lock Acquired. This is the "lockToken" for an unlock.
 *
 * Side effects:
 *      None.
 *
 *-----------------------------------------------------------------------------
 */

static FileLockToken *
FileLockIntrinsicPortable(const char *pathName,   // IN:
                          const char *lockDir,    // IN:
                          LockValues *myValues,   // IN/OUT:
                          int *err)               // OUT:
{
   int access;
   FileIOResult result;
   FileIODescriptor desc;
   FileLockToken *tokenPtr;

   char *entryFilePath = NULL;
   char *memberFilePath = NULL;
   char *entryDirectory = NULL;

   ASSERT(pathName != NULL);
   ASSERT(err != NULL);

   /*
    * Attempt to create the locking and entry directories; obtain the
    * entry and member path names.
    */

   *err = FileLockCreateEntryDirectory(lockDir, &entryDirectory,
                                       &entryFilePath, &memberFilePath,
                                       &myValues->memberName);

   switch (*err) {
   case 0:
      break;

   case EROFS:
      /* FALL THROUGH */
   case EACCES:
      if (!myValues->exclusivity) {
         /*
          * Lock is for read/shared access however the lock directory could
          * not be created. Grant an implicit read lock whenever possible.
          * The address of a private variable will be used for the lock token.
          */

         Warning(LGPFX" %s implicit %s lock succeeded on '%s'.\n",
                 __FUNCTION__, LOCK_SHARED, pathName);

         *err = 0;
         memberFilePath = &implicitReadToken;
      }

      /* FALL THROUGH */
   default:
      goto bail;
   }

   ASSERT(Unicode_LengthInCodeUnits(memberFilePath) -
          Unicode_LengthInCodeUnits(pathName) <= FILELOCK_OVERHEAD);

   /* Attempt to create the entry file */
   access = FILEIO_OPEN_ACCESS_WRITE;

#if defined(_WIN32)
   access |= FILEIO_OPEN_SHARE_DELETE;
#else
   access |= FILEIO_OPEN_ACCESS_NOFOLLOW;
#endif

   FileIO_Invalidate(&desc);

   result = FileIOCreateRetry(&desc, entryFilePath, access,
                              FILEIO_OPEN_CREATE_SAFE, 0644,
                              FILE_MAX_WAIT_TIME_MS);

   if (!FileIO_IsSuccess(result)) {
      *err = FileMapErrorToErrno(__FUNCTION__, Err_Errno());

      /* clean up */
      FileRemoveDirectoryRobust(entryDirectory);
      FileRemoveDirectoryRobust(lockDir);

      goto bail;
   }

   /* What is max(Number[1]... Number[all lockers])? */
   *err = FileLockScanner(lockDir, FileLockNumberScan, myValues, FALSE);

   if (*err != 0) {
      /* clean up */
      FileIO_Close(&desc);
      FileDeletionRobust(entryFilePath, FALSE);
      FileRemoveDirectoryRobust(entryDirectory);
      FileRemoveDirectoryRobust(lockDir);

      goto bail;
   }

   /* Number[i] = 1 + max([Number[1]... Number[all lockers]) */
   myValues->lamportNumber++;

   /* Attempt to create the member file */
   *err = FileLockCreateMemberFile(&desc, myValues, entryFilePath,
                                   memberFilePath);

   /* Remove entry directory; it has done its job */
   if (*err == 0) {
      *err = FileRemoveDirectoryRobust(entryDirectory);
   }

   if (*err != 0) {
      /* clean up */
      FileDeletionRobust(entryFilePath, FALSE);
      FileDeletionRobust(memberFilePath, FALSE);
      FileRemoveDirectoryRobust(lockDir);

      goto bail;
   }

   /* Attempt to acquire the lock */
   *err = FileLockScanner(lockDir, FileLockWaitForPossession, myValues, TRUE);

   switch (*err) {
   case 0:
      break;

   case EAGAIN:
      /* clean up */
      FileDeletionRobust(memberFilePath, FALSE);
      FileRemoveDirectoryRobust(lockDir);

      /* FALL THROUGH */
   default:
      break;
   }

bail:

   Posix_Free(entryDirectory);
   Posix_Free(entryFilePath);

   if (*err == 0) {
      tokenPtr = Util_SafeMalloc(sizeof *tokenPtr);

      tokenPtr->signature = FILELOCK_TOKEN_SIGNATURE;
      tokenPtr->portable = TRUE;
      tokenPtr->pathName = Unicode_Duplicate(pathName);
      tokenPtr->u.portable.lockFilePath = memberFilePath;
   } else {
      Posix_Free(memberFilePath);
      tokenPtr = NULL;

      if (*err == EAGAIN) {
         *err = 0; // lock not acquired
      }
   }

   return tokenPtr;
}


/*
 *-----------------------------------------------------------------------------
 *
 * FileLockIntrinsic --
 *
 *      Obtain a lock on a file; shared or exclusive access.
 *
 *      All FileLock_-based locks are advisory locks (i.e. the
 *      lock is maintained separately from the file so only FileLock_
 *      callers experience locking). Advisory locks have an inherent problem
 *      that they are difficult to break in the event one of the cooperating
 *      entities fails, particularly across distributed filesystems.
 *
 *      This wrapper function will adaptively switch between a scheme
 *      implemented via mandatory locks and a more portable scheme depending
 *      on host OS support.
 *
 *      maxWaitTimeMsec specifies the maximum amount of time, in
 *      milliseconds, to wait for the lock before returning the "not
 *      acquired" status. A value of FILELOCK_TRYLOCK_WAIT is the
 *      equivalent of a "try lock" - the lock will be acquired only if
 *      there is no contention. A value of FILELOCK_INFINITE_WAIT
 *      specifies "waiting forever" to acquire the lock.
 *
 * Results:
 *      NULL    Lock not acquired. Check err.
 *              err     0       Lock Timed Out
 *              err     > 0     errno
 *      !NULL   Lock Acquired. This is the "lockToken" for an unlock.
 *
 * Side effects:
 *      None.
 *
 *-----------------------------------------------------------------------------
 */

FileLockToken *
FileLockIntrinsic(const char *pathName,    // IN:
                  Bool exclusivity,        // IN:
                  uint32 maxWaitTimeMsec,  // IN:
                  int *err)                // OUT:
{
   char *lockBase;
   LockValues myValues = { 0 };
   FileLockToken *tokenPtr;

   /* Construct the locking directory path */
   lockBase = Unicode_Append(pathName, FILELOCK_SUFFIX);

   myValues.lockType = exclusivity ? LOCK_EXCLUSIVE : LOCK_SHARED;
   myValues.exclusivity = exclusivity;
   myValues.startTimeMsec = Hostinfo_SystemTimerMS();
   myValues.maxWaitTimeMsec = maxWaitTimeMsec;

   if (File_SupportsMandatoryLock(pathName)) {
      LOG(1, ("Requesting %s lock on %s (mandatory, %u).\n",
          myValues.lockType, pathName, myValues.maxWaitTimeMsec));

      tokenPtr = FileLockIntrinsicMandatory(pathName, lockBase, &myValues, err);
   } else {
      myValues.machineID = (char *) FileLockGetMachineID(); // don't free this!
      myValues.executionID = FileLockGetExecutionID();      // free this!
      myValues.lamportNumber = 0;
      myValues.locationChecksum = FileLockLocationChecksum(lockBase); // free this!
      myValues.memberName = NULL;

      LOG(1, ("Requesting %s lock on %s (%s, %s, %u).\n",
          myValues.lockType, pathName, myValues.machineID,
          myValues.executionID, myValues.maxWaitTimeMsec));

      tokenPtr = FileLockIntrinsicPortable(pathName, lockBase, &myValues, err);

      Posix_Free(myValues.memberName);
      Posix_Free(myValues.locationChecksum);
      Posix_Free(myValues.executionID);
   }

   Posix_Free(lockBase);

   return tokenPtr;
}


/*
 *-----------------------------------------------------------------------------
 *
 * FileLockIsLockedMandatory --
 *
 *      Is a file currently locked (at the time of the call)?
 *
 *      The only way to check for a mandatory lock is to try opening
 *      the file (and quickly closing it again). If the lock is held,
 *      attempting to open the file will return FILEIO_LOCK_FAILED.
 *
 * Results:
 *      TRUE    YES
 *      FALSE   NO; if err is not NULL may check *err for an error
 *
 * Side effects:
 *      None.
 *
 *-----------------------------------------------------------------------------
 */

static Bool
FileLockIsLockedMandatory(const char *lockFile,  // IN:
                          int *err)              // OUT/OPT:
{
   int access;
   FileIOResult result;
   FileIODescriptor desc;

   FileIO_Invalidate(&desc);

   /*
    * Check for lock by actually locking file, and dropping
    * lock quickly if open was successful.
    */

   access = FILEIO_OPEN_ACCESS_READ | FILEIO_OPEN_ACCESS_WRITE |
            FILEIO_OPEN_EXCLUSIVE_LOCK;

   result = FileIOCreateRetry(&desc, lockFile, access, FILEIO_OPEN, 0644, 0);

   if (FileIO_IsSuccess(result)) {
      Bool success;

      success = FileIO_IsSuccess(FileIO_Close(&desc));

      ASSERT(success);
      return FALSE;
   } else if (result == FILEIO_LOCK_FAILED) {
      return TRUE;   // locked
   } else if (result == FILEIO_FILE_NOT_FOUND) {
      return FALSE;  // no lock file means unlocked
   } else {
      if (err != NULL) {
         *err = FileMapErrorToErrno(__FUNCTION__, Err_Errno());
      }

      return FALSE;
   }
}


/*
 *-----------------------------------------------------------------------------
 *
 * FileLockIsLockedPortable --
 *
 *      Is a file currently locked (at the time of the call)?
 *
 *      The "portable" lock is held if the lock directory exists and
 *      there are any "M" entries (representing held locks).
 *
 *      FileLocks implemented via mandatory locking are reported
 *      as held locks (errno == ENOTDIR).
 *
 * Results:
 *      TRUE    YES
 *      FALSE   NO; if err is not NULL may check *err for an error
 *
 * Side effects:
 *      None.
 *
 *-----------------------------------------------------------------------------
 */

static Bool
FileLockIsLockedPortable(const char *lockDir,  // IN:
                         int *err)             // OUT/OPT:
{
   uint32 i;
   int numEntries;
   Bool isLocked = FALSE;
   char **fileList = NULL;

   numEntries = FileListDirectoryRobust(lockDir, &fileList);

   if (numEntries == -1) {
      /*
       * If the lock directory doesn't exist, we should not count this
       * as an error.  This is expected if the file isn't locked.
       */

      if (err != NULL) {
         *err = (errno == ENOENT) ? 0 : errno;
      }

      return FALSE;
   }

   for (i = 0; i < numEntries; i++) {
      if (*fileList[i] == 'M') {
         isLocked = TRUE;
         break;
      }
   }

   Util_FreeStringList(fileList, numEntries);

   return isLocked;
}


/*
 *-----------------------------------------------------------------------------
 *
 * FileLockIsLocked --
 *
 *      Is a file currently locked (at the time of the call)?
 *
 * Results:
 *      TRUE    YES
 *      FALSE   NO; if err is not NULL may check *err for an error
 *
 * Side effects:
 *      None.
 *
 *-----------------------------------------------------------------------------
 */

Bool
FileLockIsLocked(const char *pathName,  // IN:
                 int *err)              // OUT/OPT:
{
   Bool isLocked;
   char *lockBase;

   ASSERT(pathName != NULL);

   lockBase = Unicode_Append(pathName, FILELOCK_SUFFIX);

   if (File_SupportsMandatoryLock(pathName)) {
      isLocked = FileLockIsLockedMandatory(lockBase, err);
   } else {
      isLocked = FileLockIsLockedPortable(lockBase, err);
   }

   Posix_Free(lockBase);

   return isLocked;
}


/*
 *----------------------------------------------------------------------
 *
 * FileLock_TokenPathName --
 *
 *      Return the path name associated with a lock (token). The path name
 *      is returned as a dynamically allocated string the caller is
 *      responsible for.
 *
 * Results:
 *      As above
 *
 * Side effects:
 *      None.
 *
 *----------------------------------------------------------------------
 */

char *
FileLock_TokenPathName(const FileLockToken *lockToken)  // IN:
{
   ASSERT(lockToken && (lockToken->signature == FILELOCK_TOKEN_SIGNATURE));

   return Unicode_Duplicate(lockToken->pathName);
}<|MERGE_RESOLUTION|>--- conflicted
+++ resolved
@@ -1,9 +1,5 @@
 /*********************************************************
-<<<<<<< HEAD
- * Copyright (C) 2007-2018 VMware, Inc. All rights reserved.
-=======
  * Copyright (C) 2007-2021 VMware, Inc. All rights reserved.
->>>>>>> 30568780
  *
  * This program is free software; you can redistribute it and/or modify it
  * under the terms of the GNU Lesser General Public License as published
@@ -759,13 +755,8 @@
       LockValues *ptr;
       Bool       myLockFile;
       LockValues memberValues;
-<<<<<<< HEAD
-      char       buffer[FILELOCK_DATA_SIZE];
-=======
->>>>>>> 30568780
-
-      if ((fileList[i] == NULL) ||
-          (*fileList[i] == 'E')) {
+
+      if ((fileList[i] == NULL) || (*fileList[i] == 'E')) {
          continue;
       }
 
@@ -947,15 +938,21 @@
          }
 
          if (remove) {
+            ActiveLock *temp = ptr;
+
+            ptr = ptr->next;
+            Posix_Free(temp->dirName);
+            Posix_Free(temp);
+
             if (prev == NULL) {
-               myValues->lockList = ptr->next;
+               myValues->lockList = ptr;
             } else {
-               prev->next = ptr->next;
+               prev->next = ptr;
             }
+         } else {
+            prev = ptr;
+            ptr = ptr->next;
          }
-
-         prev = ptr;
-         ptr = ptr->next;
       }
 
       FileSleeper(FILELOCK_PROGRESS_SAMPLE,
@@ -1000,7 +997,7 @@
 
    ASSERT(tokenPtr && (tokenPtr->signature == FILELOCK_TOKEN_SIGNATURE));
 
-   LOG(1, ("Requesting unlock on %s\n", tokenPtr->pathName));
+   LOG(1, "Requesting unlock on %s\n", tokenPtr->pathName);
 
    if (tokenPtr->portable) {
       /*
@@ -1048,9 +1045,8 @@
           *    ENOENT: other locked + unlocked (w/ implicit unlink) file
           */
          if (Err_Errno() == EBUSY || Err_Errno() == ENOENT) {
-            LOG(0, ("Tolerating %s on unlink of advisory lock at %s\n",
-                    Err_Errno() == EBUSY ? "EBUSY" : "ENOENT",
-                    tokenPtr->pathName));
+            LOG(0, "Tolerating %s on unlink of advisory lock at %s\n",
+                Err_Errno() == EBUSY ? "EBUSY" : "ENOENT", tokenPtr->pathName);
          } else {
             err = Err_Errno();
             if (vmx86_debug) {
@@ -1106,13 +1102,9 @@
                            myValues->memberName) < 0))) &&
         ((strcmp(memberValues->lockType, LOCK_EXCLUSIVE) == 0) ||
          (strcmp(myValues->lockType, LOCK_EXCLUSIVE) == 0))) {
-      char *path;
-      Bool   thisMachine;
-
-      thisMachine = FileLockMachineIDMatch(myValues->machineID,
-                                           memberValues->machineID);
-
-      path = Unicode_Join(lockDir, DIRSEPS, fileName, NULL);
+      Bool thisMachine = FileLockMachineIDMatch(myValues->machineID,
+                                                memberValues->machineID);
+      char *path = Unicode_Join(lockDir, DIRSEPS, fileName, NULL);
 
       while ((err = FileLockSleeper(myValues)) == 0) {
          /* still there? */
@@ -1147,10 +1139,10 @@
           (err == EAGAIN)) {
          if (thisMachine) {
             Log(LGPFX" %s timeout on '%s' due to a local process '%s'\n",
-                    __FUNCTION__, path, memberValues->executionID);
+                __FUNCTION__, path, memberValues->executionID);
          } else {
             Log(LGPFX" %s timeout on '%s' due to another machine '%s'\n",
-                    __FUNCTION__, path, memberValues->machineID);
+                __FUNCTION__, path, memberValues->machineID);
          }
       }
 
@@ -1299,23 +1291,9 @@
             * for over a decade (at the time of writing this comment).
             */
 
-<<<<<<< HEAD
-            Log(LGPFX" %s: '%s' exists; an old style lock file?\n",
-                      __FUNCTION__, lockDir);
-
-            err = EBUSY;
-            break;
-        }
-
-        if (fileData.fileType != FILE_TYPE_DIRECTORY) {
-           /* Not a directory; attempt to remove the debris */
-           if (FileDeletionRobust(lockDir, FALSE) != 0) {
-              Warning(LGPFX" %s: '%s' exists and is not a directory.\n",
-=======
            err = FileDeletionRobust(lockDir, FALSE);
            if (err == 0) {
               Warning(LGPFX" %s: '%s' is not a directory. Removed.\n",
->>>>>>> 30568780
                       __FUNCTION__, lockDir);
            } else {
               Warning(LGPFX" %s: an attempt to remove '%s' failed: %s\n",
@@ -1889,8 +1867,8 @@
    myValues.maxWaitTimeMsec = maxWaitTimeMsec;
 
    if (File_SupportsMandatoryLock(pathName)) {
-      LOG(1, ("Requesting %s lock on %s (mandatory, %u).\n",
-          myValues.lockType, pathName, myValues.maxWaitTimeMsec));
+      LOG(1, "Requesting %s lock on %s (mandatory, %u).\n",
+          myValues.lockType, pathName, myValues.maxWaitTimeMsec);
 
       tokenPtr = FileLockIntrinsicMandatory(pathName, lockBase, &myValues, err);
    } else {
@@ -1900,9 +1878,9 @@
       myValues.locationChecksum = FileLockLocationChecksum(lockBase); // free this!
       myValues.memberName = NULL;
 
-      LOG(1, ("Requesting %s lock on %s (%s, %s, %u).\n",
+      LOG(1, "Requesting %s lock on %s (%s, %s, %u).\n",
           myValues.lockType, pathName, myValues.machineID,
-          myValues.executionID, myValues.maxWaitTimeMsec));
+          myValues.executionID, myValues.maxWaitTimeMsec);
 
       tokenPtr = FileLockIntrinsicPortable(pathName, lockBase, &myValues, err);
 
