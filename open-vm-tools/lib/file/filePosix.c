--- conflicted
+++ resolved
@@ -1,9 +1,5 @@
 /*********************************************************
-<<<<<<< HEAD
- * Copyright (C) 2006-2018 VMware, Inc. All rights reserved.
-=======
  * Copyright (C) 2006-2021 VMware, Inc. All rights reserved.
->>>>>>> 30568780
  *
  * This program is free software; you can redistribute it and/or modify it
  * under the terms of the GNU Lesser General Public License as published
@@ -57,8 +53,13 @@
 #   include <pwd.h>
 #endif
 
+#if defined(__APPLE__)
+#include <TargetConditionals.h>
+#endif
+
 #include "vmware.h"
 #include "posix.h"
+#include "codeset.h"
 #include "file.h"
 #include "fileInt.h"
 #include "msg.h"
@@ -67,7 +68,6 @@
 #include "util.h"
 #include "timeutil.h"
 #include "dynbuf.h"
-#include "localconfig.h"
 #include "hostType.h"
 #include "vmfs.h"
 #include "hashTable.h"
@@ -100,9 +100,9 @@
 #endif
 
 struct WalkDirContextImpl {
-   int     cnt;
-   int     iter;
-   char  **files;
+   char       *dirName;
+   DIR        *dir;
+   HashTable  *hash;
 };
 
 
@@ -111,6 +111,8 @@
 #define FS_NFS_ON_ESX "NFS"
 /* A string for VMFS on ESX file system type */
 #define FS_VMFS_ON_ESX "VMFS"
+/* A string for vsanD on ESX file system type */
+#define FS_VSAND_ON_ESX "vsanD"
 #define FS_VSAN_URI_PREFIX      "vsan:"
 
 #if defined __ANDROID__
@@ -992,7 +994,7 @@
  *-----------------------------------------------------------------------------
  */
 
-static Bool
+Bool
 FilePosixGetParent(char **canPath)  // IN/OUT: Canonical file path
 {
    char *pathName;
@@ -1049,6 +1051,7 @@
 }
 
 
+#if !defined(__APPLE__) || TARGET_OS_IPHONE
 /*
  *----------------------------------------------------------------------
  *
@@ -1068,7 +1071,7 @@
  *----------------------------------------------------------------------
  */
 
-static Bool
+Bool
 FileGetStats(const char *pathName,       // IN:
              Bool doNotAscend,           // IN:
              struct statfs *pstatfsbuf)  // OUT:
@@ -1076,8 +1079,7 @@
    Bool retval = TRUE;
    char *dupPath = NULL;
 
-   while (Posix_Statfs(dupPath ? dupPath : pathName,
-                             pstatfsbuf) == -1) {
+   while (Posix_Statfs(dupPath ? dupPath : pathName, pstatfsbuf) == -1) {
       if (errno != ENOENT || doNotAscend) {
          retval = FALSE;
          break;
@@ -1130,7 +1132,7 @@
    }
 
    if (FileGetStats(fullPath, doNotAscend, &statfsbuf)) {
-      ret = (uint64) statfsbuf.f_bavail * statfsbuf.f_bsize;
+      ret = (uint64) statfsbuf.f_bavail * statfsbuf.f_bsize;  // available space
    } else {
       Warning("%s: Couldn't statfs %s\n", __func__, fullPath);
       ret = -1;
@@ -1140,6 +1142,7 @@
 
    return ret;
 }
+#endif
 
 
 #if defined(VMX86_SERVER)
@@ -1487,6 +1490,10 @@
       /* We want to match anything that starts with VMFS */
       result = strncmp(fsAttrs->fsType, FS_VMFS_ON_ESX,
                        strlen(FS_VMFS_ON_ESX)) == 0;
+      if (!result) {
+         result = strncmp(fsAttrs->fsType, FS_VSAND_ON_ESX,
+                          strlen(FS_VSAND_ON_ESX)) == 0;
+      }
    } else {
       Log(LGPFX" %s: File_GetVMFSAttributes failed\n", __func__);
    }
@@ -1602,13 +1609,16 @@
 }
 
 
+#if !defined(__APPLE__) || TARGET_OS_IPHONE
 /*
  *----------------------------------------------------------------------
  *
  * File_GetCapacity --
  *
- *      Return the total capacity (in bytes) available to the user on a disk
- *      where a file is or would be
+ *      Return the total capacity (in bytes) of the file system that the
+ *      specified file resides on. This is not be confused with the
+ *      amount of free space available in the file system the specified
+ *      file resides on.
  *
  * Results:
  *      -1 if error (reported to the user)
@@ -1632,7 +1642,7 @@
    }
 
    if (FileGetStats(fullPath, FALSE, &statfsbuf)) {
-      ret = (uint64) statfsbuf.f_blocks * statfsbuf.f_bsize;
+      ret = (uint64) statfsbuf.f_blocks * statfsbuf.f_bsize; // FS size
    } else {
       Warning(LGPFX" %s: Couldn't statfs\n", __func__);
       ret = -1;
@@ -1642,6 +1652,7 @@
 
    return ret;
 }
+#endif
 
 
 /*
@@ -1980,6 +1991,13 @@
                   Str_Strcpy(canPath, ptr, sizeof canPath);
                }
             } else {
+
+               /*
+                * This is coded as it is in order to document clearly that
+                * the function does not handle bind mount correctly (it
+                * always assumes rbind).
+                */
+               /* coverity[dead_error_line] */
                Str_Strcpy(canPath, ptr, sizeof canPath);
             }
 
@@ -2529,9 +2547,9 @@
    /*
     * Try the old way if IOCTL failed.
     */
-   LOG(0, (LGPFX" %s: Failed to figure out max file size via "
-           "IOCTLCMD_VMFS_GET_MAX_FILE_SIZE. Falling back to old method.\n",
-           __func__));
+   LOG(0, LGPFX" %s: Failed to figure out max file size via "
+       "IOCTLCMD_VMFS_GET_MAX_FILE_SIZE. Falling back to old method.\n",
+       __func__);
    maxFileSize = -1;
 
    if (File_GetVMFSAttributes(pathName, &fsAttrs) < 0) {
@@ -2840,6 +2858,83 @@
  *----------------------------------------------------------------------
  */
 
+typedef struct {
+   char   **fileNames;
+   uint32   pos;
+} ListParams;
+
+static int
+FileNameArray(const char *key,   // IN:
+              void *value,       // IN:
+              void *clientData)  // IN/OUT: ListParams pointer
+{
+   ListParams *params = clientData;
+
+   ASSERT(value == NULL);
+
+   params->fileNames[params->pos++] = Util_SafeStrdup(key);
+
+   return 0;
+}
+
+int
+File_ListDirectory(const char *dirName,  // IN:
+                   char ***ids)          // OUT: relative paths
+{
+   int count = -1;
+   WalkDirContext context = File_WalkDirectoryStart(dirName);
+
+   if (context != NULL) {
+      int err;
+
+      while (File_WalkDirectoryNext(context, NULL))
+         ;
+
+      err = errno;
+
+      if (err == 0) {
+         count = HashTable_GetNumElements(context->hash);
+
+         if (ids) {
+            if (count == 0) {
+               *ids = NULL;
+            } else {
+               ListParams params;
+
+               params.fileNames = Util_SafeCalloc(count, sizeof(char *));
+               params.pos = 0;
+
+               HashTable_ForEach(context->hash, FileNameArray, &params);
+               *ids = params.fileNames;
+            }
+         }
+      }
+
+      File_WalkDirectoryEnd(context);
+
+      errno = err;
+   }
+
+   return count;
+}
+
+
+/*
+ *-----------------------------------------------------------------------------
+ *
+ * File_WalkDirectoryEnd --
+ *
+ *      End the directory traversal.
+ *
+ * Results:
+ *      None
+ *
+ * Side effects:
+ *      The context is now invalid.
+ *
+ *-----------------------------------------------------------------------------
+ */
+
 static int
 FileKeyDispose(const char *key,   // IN:
                void *value,       // IN:
@@ -2850,251 +2945,166 @@
    return 0;
 }
 
-static int
-FileUnique(const char *key,   // IN:
-           void *value,       // IN:
-           void *clientData)  // IN/OUT: a DynBuf
-{
-   DynBuf *b = clientData;
-
-   DynBuf_Append(b, &key, sizeof key);
-
-   return 0;
-}
-
-int
-File_ListDirectory(const char *pathName,  // IN:
-                   char ***ids)           // OUT: relative paths
-{
-<<<<<<< HEAD
-   int err;
-   DIR *dir;
-   int count;
-   HashTable *hash;
-
-   ASSERT(pathName != NULL);
-=======
-   int count = -1;
-   WalkDirContext context = File_WalkDirectoryStart(dirName);
-
+void
+File_WalkDirectoryEnd(WalkDirContext context)  // IN:
+{
    if (context != NULL) {
-      int err;
-
-      while (File_WalkDirectoryNext(context, NULL))
-         ;
->>>>>>> 30568780
-
-   dir = Posix_OpenDir(pathName);
-
-   if (dir == NULL) {
-      // errno is preserved
-      return -1;
-   }
-
-   hash = HashTable_Alloc(256, HASH_STRING_KEY, NULL);
-   count = 0;
+      if (context->dir != NULL) {
+         closedir(context->dir);
+      }
+
+      HashTable_ForEach(context->hash, FileKeyDispose, NULL);
+
+      HashTable_Free(context->hash);
+
+      Posix_Free(context->dirName);
+      Posix_Free(context);
+   }
+}
+
+
+/*
+ *-----------------------------------------------------------------------------
+ *
+ * File_WalkDirectoryStart --
+ *
+ *      Start a directory tree walk at 'parentPath'.
+ *
+ *      To read each entry, repeatedly pass the returned context to
+ *      File_WalkDirectoryNext() until that function returns FALSE.
+ *
+ *      We assume no thread will change the working directory between the calls
+ *      to File_WalkDirectoryStart and File_WalkDirectoryEnd.
+ *
+ * Results:
+ *      A context used in subsequent calls to File_WalkDirectoryNext() or NULL
+ *      if an error is encountered.
+ *
+ * Side effects:
+ *      None
+ *
+ *-----------------------------------------------------------------------------
+ */
+
+WalkDirContext
+File_WalkDirectoryStart(const char *dirName)  // IN:
+{
+   WalkDirContextImpl *context;
+
+   ASSERT(dirName != NULL);
+
+   context = Util_SafeMalloc(sizeof *context);
+
+   context->dirName = Util_SafeStrdup(dirName);
+   context->hash = HashTable_Alloc(2048, HASH_STRING_KEY, NULL);
+   context->dir = Posix_OpenDir(dirName);
+
+   if (context->dir == NULL) {
+      int err = errno;
+
+      File_WalkDirectoryEnd(context);
+
+      errno = err;
+      context = NULL;
+   }
+
+   return context;
+}
+
+
+/*
+ *-----------------------------------------------------------------------------
+ *
+ * File_WalkDirectoryNext --
+ *
+ *      Get the next file name during a directory traversal started with
+ *      File_WalkDirectoryStart.
+ *
+ * Results:
+ *      TRUE   Traversal hasn't completed yet. If *fileName is not NULL,
+ *             an allocated string of the file name found is returned.
+ *             The caller must free the string.
+ *      FALSE  The traversal has completed. Check errno; if it is zero (0),
+ *             the walk completed sucessfully.
+ *
+ * Side effects:
+ *      None
+ *
+ *-----------------------------------------------------------------------------
+ */
+
+Bool
+File_WalkDirectoryNext(WalkDirContext context,  // IN:
+                       char **fileName)         // OUT/OPT:
+{
+   int err = 0;
+   Bool callAgain = FALSE;
+
+   ASSERT(context != NULL);
 
    while (TRUE) {
+      char *allocName;
       struct dirent *entry;
 
       errno = 0;
-      entry = readdir(dir);
+      entry = readdir(context->dir);
       if (entry == NULL) {
          err = errno;
          break;
       }
 
-      /* Strip out undesirable paths.  No one ever cares about these. */
+      /* Strip out undesirable paths. No one ever cares about these. */
       if ((strcmp(entry->d_name, ".") == 0) ||
           (strcmp(entry->d_name, "..") == 0)) {
          continue;
       }
 
-      /* Don't create the file list if we aren't providing it to the caller. */
-      if (ids) {
-         char *id;
-
-         if (Unicode_IsBufferValid(entry->d_name, -1,
-                                   STRING_ENCODING_DEFAULT)) {
-            id = Unicode_Alloc(entry->d_name, STRING_ENCODING_DEFAULT);
-         } else {
-            id = Unicode_EscapeBuffer(entry->d_name, -1,
-                                     STRING_ENCODING_DEFAULT);
-
-            Warning("%s: file '%s' in directory '%s' cannot be converted to "
-                    "UTF8\n", __FUNCTION__, pathName, id);
-
-            Posix_Free(id);
-
-            id = Unicode_Duplicate(UNICODE_SUBSTITUTION_CHAR
-                                   UNICODE_SUBSTITUTION_CHAR
-                                   UNICODE_SUBSTITUTION_CHAR);
+      /*
+       * It is possible for a directory operation to change the contents
+       * of a directory while this routine is running. If the OS decides
+       * to physically rearrange the contents of the directory it is
+       * possible for readdir to report a file more than once. Only add
+       * a file to the return data if it is unique within the return
+       * data.
+       */
+
+#if defined(VMX86_SERVER) || defined(__APPLE__)  // UTF8 native platforms
+      if (CodeSet_IsStringValidUTF8(entry->d_name)) {
+         allocName = Util_SafeStrdup(entry->d_name);
+#else
+      if (Unicode_IsBufferValid(entry->d_name, -1, STRING_ENCODING_DEFAULT)) {
+         allocName = Unicode_Alloc(entry->d_name, STRING_ENCODING_DEFAULT);
+#endif
+      } else {
+         char *id = Unicode_EscapeBuffer(entry->d_name, -1,
+                                         STRING_ENCODING_DEFAULT);
+
+         Warning("%s: file '%s' in directory '%s' cannot be converted to "
+                 "UTF8\n", __FUNCTION__, context->dirName, id);
+
+         Posix_Free(id);
+
+         allocName = Unicode_Duplicate(UNICODE_SUBSTITUTION_CHAR
+                                       UNICODE_SUBSTITUTION_CHAR
+                                       UNICODE_SUBSTITUTION_CHAR);
+      }
+
+      if (HashTable_Insert(context->hash, allocName, NULL)) {  // Unique - good
+         if (fileName != NULL) {
+            *fileName = Util_SafeStrdup(allocName);
          }
 
-         /*
-          * It is possible for a directory operation to change the contents
-          * of a directory while this routine is running. If the OS decides
-          * to physically rearrange the contents of the directory it is
-          * possible for readdir to report a file more than once. Only add
-          * a file to the return data if it is unique within the return
-          * data.
-          */
-
-         if (HashTable_Insert(hash, id, NULL)) {
-            count++;
-         } else {
-            Posix_Free(id);
-         }
-      } else {
-         count++;
-      }
-   }
-
-   closedir(dir);
-
-   if (ids) {
-      ASSERT(count == HashTable_GetNumElements(hash));
-
-      if (err == 0) {
-         DynBuf b;
-
-         DynBuf_Init(&b);
-
-         HashTable_ForEach(hash, FileUnique, &b);
-         *ids = DynBuf_Detach(&b);
-         DynBuf_Destroy(&b);
-      } else {
-         HashTable_ForEach(hash, FileKeyDispose, NULL);
-      }
-   }
-
-   HashTable_Free(hash);
-
-   return (errno = err) == 0 ? count : -1;
-}
-
-
-/*
- *-----------------------------------------------------------------------------
- *
- * File_WalkDirectoryEnd --
- *
- *      End the directory traversal.
- *
- * Results:
- *      None
- *
- * Side effects:
- *      The context is now invalid.
- *
- *-----------------------------------------------------------------------------
- */
-
-void
-File_WalkDirectoryEnd(WalkDirContext context)  // IN:
-{
-   if (context != NULL) {
-      if (context->cnt > 0) {
-         Util_FreeStringList(context->files, context->cnt);
-      }
-      Posix_Free(context);
-   }
-}
-
-
-/*
- *-----------------------------------------------------------------------------
- *
- * File_WalkDirectoryStart --
- *
- *      Start a directory tree walk at 'parentPath'.
- *
- *      To read each entry, repeatedly pass the returned context to
- *      File_WalkDirectoryNext() until that function returns FALSE.
- *
- *      We assume no thread will change the working directory between the calls
- *      to File_WalkDirectoryStart and File_WalkDirectoryEnd.
- *
- * Results:
- *      A context used in subsequent calls to File_WalkDirectoryNext() or NULL
- *      if an error is encountered.
- *
- * Side effects:
- *      None
- *
- *-----------------------------------------------------------------------------
- */
-
-WalkDirContext
-File_WalkDirectoryStart(const char *parentPath)  // IN:
-{
-   WalkDirContextImpl *context = malloc(sizeof *context);
-
-<<<<<<< HEAD
-   if (context != NULL) {
-      context->files = NULL;
-      context->iter = 0;
-      context->cnt = File_ListDirectory(parentPath, &context->files);
-=======
-   context = Util_SafeMalloc(sizeof *context);
-
-   context->dirName = Util_SafeStrdup(dirName);
-   context->hash = HashTable_Alloc(2048, HASH_STRING_KEY, NULL);
-   context->dir = Posix_OpenDir(dirName);
-
-   if (context->dir == NULL) {
-      int err = errno;
-
-      File_WalkDirectoryEnd(context);
->>>>>>> 30568780
-
-      if (context->cnt == -1) {
-         File_WalkDirectoryEnd(context);
-         context = NULL;
-      }
-   }
-
-   return context;
-}
-
-
-/*
- *-----------------------------------------------------------------------------
- *
- * File_WalkDirectoryNext --
- *
- *      Get the next entry in a directory traversal started with
- *      File_WalkDirectoryStart.
- *
- * Results:
- *      TRUE iff the traversal hasn't completed.
- *
- *      If TRUE, *path holds an allocated string of a directory entry that the
- *      caller must free (see free).
- *
- *      If FALSE, errno is 0 iff the walk completed sucessfully.
- *
- * Side effects:
- *      None
- *
- *-----------------------------------------------------------------------------
- */
-
-Bool
-File_WalkDirectoryNext(WalkDirContext context,  // IN:
-                       char **path)             // OUT:
-{
-   ASSERT(context);
-   ASSERT(path != NULL);
-
-   errno = 0;  // Any errors showed up at "start time".
-
-   if (context->iter < context->cnt) {
-      *path = Util_SafeStrdup(context->files[context->iter++]);
-      return TRUE;
-   }
-
-   return FALSE;
+         callAgain = TRUE;
+         break;
+      } else {  // Duplicate - ignore
+         free(allocName);
+         continue;
+      }
+   }
+
+   errno = err;
+
+   return callAgain;
 }
 
 
