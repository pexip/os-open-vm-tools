--- conflicted
+++ resolved
@@ -1,9 +1,5 @@
 /*********************************************************
-<<<<<<< HEAD
- * Copyright (C) 1998-2018 VMware, Inc. All rights reserved.
-=======
  * Copyright (C) 1998-2021 VMware, Inc. All rights reserved.
->>>>>>> 30568780
  *
  * This program is free software; you can redistribute it and/or modify it
  * under the terms of the GNU Lesser General Public License as published
@@ -571,6 +567,7 @@
              sizeof hardwareID);
 
       /* Base 64 encode the binary data to obtain printable characters */
+      /* coverity[check_return] */
       Base64_Encode(rawMachineID, sizeof rawMachineID, encodedMachineID,
                     sizeof encodedMachineID, NULL);
 
@@ -652,6 +649,12 @@
       if (q == NULL) {
          p = Util_SafeStrdup(GetOldMachineID());
       } else {
+
+         /*
+          * Coverity flags this as dead code on Non-Windows, non-Apple
+          * Platforms, since q will be NULL and this code not reached.
+          */
+         /* coverity[dead_error_begin] */
          p = Str_SafeAsprintf(NULL, "uuid=%s", q);
          Posix_Free(q);
 
@@ -1305,7 +1308,7 @@
       }
    }
 
-   if (asRename) {
+   if (asRename != NULL) {
       *asRename = duringRename;
    }
 
@@ -1336,7 +1339,9 @@
  *
  * Side effects:
  *    - Deletes the originating directory
- *    - In the event of a failed copy we'll leave the new directory in a state
+ *    - In the event of a failed copy we'll leave the new directory in an
+ *      undefined state. Calling File_DeleteDirectoryContent would be a
+ *      good idea.
  *
  *-----------------------------------------------------------------------------
  */
@@ -1353,7 +1358,7 @@
    ASSERT(srcName != NULL);
    ASSERT(dstName != NULL);
 
-   if (asMove) {
+   if (asMove != NULL) {
       *asMove = FALSE;
    }
 
@@ -1366,7 +1371,7 @@
    }
 
    if (File_Rename(srcName, dstName) == 0) {
-      if (asMove) {
+      if (asMove != NULL) {
          *asMove = TRUE;
       }
 
@@ -1409,15 +1414,14 @@
        */
       if (createdDir) {
          /*
-          * Check for free space on destination filesystem.
-          * We only check for free space if the destination directory
-          * did not exist. In this case, we will not be overwriting any existing
-          * paths, so we need as much space as srcName.
+          * Check for free space on destination filesystem. We only check for
+          * free space if the destination directory did not exist. In this
+          * case, we will not be overwriting any existing paths, so we need as
+          * much space as srcName.
           */
-         int64 srcSize;
-         int64 freeSpace;
-         srcSize = File_GetSizeEx(srcName);
-         freeSpace = File_GetFreeSpace(dstName, TRUE);
+         int64 srcSize = File_GetSizeEx(srcName);
+         int64 freeSpace = File_GetFreeSpace(dstName, TRUE);
+
          if (freeSpace < srcSize) {
             char *spaceStr = Msg_FormatSizeInBytes(srcSize);
             Msg_Append(MSGID(File.MoveTree.dst.insufficientSpace)
@@ -1450,6 +1454,7 @@
              * Only clean up if we created the directory.  Not attempting to
              * clean up partial failures.
              */
+            /* coverity[check_return] */
             File_DeleteDirectoryTree(dstName);
          }
       }
@@ -1481,9 +1486,7 @@
 char *
 File_GetModTimeString(const char *pathName)  // IN:
 {
-   int64 modTime;
-
-   modTime = File_GetModTime(pathName);
+   int64 modTime = File_GetModTime(pathName);
 
    return (modTime == -1) ? NULL : TimeUtil_GetTimeFormat(modTime, TRUE, TRUE);
 }
@@ -1660,7 +1663,7 @@
    UnicodeIndex firstBS;
 #endif
 
-   ASSERT(pathName);
+   ASSERT(pathName != NULL);
 
    firstFS = Unicode_FindSubstrInRange(pathName, startIndex, -1,
                                        "/", 0, 1);
@@ -1841,10 +1844,9 @@
 File_CreateDirectoryHierarchy(const char *pathName,   // IN:
                               char **topmostCreated)  // OUT/OPT:
 {
-   return File_CreateDirectoryHierarchyEx(pathName,
-                                          0777,
-                                          topmostCreated);
-}
+   return File_CreateDirectoryHierarchyEx(pathName, 0777, topmostCreated);
+}
+
 
 /*
  *----------------------------------------------------------------------
@@ -2120,7 +2122,7 @@
    sp = Util_SafeStrdup(searchPath);
    tok = strtok_r(sp, FILE_SEARCHPATHTOKEN, &saveptr);
 
-   while (tok) {
+   while (tok != NULL) {
       if (File_IsFullPath(tok)) {
          /* Fully Qualified Path. Use it. */
          cur = Str_SafeAsprintf(NULL, "%s%s%s", tok, DIRSEPS, file);
@@ -2150,7 +2152,7 @@
    }
 
 done:
-   if (cur) {
+   if (cur != NULL) {
       found = TRUE;
 
       if (result) {
@@ -2207,6 +2209,7 @@
 
          return edirName;
       }
+      free(edirName);
    }
 
    return NULL;
@@ -2474,6 +2477,7 @@
    File_GetPathName(fullPathNoExt, &baseDir, &baseName);
 
    if ((baseDir == NULL) || (*baseDir == '\0')) {
+      free(baseDir);
       baseDir = Unicode_Duplicate(DIRSEPS);
    }
 
@@ -2741,4 +2745,49 @@
    Posix_Free(base);
 
    return retValue;
-}+}
+
+
+/*
+ *----------------------------------------------------------------------------
+ *
+ * File_IsSubPathOf --
+ *
+ *    Check if the argument path is a sub path for argument base.
+ *    The argument path will be converted to canonical path which doesn't
+ *    contain ".." and then check if this canonical path is a sub path for
+ *    argument base.
+ *    So, this function can correctly recognize that a path like
+ *    "/tmp/dir1/dir2/../../../bin/" is not a sub path for "/tmp/".
+ *
+ * Results:
+ *    True if the argument path is a sub path for argument base.
+ *
+ * Side effects:
+ *    None.
+ *
+ *----------------------------------------------------------------------------
+ */
+
+Bool
+File_IsSubPathOf(const char *base, // IN: the base path to test against.
+                 const char *path) // IN: the possible subpath to test.
+{
+   char *fullBase = File_FullPath(base);
+   char *fullPath = File_FullPath(path);
+   Bool isSubPath = TRUE;
+
+   ASSERT(fullBase != NULL);
+   ASSERT(fullPath != NULL);
+
+   if (fullPath == NULL ||
+       fullBase == NULL ||
+       strncmp(fullPath, fullBase, strlen(fullBase)) != 0) {
+      isSubPath = FALSE;
+   }
+
+   free(fullBase);
+   free(fullPath);
+
+   return isSubPath;
+}
