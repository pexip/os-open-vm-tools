/*********************************************************
<<<<<<< HEAD
 * Copyright (C) 1998-2018 VMware, Inc. All rights reserved.
=======
 * Copyright (C) 1998-2022 VMware, Inc. All rights reserved.
>>>>>>> 30568780
 *
 * This program is free software; you can redistribute it and/or modify it
 * under the terms of the GNU Lesser General Public License as published
 * by the Free Software Foundation version 2.1 and no later version.
 *
 * This program is distributed in the hope that it will be useful, but
 * WITHOUT ANY WARRANTY; without even the implied warranty of MERCHANTABILITY
 * or FITNESS FOR A PARTICULAR PURPOSE.  See the Lesser GNU General Public
 * License for more details.
 *
 * You should have received a copy of the GNU Lesser General Public License
 * along with this program; if not, write to the Free Software Foundation, Inc.,
 * 51 Franklin St, Fifth Floor, Boston, MA  02110-1301 USA.
 *
 *********************************************************/

/*
 * fileIOPosix.c --
 *
 *      Implementation of the file library host specific functions for linux.
 */


#if defined(__linux__)
#  if !defined(VMX86_TOOLS) && !defined(__ANDROID__)
#     define FILEIO_SUPPORT_ODIRECT
#     define _GNU_SOURCE
#  endif
#  include <features.h>
#endif

#include <stdio.h>
#include <stdlib.h>
#include <fcntl.h>
#include <unistd.h>
#if defined __ANDROID__
#include <asm/unistd.h> // for __NR_SYSCALL_BASE
#endif
#include <errno.h>
#include <string.h>
#include <sys/types.h>
#include <dirent.h>
#if defined(__linux__)
#ifdef __ANDROID__
#   include <sys/syscall.h>
#else
#   include <syscall.h>
#endif
#endif
#include <sys/stat.h>
#include "su.h"

#if defined(__APPLE__)
#include <sys/socket.h>
#include <sys/un.h>
#include <netinet/in.h>
#include <arpa/inet.h>
#include <sys/time.h>
#include <sys/uio.h>
#include <sys/kauth.h>
#include <sys/param.h>
#include <sys/mount.h>
#include <CoreFoundation/CoreFoundation.h>
#include <dlfcn.h>
#include <sys/xattr.h>
#else
#if defined(__FreeBSD__)
#include <sys/param.h>
#include <sys/mount.h>
#else
#include <sys/statfs.h>
#if !defined(__sun__)
#include <mntent.h>
#include <dlfcn.h>
#endif
#endif
#endif

/* Check for non-matching prototypes */
#include "vmware.h"
#include "str.h"
#include "err.h"
#include "posix.h"
#include "file.h"
#include "fileIO.h"
#include "fileInt.h"
#include "config.h"
#include "util.h"
#include "iovector.h"
#include "hostType.h"

#include "unicodeOperations.h"
#include "memaligned.h"
#include "userlock.h"

#include "hostinfo.h"

#if defined(__APPLE__)
#include <sys/sysctl.h>
#include <sys/fcntl.h>
#endif

#ifdef VMX86_SERVER
#include "fs_public.h"
#include <sys/ioctl.h>
#endif

/*
 * fallocate() is only supported since the glibc-2.8 and
 * linux kernel-2.6.23. Presently the glibc in our toolchain is 2.3.
 */
#if defined(__linux__)
   #if !defined(SYS_fallocate)
      #if defined(__i386__)
         #define SYS_fallocate 324
      #elif __x86_64__
         #define SYS_fallocate 285
      #elif __arm__
         #define SYS_fallocate (__NR_SYSCALL_BASE+352) // newer glibc value
      #endif
   #endif
   #if !defined(FALLOC_FL_KEEP_SIZE)
      #define FALLOC_FL_KEEP_SIZE 1
   #endif
#endif

static const unsigned int FileIO_SeekOrigins[] = {
   SEEK_SET,
   SEEK_CUR,
   SEEK_END,
};

static const int FileIO_OpenActions[] = {
   0,
   O_TRUNC,
   O_CREAT,
   O_CREAT | O_EXCL,
   O_CREAT | O_TRUNC,
};

#ifdef __APPLE__
static FileIOPrivilegedOpener *privilegedOpenerFunc = NULL;
#endif

/*
 * Options for FileCoalescing performance optimization
 */
typedef struct FilePosixOptions {
   Bool initialized;
   Bool aligned;
   Bool enabled;
   int countThreshold;
   int sizeThreshold;
   int aioNumThreads;
   ssize_t maxIOVec;
} FilePosixOptions;


static FilePosixOptions filePosixOptions;

/*
 * Data structures for FileIOAligned_* functions; only used on
 * hosted (see fileInt.h for rationale).
 */
#if !defined(VMX86_TOOLS) && !defined(VMX86_SERVER)
#define ALIGNEDPOOL_FREELIST_SIZE 30
#define ALIGNEDPOOL_BUFSZ         (1024 * 1024)
#define ALIGNEDPOOL_OLD_AGE       ((VmTimeType)1000 * 1000 * 1000) /* nanoseconds */

typedef struct AlignedPool {
   MXUserExclLock *lock;

   /*
    * list: Array of allocated buffers.
    *        0 .. numBusy-1 : busy buffers (in use by a caller).
    * numBusy .. numAlloc-1 : allocated but not busy.
    *    numAlloc .. SIZE-1 : unused.
    */
   void           *list[ALIGNEDPOOL_FREELIST_SIZE];

   /*
    * timestamp: Array of release timestamps.
    *        0 .. numBusy-1 : unused.
    * numBusy .. numAlloc-1 : last time we had N buffers outstanding.
    *    numAlloc .. SIZE-1 : unused.
    */
   VmTimeType      timestamp[ALIGNEDPOOL_FREELIST_SIZE];

   /* invariant: 0 <= numBusy <= numAlloc <= ALIGNEDPOOL_FREELIST_SIZE */
   unsigned        numAlloc;
   unsigned        numBusy;
} AlignedPool;

static Atomic_Ptr alignedPoolLockStorage;
static AlignedPool alignedPool;
#endif

/*
 * Although, support for preadv()/pwrite() first appeared in Linux 2.6.30,
 * library support was added in glibc 2.10. Hence these functions
 * are not available in any header file.
 */

#if defined(__linux__) && !defined(__ANDROID__)
   #if defined(_FILE_OFFSET_BITS) && (_FILE_OFFSET_BITS == 64)
      /*
       * We want preadv/pwritev. But due to FOB=64, the symbols are -64.
       * TODO: when the baseline bumps to XOPEN=700, link directly to
       * the symbols (and anyone building XOPEN<700 gets nothing).
       */
      extern ssize_t preadv64(int fd, const struct iovec *iov, int iovcnt,
                          __off64_t offset) __attribute__ ((weak));

      extern ssize_t pwritev64(int fd, const struct iovec *iov, int iovcnt,
                          __off64_t offset) __attribute__ ((weak));
   #else
      #error "Large file support is unavailable."
   #endif
#endif /* defined(__linux__) */

/*
 *-----------------------------------------------------------------------------
 *
 * FileIOErrno2Result --
 *
 *      Convert a POSIX errno to a FileIOResult code.
 *
 * Results:
 *      The FileIOResult corresponding to the errno, FILEIO_ERROR by default.
 *
 * Side effects:
 *      None
 *
 *-----------------------------------------------------------------------------
 */

static FileIOResult
FileIOErrno2Result(int error)  // IN: errno to convert
{
   switch (error) {
   case EIO:
      return FILEIO_ERROR;
   case EEXIST:
      return FILEIO_OPEN_ERROR_EXIST;
   case ENOENT:
      return FILEIO_FILE_NOT_FOUND;
   case EACCES:
      return FILEIO_NO_PERMISSION;
   case ENAMETOOLONG:
      return FILEIO_FILE_NAME_TOO_LONG;
   case ENOSPC:
      return FILEIO_WRITE_ERROR_NOSPC;
   case EFBIG:
      return FILEIO_WRITE_ERROR_FBIG;
#if defined(VMX86_SERVER)
   case EBUSY:
      return FILEIO_LOCK_FAILED;
#endif
#if defined(EDQUOT)
   case EDQUOT:
      return FILEIO_WRITE_ERROR_DQUOT;
#endif
   default:
      return FILEIO_ERROR;
   }
}


/*
 *----------------------------------------------------------------------
 *
 * FileIO_OptionalSafeInitialize --
 *
 *      Initialize global state. If this module is called from a
 *      thread other than the VMX or VCPU threads, like an aioGeneric worker
 *      thread, then we cannot do things like call config. Do that sort
 *      of initialization here, which is called from a safe thread.
 *
 *      This routine is OPTIONAL if you do not call this module from a
 *      worker thread. The same initialization can be done lazily when
 *      a read/write routine is called.
 *
 * Results:
 *      None
 *
 * Side effects:
 *      None
 *
 *----------------------------------------------------------------------
 */

INLINE void
FileIO_OptionalSafeInitialize(void)
{
   if (!filePosixOptions.initialized) {
      filePosixOptions.enabled =
                            Config_GetBool(TRUE, "filePosix.coalesce.enable");

      /*
       * Aligned malloc starts failing to allocate memory during heavy I/O on
       * Linux. We're not sure why -- maybe we are running out of mmaps?
       * Turn it off by default for now.
       */

      filePosixOptions.aligned =
                           Config_GetBool(FALSE, "filePosix.coalesce.aligned");

      filePosixOptions.countThreshold =
                           Config_GetLong(5, "filePosix.coalesce.count");

      filePosixOptions.sizeThreshold =
                           Config_GetLong(16*1024, "filePosix.coalesce.size");

      filePosixOptions.aioNumThreads =
                           Config_GetLong(0, "aiomgr.numThreads");
#if defined(__linux__)
      filePosixOptions.maxIOVec = sysconf(_SC_IOV_MAX);

      /* Assume unlimited unless sysconf says otherwise. */
      if (filePosixOptions.maxIOVec < 0) {
         filePosixOptions.maxIOVec = MAX_INT32;
      }
#elif defined(__APPLE__)
      /*
       * There appears to be no way to determine the iovec size limit at
       * runtime.  If Apple ever changes this, we lose binary compatibility.
       * On the bright side, Apple has not changed this value for at least as
       * long as they've produced Intel Macs.
       */

      filePosixOptions.maxIOVec = 1024;
#else
      filePosixOptions.maxIOVec = MAX_INT32;
#endif

      filePosixOptions.initialized = TRUE;
      FileIOAligned_PoolInit();
   }
}


/*
 *----------------------------------------------------------------------
 *
 * FileIO_Invalidate --
 *
 *      Initialize a FileIODescriptor with an invalid value
 *
 * Results:
 *      None
 *
 * Side effects:
 *      None
 *
 *----------------------------------------------------------------------
 */

void
FileIO_Invalidate(FileIODescriptor *fd)  // OUT:
{
   ASSERT(fd != NULL);

   (memset)(fd, 0, sizeof *fd);
   fd->posix = -1;
}


/*
 *----------------------------------------------------------------------
 *
 * FileIO_IsValid --
 *
 *      Check whether a FileIODescriptor is valid.
 *
 * Results:
 *      True if valid.
 *
 * Side effects:
 *      None
 *
 *----------------------------------------------------------------------
 */

Bool
FileIO_IsValid(const FileIODescriptor *fd)  // IN:
{
   ASSERT(fd != NULL);

   return fd->posix != -1;
}


/*
 *----------------------------------------------------------------------
 *
 * FileIO_CreateFDPosix --
 *
 *      This function is for specific needs: for example, when you need
 *      to create a FileIODescriptor from an already open fd. Use only
 *      FileIO_* library functions on the FileIODescriptor from that point on.
 *
 *      Because FileIODescriptor struct is different on two platforms,
 *      this function is the only one in the file library that's
 *      platform-specific.
 *
 * Results:
 *      FileIODescriptor
 *
 * Side effects:
 *      None
 *
 *----------------------------------------------------------------------
 */

FileIODescriptor
FileIO_CreateFDPosix(int posix,  // IN: UNIX file descriptor
                     int flags)  // IN: UNIX access flags
{
   FileIODescriptor fd;

   FileIO_Invalidate(&fd);

   switch (flags & O_ACCMODE) {
   case O_RDWR:
      fd.flags |= (FILEIO_OPEN_ACCESS_READ | FILEIO_OPEN_ACCESS_WRITE);
      break;
   case O_WRONLY:
      fd.flags |= FILEIO_OPEN_ACCESS_WRITE;
      break;
   default:
      ASSERT(FALSE);
      /* FALLTHRU */
   case O_RDONLY:
      fd.flags |= FILEIO_OPEN_ACCESS_READ;
      break;
   }

#if defined(O_SYNC) // Not available in FreeBSD tools build
   if (flags & O_SYNC) {
      fd.flags |= FILEIO_OPEN_SYNC;
   }
#endif
   if (flags & O_APPEND) {
      fd.flags |= FILEIO_OPEN_APPEND;
   }

#if defined(__linux__) && defined(O_CLOEXEC)
   if (flags & O_CLOEXEC) {
      fd.flags |= FILEIO_OPEN_CLOSE_ON_EXEC;
   }
#endif

   fd.posix = posix;

   return fd;
}


#if defined(__APPLE__)
/*
 *----------------------------------------------------------------------
 *
<<<<<<< HEAD
 * ProxySendResults --
 *
 *      Send the results of a open from the proxy.
 *
 * Results:
 *	None.
 *
 * Side effects:
 *	None.
 *
 *----------------------------------------------------------------------
 */

static void
ProxySendResults(int sock_fd,     // IN:
                 int send_fd,     // IN:
                 int send_errno)  // IN:
{
   struct iovec iov;
   struct msghdr msg;
   char cmsgBuf[CMSG_SPACE(sizeof send_fd)];

   iov.iov_base = &send_errno;
   iov.iov_len = sizeof send_errno;

   if (send_fd == -1) {
      msg.msg_control = NULL;
      msg.msg_controllen = 0;
   } else {
      struct cmsghdr *cmsg;

      msg.msg_control = cmsgBuf;
      msg.msg_controllen = sizeof cmsgBuf;

      cmsg = CMSG_FIRSTHDR(&msg);

      cmsg->cmsg_level = SOL_SOCKET;
      cmsg->cmsg_len = CMSG_LEN(sizeof send_fd);
      cmsg->cmsg_type = SCM_RIGHTS;

      (*(int *) CMSG_DATA(cmsg)) = send_fd;

      msg.msg_controllen = cmsg->cmsg_len;
   }

   msg.msg_name = NULL;
   msg.msg_namelen = 0;
   msg.msg_iov = &iov;
   msg.msg_iovlen = 1;
   msg.msg_flags = 0;

   sendmsg(sock_fd, &msg, 0);
}


/*
 *----------------------------------------------------------------------
 *
 * ProxyReceiveResults --
 *
 *      Receive the results of an open from the proxy.
 *
 * Results:
 *      None
 *
 * Side effects:
 *      None
 *
 *----------------------------------------------------------------------
 */

static void
ProxyReceiveResults(int sock_fd,      // IN:
                    int *recv_fd,     // OUT:
                    int *recv_errno)  // OUT:
{
   int err;
   struct iovec iov;
   struct msghdr msg;
   struct cmsghdr *cmsg;
   uint8_t cmsgBuf[CMSG_SPACE(sizeof(int))];

   iov.iov_base = recv_errno;
   iov.iov_len = sizeof *recv_errno;

   msg.msg_control = cmsgBuf;
   msg.msg_controllen = sizeof cmsgBuf;
   msg.msg_name = NULL;
   msg.msg_namelen = 0;
   msg.msg_iov = &iov;
   msg.msg_iovlen = 1;

   err = recvmsg(sock_fd, &msg, 0);

   if (err <= 0) {
      *recv_fd = -1;
      *recv_errno = (err == 0) ? EIO : errno;

      return;
   }

   if (msg.msg_controllen == 0) {
      *recv_fd = -1;
   } else {
      cmsg = CMSG_FIRSTHDR(&msg);

      if ((cmsg->cmsg_level == SOL_SOCKET) &&
          (cmsg->cmsg_type == SCM_RIGHTS)) {
         *recv_fd = *((int *) CMSG_DATA(cmsg));
      } else {
         *recv_fd = -1;
         *recv_errno = EIO;
      }
   }
}


/*
 *----------------------------------------------------------------------
 *
 * ProxyOpen --
 *
 *      Open a file via a proxy.
 *
 * Results:
 *      -1 on error
 *      >= 0 on success
 *
 * Side effects:
 *      errno is set on error
 *
 *----------------------------------------------------------------------
 */

static int
ProxyOpen(const char *pathName,  // IN:
          int flags,             // IN:
          int mode)              // IN:
{
   int err;
   pid_t pid;
   int fds[2];
   int proxyFD;

   int saveErrno = 0;

   if (pathName == NULL) {
      errno = EFAULT;
      return -1;
   }

   err = socketpair(AF_UNIX, SOCK_DGRAM, 0, fds);
   if (err == -1) {
      errno = ENOMEM; // Out of resources...
      return err;
   }

   pid = fork();
   if (pid == -1) {
      proxyFD = -1;
      saveErrno = ENOMEM; // Out of resources...
      goto bail;
   }

   if (pid == 0) { /* child:  use fd[0] */
      proxyFD = Posix_Open(pathName, flags, mode);

      ProxySendResults(fds[0], proxyFD, errno);

      _exit(0);
   } else {        /* parent: use fd[1] */
      ProxyReceiveResults(fds[1], &proxyFD, &saveErrno);

      waitpid(pid, &err, 0);
   }

bail:

   close(fds[0]);
   close(fds[1]);

   errno = saveErrno;

   return proxyFD;
}


/*
 *----------------------------------------------------------------------
 *
 * ProxyUse --
 *
 *      Determine is the open proxy is to be used.
 *
 * Results:
 *	0	Success, useProxy is set
 *	> 0	Failure (errno value); useProxy is undefined
 *
 * Side effects:
 *	None
 *
 *----------------------------------------------------------------------
 */

static int
ProxyUse(const char *pathName,  // IN:
         Bool *useProxy)        // IN:
{
   char *path;
   UnicodeIndex index;
   struct statfs sfbuf;
   struct stat statbuf;

   if (pathName == NULL) {
      errno = EFAULT;
      return -1;
   }

   if ((Posix_Lstat(pathName, &statbuf) == 0) &&
       S_ISLNK(statbuf.st_mode)) {
      *useProxy = TRUE;

      return 0;
   }

   /*
    * Construct the path to the directory that contains the filePath.
    */

   index = Unicode_FindLast(pathName, "/");

   if (index == UNICODE_INDEX_NOT_FOUND) {
      path = Unicode_Duplicate(".");
   } else {
      char *temp;

      temp = Unicode_Substr(pathName, 0, index + 1);
      path = Unicode_Append(temp, ".");
      Posix_Free(temp);
   }

   /*
    * Attempt to obtain information about the testPath (directory
    * containing filePath).
    */

   if (Posix_Statfs(path, &sfbuf) == 0) {
      /*
       * The testPath exists; determine proxy usage explicitely.
       */

      *useProxy = strcmp(sfbuf.f_fstypename, "nfs") == 0 ?  TRUE : FALSE;
   } else {
      /*
       * A statfs error of some sort; Err on the side of caution.
       */

      *useProxy = TRUE;
   }

   Posix_Free(path);

   return 0;
}


/*
 *----------------------------------------------------------------------
 *
 * PosixFileOpener --
 *
 *      Open a file. Use a proxy when creating a file or on NFS.
 *
 *      Why a proxy? The Mac OS X 10.4.* NFS client interacts with our
 *      use of settid() and doesn't send the proper credentials on opens.
 *      This leads to files being written without error but containing no
 *      data. The proxy avoids all of this unhappiness.
 *
 * Results:
 *      -1 on error
 *      >= 0 on success
 *
 * Side effects:
 *      errno is set
 *
 *----------------------------------------------------------------------
 */

int
PosixFileOpener(const char *pathName,  // IN:
                int flags,             // IN:
                mode_t mode)           // IN:
{
   Bool useProxy;

   if ((flags & O_ACCMODE) || (flags & O_CREAT)) {
      int err;

      /*
       * Open for write and/or O_CREAT. Determine proxy usage.
       */

      err = ProxyUse(pathName, &useProxy);
      if (err != 0) {
         errno = err;

         return -1;
      }
   } else {
      /*
       * No write access, no need for a proxy.
       */

      useProxy = FALSE;
   }

   return useProxy ? ProxyOpen(pathName, flags, mode) :
                     Posix_Open(pathName, flags, mode);
}


/*
 *----------------------------------------------------------------------
 *
=======
>>>>>>> 30568780
 * FileIO_SetPrivilegedOpener --
 *
 *      Set the function to be used when opening files with privilege,
 *      overriding the default behavior. See FileIO_PrivilegedPosixOpen.
 *
 *      Setting the privileged opener to NULL will restore default
 *      behavior.
 *
 *      This function is not thread safe.
 *
 * Results:
 *      None
 *
 * Side effects:
 *      None
 *
 *----------------------------------------------------------------------
 */

void
FileIO_SetPrivilegedOpener(FileIOPrivilegedOpener *opener) // IN
{
   ASSERT(privilegedOpenerFunc == NULL || opener == NULL);
   privilegedOpenerFunc = opener;
}
#endif


/*
 *----------------------------------------------------------------------
 *
 * FileIOCreateRetry --
 *
 *      Open/create a file; specify creation mode
 *      May perform retries to deal with certain OS conditions
 *
 * Results:
 *      FILEIO_SUCCESS on success: 'file' is set
 *      FILEIO_OPEN_ERROR_EXIST if the file already exists
 *      FILEIO_FILE_NOT_FOUND if the file is not present
 *      FILEIO_ERROR for other errors
 *
 * Side effects:
 *      None
 *
 *----------------------------------------------------------------------
 */

FileIOResult
FileIOCreateRetry(FileIODescriptor *file,   // OUT:
                  const char *pathName,     // IN:
                  int access,               // IN:
                  FileIOOpenAction action,  // IN:
                  int mode,                 // IN: mode_t for creation
                  uint32 maxWaitTimeMsec)   // IN: Ignored
{
   int fd = -1;
   int flags = 0;
   int error;
   FileIOResult ret;

   ASSERT(file != NULL);

   if (pathName == NULL) {
      errno = EFAULT;

      return FILEIO_ERROR;
   }

   ASSERT(!FileIO_IsValid(file));
   ASSERT(file->lockToken == NULL);
   ASSERT_ON_COMPILE(FILEIO_ERROR_LAST < 16); /* See comment in fileIO.h */

   FileIOResolveLockBits(&access);
   ASSERT((access & FILEIO_OPEN_LOCKED) == 0 &&
          (access & FILEIO_OPEN_EXCLUSIVE_LOCK) == 0);
   /* Only ESX implements mandatory locking */
   ASSERT((access & FILEIO_OPEN_LOCK_MANDATORY) == 0 ||
          File_SupportsMandatoryLock(pathName));

#if defined(__APPLE__)
   if (access & FILEIO_OPEN_EXCLUSIVE_LOCK_MACOS) {
      flags |= O_EXLOCK;
   }
#elif defined(__linux__)
   if (HostType_OSIsVMK()) {
      if ((access & FILEIO_OPEN_SWMR_LOCK) != 0) {
         flags |= O_SWMR_LOCK;
      } else if ((access & FILEIO_OPEN_MULTIWRITER_LOCK) != 0) {
         flags |= O_MULTIWRITER_LOCK;
      } else if ((access & FILEIO_OPEN_LOCK_MANDATORY) != 0) {
         flags |= O_EXCLUSIVE_LOCK;
      } else if ((access & FILEIO_OPEN_OPTIMISTIC_LOCK) != 0) {
         flags |= O_OPTIMISTIC_LOCK;
      }
   }
#endif

   /*
    * Locking implementation note: this can be recursive. On ESX:
    * FileIOCreateRetry("foo", ...ADVISORY...)
    *  -> FileIO_Lock("foo", ...ADVISORY...)
    *     -> FileLock_Lock("foo", ...ADVISORY...)
    *        -> FileIOCreateRetry("foo.lck", ...MANDATORY...)
    *           -> open("foo.lck", ...O_EXCLUSIVE_LOCK...)
    */

   FileIO_Init(file, pathName);
   /* Mandatory file locks are only available at open() itself */
   if ((access & FILEIO_OPEN_LOCK_ADVISORY) != 0) {
      ret = FileIO_Lock(file, access);
      if (!FileIO_IsSuccess(ret)) {
         goto error;
      }
   }

   if ((access & (FILEIO_OPEN_ACCESS_READ | FILEIO_OPEN_ACCESS_WRITE)) ==
       (FILEIO_OPEN_ACCESS_READ | FILEIO_OPEN_ACCESS_WRITE)) {
      flags |= O_RDWR;
   } else if (access & FILEIO_OPEN_ACCESS_WRITE) {
      flags |= O_WRONLY;
   } else if (access & FILEIO_OPEN_ACCESS_READ) {
      flags |= O_RDONLY;
   }

   if (access & FILEIO_OPEN_EXCLUSIVE_READ &&
       access & FILEIO_OPEN_EXCLUSIVE_WRITE) {
      flags |= O_EXCL;
   }

   if (access & FILEIO_OPEN_UNBUFFERED) {
#if defined(FILEIO_SUPPORT_ODIRECT)
      flags |= O_DIRECT;
#elif !defined(__APPLE__) // Mac hosts need this access flag after opening.
      access &= ~FILEIO_OPEN_UNBUFFERED;
      LOG_ONCE((LGPFX" %s reverting to buffered IO on %s.\n",
                __FUNCTION__, pathName));
#endif
   }

   if (access & FILEIO_OPEN_NONBLOCK) {
      flags |= O_NONBLOCK;
   }

   if (access & FILEIO_OPEN_APPEND) {
      flags |= O_APPEND;
   }

#if defined(O_NOFOLLOW)
   if (access & FILEIO_OPEN_ACCESS_NOFOLLOW) {
      flags |= O_NOFOLLOW;
   }
#endif

#if defined(__linux__)
   if (access & FILEIO_OPEN_SYNC) {
      flags |= O_SYNC;
   }
#endif

#if defined(O_NOFOLLOW)
   if (access & FILEIO_OPEN_ACCESS_NOFOLLOW) {
      flags |= O_NOFOLLOW;
   }
#endif

#if defined(__linux__) && defined(O_CLOEXEC)
   if (flags & FILEIO_OPEN_CLOSE_ON_EXEC) {
      flags |= O_CLOEXEC;
   }
#endif

   flags |= FileIO_OpenActions[action];

   file->flags = access;

#if defined(__APPLE__)
   if (access & FILEIO_OPEN_PRIVILEGED) {
      // We only support privileged opens, not creates or truncations.
      if ((flags & (O_CREAT | O_TRUNC)) != 0) {
         fd = -1;
         errno = EACCES;
      } else {
         fd = FileIO_PrivilegedPosixOpen(pathName, flags);
      }
   } else {
      fd = Posix_Open(pathName, flags, mode);
   }
#else
   {
      uid_t uid = -1;

      if (access & FILEIO_OPEN_PRIVILEGED) {
         uid = Id_BeginSuperUser();
      }

      fd = Posix_Open(pathName, flags, mode);

      error = errno;

      if (access & FILEIO_OPEN_PRIVILEGED) {
         Id_EndSuperUser(uid);
      }

      errno = error;
   }
#endif

   if (fd == -1) {
      ret = FileIOErrno2Result(errno);
      if (ret == FILEIO_ERROR) {
         Log(LGPFX "open error on %s: %s\n", pathName,
             Err_Errno2String(errno));
      }
      goto error;
   }

#if defined(__APPLE__)
   if (access & (FILEIO_OPEN_UNBUFFERED | FILEIO_OPEN_SYNC)) {
      error = fcntl(fd, F_NOCACHE, 1);
      if (error == -1) {
         ret = FileIOErrno2Result(errno);
         if (ret == FILEIO_ERROR) {
            Log(LGPFX "fcntl error on %s: %s\n", pathName,
                Err_Errno2String(errno));
         }
         goto error;
      }

      if (!(access & FILEIO_OPEN_SYNC)) {
         error = fcntl(fd, F_NODIRECT, 1);
         if (error == -1) {
            ret = FileIOErrno2Result(errno);
            if (ret == FILEIO_ERROR) {
               Log(LGPFX "fcntl error on %s: %s\n", pathName,
                   Err_Errno2String(errno));
            }
            goto error;
         }
      }
   }
#endif

   if (access & FILEIO_OPEN_DELETE_ASAP) {
      /*
       * Remove the name from the name space. The file remains laid out on the
       * disk and accessible through the file descriptor until it is closed.
       */

      if (Posix_Unlink(pathName) == -1) {
         ret = FileIOErrno2Result(errno);
         if (ret == FILEIO_ERROR) {
            Log(LGPFX "unlink error on %s: %s\n", pathName,
                Err_Errno2String(errno));
         }
         goto error;
      }
   }

   file->posix = fd;

   return FILEIO_SUCCESS;

error:
   error = errno;

   if (fd != -1) {
      close(fd);
   }
   FileIO_Unlock(file);
   FileIO_Cleanup(file);
   FileIO_Invalidate(file);
   errno = error;

   return ret;
}


/*
 *----------------------------------------------------------------------
 *
 * FileIO_CreateRetry --
 *
 *      Open/create a file; specify creation mode
 *
 * Results:
 *      FILEIO_SUCCESS on success: 'file' is set
 *      FILEIO_OPEN_ERROR_EXIST if the file already exists
 *      FILEIO_FILE_NOT_FOUND if the file is not present
 *      FILEIO_ERROR for other errors
 *
 * Side effects:
 *      None
 *
 *----------------------------------------------------------------------
 */

FileIOResult
FileIO_CreateRetry(FileIODescriptor *file,   // OUT:
                   const char *pathName,     // IN:
                   int access,               // IN:
                   FileIOOpenAction action,  // IN:
                   int mode,                 // IN: mode_t for creation
                   uint32 maxWaitTimeMsec)   // IN:
{
   return FileIOCreateRetry(file, pathName, access, action, mode,
                            maxWaitTimeMsec);
}


/*
 *----------------------------------------------------------------------
 *
 * FileIO_Create --
 *
 *      Open/create a file; specify creation mode
 *
 * Results:
 *      FILEIO_SUCCESS on success: 'file' is set
 *      FILEIO_OPEN_ERROR_EXIST if the file already exists
 *      FILEIO_FILE_NOT_FOUND if the file is not present
 *      FILEIO_ERROR for other errors
 *
 * Side effects:
 *      None
 *
 *----------------------------------------------------------------------
 */

FileIOResult
FileIO_Create(FileIODescriptor *file,   // OUT:
              const char *pathName,     // IN:
              int access,               // IN:
              FileIOOpenAction action,  // IN:
              int mode)                 // IN: mode_t for creation
{
   return FileIOCreateRetry(file, pathName, access, action, mode, 0);
}


/*
 *----------------------------------------------------------------------
 *
 * FileIO_OpenRetry --
 *
 *      Open/create a file.
 *      May perform retries to deal with certain OS conditions.
 *
 * Results:
 *      FILEIO_SUCCESS on success: 'file' is set
 *      FILEIO_OPEN_ERROR_EXIST if the file already exists
 *      FILEIO_FILE_NOT_FOUND if the file is not present
 *      FILEIO_ERROR for other errors
 *
 * Side effects:
 *      None
 *
 *----------------------------------------------------------------------
 */

FileIOResult
FileIO_OpenRetry(FileIODescriptor *file,   // OUT:
                 const char *pathName,     // IN:
                 int access,               // IN:
                 FileIOOpenAction action,  // IN:
                 uint32 maxWaitTimeMsec)   // IN:
{
#if defined(VMX86_SERVER)
   FileIOResult res;
   uint32 waitTimeMsec = 0;
   uint32 maxLoopTimeMsec = 3000;  // 3 seconds

   /*
    * Workaround the ESX NFS client bug as seen in PR 1341775.
    * Since ESX NFS client can sometimes *wrongly* return ESTALE for a
    * legitimate file open case, we retry for some time in hopes that the
    * problem will resolve itself.
    */

   while (TRUE) {
      res = FileIOCreateRetry(file, pathName, access, action,
                              S_IRUSR | S_IWUSR, maxWaitTimeMsec);

      if (res == FILEIO_ERROR && Err_Errno() == ESTALE &&
          waitTimeMsec < maxLoopTimeMsec) {
         Log(LGPFX "FileIOCreateRetry (%s) failed with ESTALE, retrying.\n",
             pathName);

         waitTimeMsec += FileSleeper(100, 300);
      } else {
         break;
      }
   }

   return res;
#else
   return FileIOCreateRetry(file, pathName, access, action,
                            S_IRUSR | S_IWUSR, maxWaitTimeMsec);
#endif
}


/*
 *----------------------------------------------------------------------
 *
 * FileIO_Open --
 *
 *      Open/create a file.
 *
 * Results:
 *      FILEIO_SUCCESS on success: 'file' is set
 *      FILEIO_OPEN_ERROR_EXIST if the file already exists
 *      FILEIO_FILE_NOT_FOUND if the file is not present
 *      FILEIO_ERROR for other errors
 *
 * Side effects:
 *      None
 *
 *----------------------------------------------------------------------
 */

FileIOResult
FileIO_Open(FileIODescriptor *file,   // OUT:
            const char *pathName,     // IN:
            int access,               // IN:
            FileIOOpenAction action)  // IN:
{
   return FileIO_OpenRetry(file, pathName, access, action, 0);
}


/*
 *----------------------------------------------------------------------
 *
 * FileIO_Seek --
 *
 *      Change the current position in a file
 *
 * Results:
 *      On success: the new current position in bytes from the beginning of
 *                  the file
 *
 *      On failure: -1
 *
 * Side effects:
 *      None
 *
 *----------------------------------------------------------------------
 */

uint64
FileIO_Seek(const FileIODescriptor *file,  // IN:
            int64 distance,                // IN:
            FileIOSeekOrigin origin)       // IN:
{
   ASSERT(file != NULL);

#if defined(__ANDROID__)
   /*
    * Android doesn't implement _FILE_OFFSET_BITS=64, but always has lseek64.
    */
   return lseek64(file->posix, distance, FileIO_SeekOrigins[origin]);
#else
   /*
    * Require 64-bit file API support via _FILE_OFFSET_BITS=64 or
    * operating system default.
    */
   ASSERT_ON_COMPILE(sizeof(off_t) == 8);

   return lseek(file->posix, distance, FileIO_SeekOrigins[origin]);
#endif
}


/*
 *----------------------------------------------------------------------
 *
 * FileIO_Write --
 *
 *      Write to a file
 *
 * Results:
 *      FILEIO_SUCCESS on success: '*actual_count' = 'requested' bytes have
 *       been written.
 *      FILEIO_WRITE_ERROR_FBIG for the attempt to write file that exceeds
 *       maximum file size.
 *      FILEIO_WRITE_ERROR_NOSPC when the device containing the file has no
 *       room for the data.
 *      FILEIO_WRITE_ERROR_DQUOT for attempts to write file that exceeds
 *       user's disk quota.
 *      FILEIO_ERROR for other errors: only '*actual_count' bytes have been
 *       written for sure.
 *
 * Side effects:
 *      None
 *
 *----------------------------------------------------------------------
 */

FileIOResult
FileIO_Write(FileIODescriptor *fd,  // IN:
             const void *bufIn,     // IN:
             size_t requested,      // IN:
             size_t *actual)        // OUT:
{
   const uint8 *buf = (const uint8 *)bufIn;
   size_t initial_requested;
   FileIOResult fret = FILEIO_SUCCESS;

   ASSERT(fd != NULL);

   VERIFY(requested < 0x80000000);

   initial_requested = requested;
   while (requested > 0) {
      ssize_t res;

      res = write(fd->posix, buf, requested);

      if (res == -1) {
         int error = errno;

         if (error == EINTR) {
            continue;
         }
         fret = FileIOErrno2Result(error);
         break;
      }

      buf += res;
      requested -= res;
   }

   if (actual) {
      *actual = initial_requested - requested;
   }
   return fret;
}


/*
 *----------------------------------------------------------------------
 *
 * FileIO_Read --
 *
 *      Read from a file
 *
 * Results:
 *      FILEIO_SUCCESS on success: '*actual_count' = 'requested' bytes have
 *       been read.
 *      FILEIO_READ_ERROR_EOF if the end of the file was reached: only
 *       '*actual_count' bytes have been read for sure.
 *      FILEIO_ERROR for other errors: only '*actual_count' bytes have been
 *       read for sure.
 *
 * Side effects:
 *      None
 *
 *----------------------------------------------------------------------
 */

FileIOResult
FileIO_Read(FileIODescriptor *fd,  // IN:
            void *bufIn,           // OUT:
            size_t requested,      // IN:
            size_t *actual)        // OUT:
{
   uint8 *buf = (uint8 *) bufIn;
   size_t initial_requested;
   FileIOResult fret = FILEIO_SUCCESS;

   ASSERT(fd != NULL);

   VERIFY(requested < 0x80000000);

   initial_requested = requested;
   while (requested > 0) {
      ssize_t res;

      res = read(fd->posix, buf, requested);
      if (res == -1) {
         if (errno == EINTR) {
            continue;
         }
         fret = FileIOErrno2Result(errno);
         break;
      }

      if (res == 0) {
         fret = FILEIO_READ_ERROR_EOF;
         break;
      }

      buf += res;
      requested -= res;
   }

   if (actual) {
      *actual = initial_requested - requested;
   }
   return fret;
}


/*
 *----------------------------------------------------------------------
 *
 * FileIO_Truncate --
 *
 *      Truncates file to a given length
 *
 * Results:
 *      Bool - TRUE on success, FALSE on failure
 *
 * Side effects:
 *      None
 *
 *----------------------------------------------------------------------
 */

Bool
FileIO_Truncate(FileIODescriptor *file,  // IN:
                uint64 newLength)        // IN:
{
   ASSERT(file != NULL);

   return ftruncate(file->posix, newLength) == 0;
}


/*
 *----------------------------------------------------------------------
 *
 * FileIO_Close --
 *
 *      Close a file
 *
 * Results:
 *      FILEIO_SUCCESS: The file was closed and unlinked. The FileIODescriptor
 *                      is no longer valid.
 *      FILEIO_ERROR: An error occurred.
 *
 * Side effects:
 *      None
 *
 *----------------------------------------------------------------------
 */

FileIOResult
FileIO_Close(FileIODescriptor *file)  // IN:
{
   int err;

   ASSERT(file != NULL);

   err = (close(file->posix) == -1) ? errno : 0;

   /* Unlock the file if it was locked */
   FileIO_Unlock(file);
   FileIO_Cleanup(file);
   FileIO_Invalidate(file);

   if (err) {
      errno = err;
   }

   return (err == 0) ? FILEIO_SUCCESS : FILEIO_ERROR;
}


/*
 *----------------------------------------------------------------------
 *
 * FileIO_Sync --
 *
 *      Synchronize the disk state of a file with its memory state
 *
 * Results:
 *      On success: FILEIO_SUCCESS
 *      On failure: FILEIO_ERROR
 *
 * Side effects:
 *      None
 *
 *----------------------------------------------------------------------
 */

FileIOResult
FileIO_Sync(const FileIODescriptor *file)  // IN:
{
   ASSERT(file != NULL);

   return (fsync(file->posix) == -1) ? FILEIO_ERROR : FILEIO_SUCCESS;
}


/*
 *-----------------------------------------------------------------------------
 *
 * FileIOCoalesce --
 *
 *      Linux 2.2 does a fairly braindead thing with ioVec's.  It simply issues
 *      reads and writes internal to the kernel in serial
 *      (linux/fs/read_write.c:do_readv_writev()).  We optimize here for the
 *      case of many small chunks.  The cost of the extra copy in this case
 *      is made up for by the decreased number of separate I/Os the kernel
 *      issues internally. Note that linux 2.4 seems to be smarter with respect
 *      to this problem.
 *
 * Results:
 *      Bool - Whether or not coalescing was done.  If it was done,
 *             FileIODecoalesce *MUST* be called.
 *
 * Side effects:
 *      FileIOCoalesce will malloc *outVec if coalescing is performed
 *
 *-----------------------------------------------------------------------------
 */

static Bool
FileIOCoalesce(
           struct iovec const *inVec, // IN:  Vector to coalesce from
           int inCount,               // IN:  count for inVec
           size_t inTotalSize,        // IN:  totalSize (bytes) in inVec
           Bool isWrite,              // IN:  coalesce for writing (or reading)
           Bool forceCoalesce,        // IN:  if TRUE always coalesce
           int flags,                 // IN: fileIO open flags
           struct iovec *outVec)      // OUT: Coalesced (1-entry) iovec
{
   uint8 *cBuf;

   ASSERT(inVec != NULL);
   ASSERT(outVec != NULL);

   FileIO_OptionalSafeInitialize();

   /* simple case: no need to coalesce */
   if (inCount == 1) {
      return FALSE;
   }

   /*
    * Only coalesce when the number of entries is above our count threshold
    * and the average size of an entry is less than our size threshold
    */

   if (!forceCoalesce &&
       (!filePosixOptions.enabled ||
       inCount <= filePosixOptions.countThreshold ||
       inTotalSize / inCount >= filePosixOptions.sizeThreshold)) {
      return FALSE;
   }

   // XXX: Wouldn't it be nice if we could log from here!
   //LOG(5, ("FILE: Coalescing %s of %d elements and %d size\n",
   //        isWrite ? "write" : "read", inCount, inTotalSize));

   if (filePosixOptions.aligned || flags & FILEIO_OPEN_UNBUFFERED) {
      cBuf = FileIOAligned_Malloc(sizeof(uint8) * inTotalSize);
   } else {
      cBuf = Util_SafeMalloc(sizeof(uint8) * inTotalSize);
   }
   if (!cBuf) {
      return FALSE;
   }

  if (isWrite) {
      IOV_WriteIovToBuf(inVec, inCount, cBuf, inTotalSize);
   }

   outVec->iov_base = cBuf;
   outVec->iov_len = inTotalSize;

   return TRUE;
}


/*
 *-----------------------------------------------------------------------------
 *
 * FileIODecoalesce --
 *
 *      Inverse of the coalesce optimization.  For writes, its a NOOP, but
 *      for reads, it copies the data back into the original buffer.
 *      It also frees the memory allocated by FileIOCoalesce.
 *
 * Results:
 *      void
 *
 * Side effects:
 *      None
 *
 *-----------------------------------------------------------------------------
 */

static void
FileIODecoalesce(
        struct iovec *coVec,         // IN: Coalesced (1-entry) vector
        struct iovec const *origVec, // IN: Original vector
        int origVecCount,            // IN: count for origVec
        size_t actualSize,           // IN: # bytes to transfer back to origVec
        Bool isWrite,                // IN: decoalesce for writing (or reading)
        int flags)                   // IN: fileIO open flags
{
   ASSERT(coVec != NULL);
   ASSERT(origVec != NULL);

   ASSERT(actualSize <= coVec->iov_len);
   ASSERT_NOT_TESTED(actualSize == coVec->iov_len);

   if (!isWrite) {
      IOV_WriteBufToIov(coVec->iov_base, actualSize, origVec, origVecCount);
   }

   if (filePosixOptions.aligned || flags & FILEIO_OPEN_UNBUFFERED) {
      FileIOAligned_Free(coVec->iov_base);
   } else {
      Posix_Free(coVec->iov_base);
   }
}


/*
 *----------------------------------------------------------------------
 *
 * FileIO_Readv --
 *
 *      Wrapper for readv. In linux, we can issue a readv directly.
 *      But the readv is not atomic, i.e, the read can succeed
 *      on the first N vectors, and return a positive value in spite
 *      of the fact that there was an error on the N+1st vector. There
 *      is no way to query the exact error that happened. So, we retry
 *      in a loop (for a max of MAX_RWV_RETRIES).
 *      XXX: If we retried MAX_RWV_RETRIES times and gave up, we will
 *      return FILEIO_ERROR even if errno is undefined.
 *
 * Results:
 *      FILEIO_SUCCESS, FILEIO_ERROR, FILEIO_READ_ERROR_EOF
 *
 * Side effects:
 *      None
 *
 *----------------------------------------------------------------------
 */

FileIOResult
FileIO_Readv(FileIODescriptor *fd,  // IN:
             struct iovec const *v, // IN:
             int numEntries,        // IN:
             size_t totalSize,      // IN:
             size_t *actual)        // OUT:
{
   size_t bytesRead = 0, sum = 0;
   FileIOResult fret = FILEIO_ERROR;
   int nRetries = 0, maxRetries = numEntries;
   struct iovec coV;
   struct iovec const *vPtr;
   Bool didCoalesce;
   int numVec;

   ASSERT(fd != NULL);

   didCoalesce = FileIOCoalesce(v, numEntries, totalSize, FALSE,
                                FALSE, fd->flags, &coV);

   VERIFY(totalSize < 0x80000000);

   numVec = didCoalesce ? 1 : numEntries;
   vPtr = didCoalesce ? &coV : v;

   while (nRetries < maxRetries) {
      ssize_t retval;
      int tempVec = MIN(filePosixOptions.maxIOVec, numVec);

      ASSERT(tempVec > 0);
      retval = readv(fd->posix, vPtr, tempVec);

      if (retval == -1) {
         if (errno == EINTR) {
            continue;
         }
         fret = FileIOErrno2Result(errno);
         break;
      }
      bytesRead += retval;
      if (bytesRead == totalSize) {
         fret = FILEIO_SUCCESS;
         break;
      }
      if (retval == 0) {
         fret = FILEIO_READ_ERROR_EOF;
         break;
      }

      /*
       * Ambigous case. Stupid Linux. If the bytesRead matches an
       * exact iovector boundary, we need to retry from the next
       * iovec. 2) If it does not match, EOF is the only error possible.
       * NOTE: If Linux Readv implementation changes, this
       * ambiguity handling may need to change.
       * --Ganesh, 08/15/2001.
       */

      for (; sum < bytesRead; vPtr++, numVec--) {
         sum += vPtr->iov_len;

         /*
          * In each syscall, we will process atleast one iovec
          * or get an error back. We will therefore retry atmost
          * count times. If multiple iovecs were processed before
          * an error hit, we will retry a lesser number of times.
          */

         nRetries++;
      }
      if (sum > bytesRead) {
         // A partially filled iovec can ONLY mean EOF
         fret = FILEIO_READ_ERROR_EOF;
         break;
      }
   }

   if (didCoalesce) {
      FileIODecoalesce(&coV, v, numEntries, bytesRead, FALSE, fd->flags);
   }

   if (actual) {
      *actual = bytesRead;
   }

   return fret;
}


/*
 *----------------------------------------------------------------------
 *
 * FileIO_Writev --
 *
 *      Wrapper for writev. In linux, we can issue a writev directly.
 *      But the writev is not atomic, i.e, the write can succeed
 *      on the first N vectors, and return a positive value in spite
 *      of the fact that there was an error on the N+1st vector. There
 *      is no way to query the exact error that happened. So, we retry
 *      in a loop (for a max of MAX_RWV_RETRIES).
 *      XXX: If we retried MAX_RWV_RETRIES times and gave up, we will
 *      return FILEIO_ERROR even if errno is undefined.
 *
 * Results:
 *      FILEIO_SUCCESS, FILEIO_ERROR
 *
 * Side effects:
 *      None
 *
 *----------------------------------------------------------------------
 */

FileIOResult
FileIO_Writev(FileIODescriptor *fd,  // IN:
              struct iovec const *v, // IN:
              int numEntries,        // IN:
              size_t totalSize,      // IN:
              size_t *actual)        // OUT:
{
   size_t bytesWritten = 0, sum = 0;
   FileIOResult fret = FILEIO_ERROR;
   int nRetries = 0, maxRetries = numEntries;
   struct iovec coV;
   struct iovec const *vPtr;
   Bool didCoalesce;
   int numVec;

   ASSERT(fd != NULL);

   didCoalesce = FileIOCoalesce(v, numEntries, totalSize, TRUE,
                                FALSE, fd->flags, &coV);

   VERIFY(totalSize < 0x80000000);

   numVec = didCoalesce ? 1 : numEntries;
   vPtr = didCoalesce ? &coV : v;

   while (nRetries < maxRetries) {
      ssize_t retval;
      int tempVec = MIN(filePosixOptions.maxIOVec, numVec);

      ASSERT(tempVec > 0);
      retval = writev(fd->posix, vPtr, tempVec);

      if (retval == -1) {
         if (errno == EINTR) {
            continue;
         }
         fret = FileIOErrno2Result(errno);
         break;
      }

      bytesWritten += retval;
      if (bytesWritten == totalSize) {
         fret = FILEIO_SUCCESS;
         break;
      }
      for (; sum < bytesWritten; vPtr++, numVec--) {
         sum += vPtr->iov_len;
         nRetries++;
      }

      /*
       * writev only seems to produce a partial iovec when the disk is
       * out of space.  Just call it an error. --probin
       */

      if (sum != bytesWritten) {
         fret = FILEIO_WRITE_ERROR_NOSPC;
         break;
      }
   }

   if (didCoalesce) {
      FileIODecoalesce(&coV, v, numEntries, bytesWritten, TRUE, fd->flags);
   }

   if (actual) {
      *actual = bytesWritten;
   }

   return fret;
}


#if defined(__linux__) || defined(__APPLE__) || defined(__FreeBSD__) ||\
    defined(__sun__)

/*
 *----------------------------------------------------------------------
 *
 * FileIOPreadvCoalesced --
 *
 *      This function implements vector pread for platforms that do not
 *      support the preadv system call. The incoming vectors are
 *      coalesced to a single buffer to issue only one pread()
 *      system call which reads from a specified offset. The
 *      vectors are then decoalesced before return.
 *
 * Results:
 *      FILEIO_SUCCESS, FILEIO_ERROR
 *
 * Side effects:
 *      None
 *
 *----------------------------------------------------------------------
 */

static FileIOResult
FileIOPreadvCoalesced(
                FileIODescriptor *fd,        // IN: File descriptor
                struct iovec const *entries, // IN: Vector to read into
                int numEntries,              // IN: Number of vector entries
                uint64 offset,               // IN: Offset to start reading
                size_t totalSize,            // IN: totalSize(bytes) in entries
                size_t *actual)              // OUT: number of bytes read
{
   struct iovec const *vPtr;
   struct iovec coV;
   int count;
   uint64 fileOffset;
   FileIOResult fret;
   Bool didCoalesce;
   size_t sum = 0;

   didCoalesce = FileIOCoalesce(entries, numEntries, totalSize, FALSE,
                                TRUE /* force coalescing */, fd->flags, &coV);

   count = didCoalesce ? 1 : numEntries;
   vPtr = didCoalesce ? &coV : entries;

   fileOffset = offset;
   while (count > 0) {
      size_t leftToRead = vPtr->iov_len;
      uint8 *buf = (uint8 *) vPtr->iov_base;

      while (leftToRead > 0) {
         ssize_t retval = pread(fd->posix, buf, leftToRead, fileOffset);

         if (retval == -1) {
            if (errno == EINTR) {
               continue;
            }
            fret = FileIOErrno2Result(errno);
            goto exit;
         }

         if (retval == 0) {
            fret = FILEIO_READ_ERROR_EOF;
            goto exit;
         }

         buf += retval;
         leftToRead -= retval;
         sum += retval;
         fileOffset += retval;
      }

      count--;
      vPtr++;
   }
   fret = FILEIO_SUCCESS;

exit:
   if (didCoalesce) {
      FileIODecoalesce(&coV, entries, numEntries, sum, FALSE, fd->flags);
   }
   if (actual) {
      *actual = sum;
   }

   return fret;
}


/*
 *----------------------------------------------------------------------
 *
 * FileIOPwritevCoalesced --
 *
 *      This function implements vector pwrite for platforms that do not
 *      support the pwritev system call. The incoming vectors are
 *      coalesced to a single buffer to issue only one pwrite()
 *      system call which writes from a specified offset. The
 *      vectors are then decoalesced before return.
 *
 * Results:
 *      FILEIO_SUCCESS, FILEIO_ERROR
 *
 * Side effects:
 *      None
 *
 *----------------------------------------------------------------------
 */

static FileIOResult
FileIOPwritevCoalesced(
                   FileIODescriptor *fd,        // IN: File descriptor
                   struct iovec const *entries, // IN: Vector to write from
                   int numEntries,              // IN: Number of vector entries
                   uint64 offset,               // IN: Offset to start writing
                   size_t totalSize,            // IN: Total size(bytes)
                   size_t *actual)              // OUT: number of bytes written
{
   struct iovec coV;
   Bool didCoalesce;
   struct iovec const *vPtr;
   int count;
   uint64 fileOffset;
   FileIOResult fret;
   size_t sum = 0;

   didCoalesce = FileIOCoalesce(entries, numEntries, totalSize, TRUE,
                                TRUE /* force coalescing */, fd->flags, &coV);

   count = didCoalesce ? 1 : numEntries;
   vPtr = didCoalesce ? &coV : entries;

   fileOffset = offset;
   while (count > 0) {
      size_t leftToWrite = vPtr->iov_len;
      uint8 *buf = (uint8 *)vPtr->iov_base;

      while (leftToWrite > 0) {
         ssize_t retval = pwrite(fd->posix, buf, leftToWrite, fileOffset);

         if (retval == -1) {
            if (errno == EINTR) {
               continue;
            }
            fret = FileIOErrno2Result(errno);
            goto exit;
         }
         if (retval == 0) {
            NOT_TESTED();
            fret = FILEIO_WRITE_ERROR_NOSPC;
            goto exit;
         }
         if (retval < leftToWrite) {
            /*
             * Using %zd on Android generated a warning about
             * expecting a "signed size_t" argument; casting retval to
             * "signed size_t" generated an error, though. We've
             * already checked for retval == -1 above, so the cast
             * below should be OK. Refer to bug 817761.
             */
            LOG_ONCE((LGPFX" %s wrote %"FMTSZ"u out of %"FMTSZ"u bytes.\n",
                      __FUNCTION__, (size_t)retval, leftToWrite));
         }

         buf += retval;
         leftToWrite -= retval;
         sum += retval;
         fileOffset += retval;
      }

      count--;
      vPtr++;
   }

   fret = FILEIO_SUCCESS;
exit:
   if (didCoalesce) {
      FileIODecoalesce(&coV, entries, numEntries, sum, TRUE, fd->flags);
   }
   if (actual) {
      *actual = sum;
   }
   return fret;
}

#endif /* defined(__linux__) || defined(__APPLE__) || defined(__FreeBSD__) ||
          defined(__sun__) */


#if defined(__linux__) && !defined(__ANDROID__)

/*
 *----------------------------------------------------------------------
 *
 * FileIOPreadvInternal --
 *
 *      This function implements vector pread for linux builds. Although,
 *      support for preadv() first appeared in Linux 2.6.30,
 *      library support was added in glibc 2.10.
 *      Hence using weak linkage technique, we try to call the more
 *      optimized preadv system call. If the system does not support
 *      this, we fall back to earlier unoptimized technique.
 *
 *      Note that in linux, preadv can succeed on the first N vectors,
 *      and return a positive value in spite of the fact that there was
 *      an error on the N+1st vector. There is no way to query the exact
 *      error that happened. So, we retry in a loop (for a max of
 *      MAX_RWV_RETRIES), same as FileIO_Readv().
 *
 *      XXX: If we retried MAX_RWV_RETRIES times and gave up, we will
 *      return FILEIO_ERROR even if errno is undefined.
 *
 * Results:
 *      FILEIO_SUCCESS, FILEIO_ERROR
 *
 * Side effects:
 *      None
 *
 *----------------------------------------------------------------------
 */

static FileIOResult
FileIOPreadvInternal(
                FileIODescriptor *fd,        // IN: File descriptor
                struct iovec const *entries, // IN: Vector to read into
                int numEntries,              // IN: Number of vector entries
                uint64 offset,               // IN: Offset to start reading
                size_t totalSize,            // IN: totalSize(bytes) in entries
                size_t *actual)              // OUT: number of bytes read
{
   struct iovec const *vPtr;
   int numVec;
   size_t partialBytes = 0;
   size_t bytesRead = 0;
   size_t sum = 0;
   int nRetries = 0;
   int maxRetries = numEntries;
   FileIOResult fret = FILEIO_ERROR;

   FileIO_OptionalSafeInitialize();
   numVec = numEntries;
   vPtr = entries;

   while (nRetries < maxRetries) {
      ssize_t retval = 0;

      ASSERT(numVec > 0);
      if (preadv64 == NULL) {
         fret = FileIOPreadvCoalesced(fd, entries, numEntries, offset,
                                      totalSize, &bytesRead);
         break;
      } else {
         int tempVec = MIN(filePosixOptions.maxIOVec, numVec);
         retval = preadv64(fd->posix, vPtr, tempVec, offset);
      }
      if (retval == -1) {
         if (errno == EINTR) {
            continue;
         }
         if (errno == ENOSYS || errno == EINVAL || errno == ENOMEM) {
            /*
             * ENOSYS is returned when the kernel does not support preadv and
             * will be returned the first time we ever call preadv. So, we
             * can assume that we are not reading partial requests here.
             * ENOMEM can be due to system call failure and EINVAL is when file
             * was opened with the O_DIRECT flag and memory is not suitably
             * aligned. Let's try to read the remaining vectors using the
             * unoptimized function and hope we don't encounter another error.
             */
            size_t remSize = totalSize - bytesRead;
            uint64 tempOffset =  offset + bytesRead;
            partialBytes = 0;
            fret = FileIOPreadvCoalesced(fd, vPtr, numVec, tempOffset, remSize,
                                         &partialBytes);
            break;
         }
         fret = FileIOErrno2Result(errno);
         break;
      }
      bytesRead += retval;
      if (bytesRead == totalSize) {
         fret = FILEIO_SUCCESS;
         break;
      }
      if (retval == 0) {
         fret = FILEIO_READ_ERROR_EOF;
         break;
      }

      /*
       * This is an ambiguous case in linux preadv implementation.
       * If the bytesRead matches an exact iovector boundary, we need
       * to retry from the next iovec. However, if it does not match,
       * EOF is the only error possible. Linux 3.4.4 continues to have
       * this behaviour.
       * NOTE: If Linux preadv implementation changes, this
       * ambiguity handling may need to change.
       */

      for (; sum < bytesRead; vPtr++, numVec--) {
         sum += vPtr->iov_len;
         offset += vPtr->iov_len;

         /*
          * In each syscall, we will process atleast one iovec
          * or get an error back. We will therefore retry at most
          * count times. If multiple iovecs were processed before
          * an error hit, we will retry a lesser number of times.
          */

         nRetries++;
      }
      if (sum > bytesRead) {
         // A partially filled iovec can ONLY mean EOF
         fret = FILEIO_READ_ERROR_EOF;
         break;
      }
   }
   if (actual) {
      *actual = bytesRead + partialBytes;
   }

   return fret;
}


/*
 *----------------------------------------------------------------------
 *
 * FileIOPwritevInternal --
 *
 *      This function implements vector pwrite for linux builds. Although,
 *      support for pwritev() first appeared in Linux 2.6.30, library
 *      support was added in glibc 2.10.
 *      Hence using weak linkage technique, we try to call the more
 *      optimized pwritev system call. If the system does not support
 *      this, we fall back to earlier unoptimized technique.
 *
 *      Note that in linux, pwritev can succeed on the first N vectors,
 *      and return a positive value in spite of the fact that there was
 *      an error on the N+1st vector. There is no way to query the exact
 *      error that happened. So, we retry in a loop (for a max of
 *      MAX_RWV_RETRIES), same as FileIO_Writev().
 *
 *      XXX: If we retried MAX_RWV_RETRIES times and gave up, we will
 *      return FILEIO_ERROR even if errno is undefined.
 *
 * Results:
 *      FILEIO_SUCCESS, FILEIO_ERROR
 *
 * Side effects:
 *      None
 *
 *----------------------------------------------------------------------
 */

static FileIOResult
FileIOPwritevInternal(
                FileIODescriptor *fd,        // IN: File descriptor
                struct iovec const *entries, // IN: Vector to write from
                int numEntries,              // IN: Number of vector entries
                uint64 offset,               // IN: Offset to start writing
                size_t totalSize,            // IN: Total size(bytes)in entries
                size_t *actual)              // OUT: number of bytes written
{
   struct iovec const *vPtr;
   int numVec;
   size_t partialBytes = 0;
   size_t bytesWritten = 0;
   size_t sum = 0;
   int nRetries = 0;
   int maxRetries = numEntries;
   FileIOResult fret = FILEIO_ERROR;

   FileIO_OptionalSafeInitialize();
   numVec = numEntries;
   vPtr = entries;

   while (nRetries < maxRetries) {
      ssize_t retval = 0;

      ASSERT(numVec > 0);
      if (pwritev64 == NULL) {
         fret = FileIOPwritevCoalesced(fd, entries, numEntries, offset,
                                       totalSize, &bytesWritten);
         break;
      } else {
         int tempVec = MIN(filePosixOptions.maxIOVec, numVec);
         retval = pwritev64(fd->posix, vPtr, tempVec, offset);
      }
      if (retval == -1) {
         if (errno == EINTR) {
            continue;
         }
         if (errno == ENOSYS || errno == EINVAL || errno == ENOMEM) {
            /*
             * ENOSYS is returned when the kernel does not support pwritev and
             * will be returned the first time we ever call pwritev. So, we
             * can assume that we are not writing partial requests here.
             * ENOMEM can be due to system call failure and EINVAL is when file
             * was opened with the O_DIRECT flag and memory is not suitably
             * aligned. Let's try writing the remaining vectors using the
             * unoptimized function and hope we don't encounter another error.
             */
            size_t remSize = totalSize - bytesWritten;
            uint64 tempOffset =  offset + bytesWritten;
            partialBytes = 0;
            fret = FileIOPwritevCoalesced(fd, vPtr, numVec, tempOffset, remSize,
                                          &partialBytes);
            break;
         }

         fret = FileIOErrno2Result(errno);
         break;
      }

      bytesWritten += retval;
      if (bytesWritten == totalSize) {
         fret = FILEIO_SUCCESS;
         break;
      }
      for (; sum < bytesWritten; vPtr++, numVec--) {
         sum += vPtr->iov_len;
         offset += vPtr->iov_len;
         nRetries++;
      }

      /*
       * pwritev produces a partial iovec when the disk is
       * out of space.  Just call it an error.
       */

      if (sum != bytesWritten) {
         fret = FILEIO_WRITE_ERROR_NOSPC;
         break;
      }
   }
   if (actual) {
      *actual = bytesWritten + partialBytes;
   }
   return fret;
}

#endif /* defined(__linux__) && !defined(__ANDROID__) */


#if defined(__linux__) || defined(__APPLE__) || defined(__FreeBSD__) ||\
    defined(__sun__)

/*
 *----------------------------------------------------------------------
 *
 * FileIO_Preadv --
 *
 *      Implementation of vector pread. The function checks for the support
 *      of system call preadv with the version of glibc and calls the
 *      optimized system call. If the system call is not supported,
 *      we fall back to the earlier technique of coalescing the vectors
 *      and calling a single pread and decoalescing again.
 *
 * Results:
 *      FILEIO_SUCCESS, FILEIO_ERROR
 *
 * Side effects:
 *      None
 *
 *----------------------------------------------------------------------
 */

FileIOResult
FileIO_Preadv(FileIODescriptor *fd,        // IN: File descriptor
              struct iovec const *entries, // IN: Vector to read into
              int numEntries,              // IN: Number of vector entries
              uint64 offset,               // IN: Offset to start reading
              size_t totalSize,            // IN: totalSize (bytes) in entries
              size_t *actual)              // OUT: number of bytes read
{
   FileIOResult fret;

   ASSERT(fd != NULL);
   ASSERT(entries != NULL);
   ASSERT(!(fd->flags & FILEIO_ASYNCHRONOUS));
   VERIFY(totalSize < 0x80000000);

#if defined(__linux__) && !defined(__ANDROID__)
   fret = FileIOPreadvInternal(fd, entries, numEntries, offset, totalSize,
                               actual);
#else
   fret = FileIOPreadvCoalesced(fd, entries, numEntries, offset, totalSize,
                                actual);
#endif /* defined(__linux__ ) && !defined(__ANDROID__) */
   return fret;
}


/*
 *----------------------------------------------------------------------
 *
 * FileIO_Pwritev --
 *
 *      Implementation of vector pwrite. The function checks for the support
 *      of system call pwritev with the version of glibc and calls the
 *      optimized system call. If the system call is not supported,
 *      we fall back to the earlier technique of coalescing the vectors and
 *      calling a single pread and decoalescing again.
 *
 * Results:
 *      FILEIO_SUCCESS, FILEIO_ERROR
 *
 * Side effects:
 *      None
 *
 *----------------------------------------------------------------------
 */

FileIOResult
FileIO_Pwritev(FileIODescriptor *fd,        // IN: File descriptor
               struct iovec const *entries, // IN: Vector to write from
               int numEntries,              // IN: Number of vector entries
               uint64 offset,               // IN: Offset to start writing
               size_t totalSize,            // IN: Total size (bytes) in entries
               size_t *actual)              // OUT: number of bytes written
{
   FileIOResult fret;

   ASSERT(fd != NULL);
   ASSERT(entries != NULL);
   ASSERT(!(fd->flags & FILEIO_ASYNCHRONOUS));
   VERIFY(totalSize < 0x80000000);

#if defined(__linux__) && !defined(__ANDROID__)
   fret = FileIOPwritevInternal(fd, entries, numEntries, offset, totalSize,
                                actual);
#else
   fret = FileIOPwritevCoalesced(fd, entries, numEntries, offset, totalSize,
                                 actual);
#endif /* defined(__linux__ ) && !defined(__ANDROID__) */
   return fret;
}

#endif /* defined(__linux__) || defined(__APPLE__) || defined(__FreeBSD__) ||
          defined(__sun__) */


/*
 *----------------------------------------------------------------------
 *
 * FileIO_GetAllocSize --
 *
 *      Get logcial and alloced size of a file.
 *
 * Results:
 *      FileIOResult.
 *
 * Side effects:
 *      None
 *
 *----------------------------------------------------------------------
 */

FileIOResult
FileIO_GetAllocSize(const FileIODescriptor *fd,  // IN:
                    uint64 *logicalBytes,        // OUT:
                    uint64 *allocedBytes)        // OUT:
{
   struct stat statBuf;

   ASSERT(fd != NULL);

   if (fstat(fd->posix, &statBuf) == -1) {
      return FileIOErrno2Result(errno);
   }

   if (logicalBytes) {
      *logicalBytes = statBuf.st_size;
   }

   if (allocedBytes) {
     /*
      * If you don't like the magic number 512, yell at the people
      * who wrote sys/stat.h and tell them to add a #define for it.
      */
      *allocedBytes = statBuf.st_blocks * 512;
   }

   return FILEIO_SUCCESS;
}


/*
 *----------------------------------------------------------------------
 *
 * FileIO_SetAllocSize --
 *
 *      Set allocated size of file, allocating new blocks if needed.
 *      It is an error for size to be less than the current size.
 *
 * Results:
 *      TRUE on success.  Sets errno on failure.
 *
 * Side effects:
 *      None.
 *
 *----------------------------------------------------------------------
 */

Bool
FileIO_SetAllocSize(const FileIODescriptor *fd,  // IN:
                    uint64 size)                 // IN:
{

#if defined(__APPLE__) || defined(__linux__)
   FileIOResult fret;
   uint64 curSize;
   uint64 preallocLen;
#if defined(__APPLE__)
   fstore_t prealloc;
#endif

   fret = FileIO_GetAllocSize(fd, NULL, &curSize);
   if (!FileIO_IsSuccess(fret)) {
      return FALSE;
   }

   if (curSize > size) {
      errno = EINVAL;

      return FALSE;
   }
   preallocLen = size - curSize;

#if defined(__APPLE__)
   prealloc.fst_flags = 0;
   prealloc.fst_posmode = F_PEOFPOSMODE;
   prealloc.fst_offset = 0;
   prealloc.fst_length = preallocLen;
   prealloc.fst_bytesalloc = 0;

   return fcntl(fd->posix, F_PREALLOCATE, &prealloc) != -1;
#elif __linux__
   return syscall(SYS_fallocate, fd->posix, FALLOC_FL_KEEP_SIZE,
                  curSize, preallocLen) == 0;
#endif

#else
   errno = ENOSYS;

   return FALSE;
#endif
}


/*
 *----------------------------------------------------------------------
 *
 * FileIO_GetAllocSizeByPath --
 *
 *      Get the logcial and alloced size of a file specified by path.
 *
 * Results:
 *      FileIOResult.
 *
 * Side effects:
 *      errno is set on error
 *
 *----------------------------------------------------------------------
 */

FileIOResult
FileIO_GetAllocSizeByPath(const char *pathName,  // IN:
                          uint64 *logicalBytes,  // OUT:
                          uint64 *allocedBytes)  // OUT:
{
   struct stat statBuf;

   if (Posix_Stat(pathName, &statBuf) == -1) {
      return FileIOErrno2Result(errno);
   }

   if (logicalBytes) {
      *logicalBytes = statBuf.st_size;
   }

   if (allocedBytes) {
     /*
      * If you don't like the magic number 512, yell at the people
      * who wrote sys/stat.h and tell them to add a #define for it.
      */
      *allocedBytes = statBuf.st_blocks * 512;
   }

   return FILEIO_SUCCESS;
}


/*
 *----------------------------------------------------------------------
 *
 * FileIO_Access --
 *
 *      Wrapper for access syscall. We return FILEIO_SUCCESS if the file
 *      is accessible with the specified mode. If not, we will return
 *      FILEIO_ERROR.
 *
 * Results:
 *      FILEIO_SUCCESS or FILEIO_ERROR.
 *
 * Side effects:
 *      errno is set on error
 *
 *----------------------------------------------------------------------
 */

FileIOResult
FileIO_Access(const char *pathName,  // IN: Path name. May be NULL.
              int accessMode)        // IN: Access modes to be asserted
{
   int mode = 0;

   if (pathName == NULL) {
      errno = EFAULT;

      return FILEIO_ERROR;
   }

   if (accessMode & FILEIO_ACCESS_READ) {
      mode |= R_OK;
   }
   if (accessMode & FILEIO_ACCESS_WRITE) {
      mode |= W_OK;
   }
   if (accessMode & FILEIO_ACCESS_EXEC) {
      mode |= X_OK;
   }
   if (accessMode & FILEIO_ACCESS_EXISTS) {
      mode |= F_OK;
   }

   return (Posix_Access(pathName, mode) == -1) ? FILEIO_ERROR : FILEIO_SUCCESS;
}


/*
 *----------------------------------------------------------------------
 *
 * FileIO_GetFlags --
 *
 *      Accessor for fd->flags;
 *
 * Results:
 *      fd->flags
 *
 * Side Effects:
 *      None
 *
 *----------------------------------------------------------------------
 */

uint32
FileIO_GetFlags(FileIODescriptor *fd)  // IN:
{
   ASSERT(fd != NULL);
   ASSERT(FileIO_IsValid(fd));

   return fd->flags;
}


/*
 *----------------------------------------------------------------------
 *
 * FileIO_SupportsFileSize --
 *
 *      Test whether underlying filesystem supports specified file size.
 *
 * Results:
 *      Return TRUE if such file size is supported, FALSE otherwise.
 *
 * Side effects:
 *      None.
 *
 *----------------------------------------------------------------------
 */

Bool
FileIO_SupportsFileSize(const FileIODescriptor *fd,  // IN:
                        uint64 requestedSize)        // IN:
{
#ifdef VMX86_SERVER
   // PR 93215: Use VMkernel-specific logic.
   uint64 maxFileSize;
   if (ioctl(fd->posix, IOCTLCMD_VMFS_GET_MAX_FILE_SIZE, &maxFileSize) == -1) {
      Log(LGPFX" %s: Could not get max file size for fd: %d, error: %s\n",
          __func__, fd->posix, Err_Errno2String(errno));
      return FALSE;
   }
   return requestedSize <= maxFileSize;
#elif defined(__linux__)
   /*
    * Linux makes test on seek(), so we can do simple non-intrusive test.
    * Verified to work on 2.2.x, 2.4.x and 2.6.x, with ext2, ext3, smbfs,
    * cifs, nfs and ncpfs.  Always got some reasonable value.
    */
   Bool supported = FALSE;
   uint64 oldPos;

   ASSERT(FileIO_IsValid(fd));

   oldPos = FileIO_Seek(fd, 0, FILEIO_SEEK_CURRENT);
   if (oldPos != (uint64)-1) {
      uint64 newPos;

      if (FileIO_Seek(fd, requestedSize, FILEIO_SEEK_BEGIN) == requestedSize) {
         supported = TRUE;
      }
      newPos = FileIO_Seek(fd, oldPos, FILEIO_SEEK_BEGIN);
      VERIFY(oldPos == newPos);
   }

   return supported;
#elif defined(__APPLE__)
   struct statfs buf;

   if (fstatfs(fd->posix, &buf) == -1) {
      Log(LGPFX" %s fstatfs failure: %s\n", __FUNCTION__,
          Err_Errno2String(errno));
      /* Be optimistic despite failure */
      return TRUE;
   }

   /* Check for FAT and UFS file systems */
   if ((Str_Strcasecmp(buf.f_fstypename, "msdos") == 0) ||
       (Str_Strcasecmp(buf.f_fstypename, "ufs") == 0)) {
      /* 4 GB limit */
      return requestedSize > CONST64U(0xFFFFFFFF) ? FALSE : TRUE;
   }

   /* Be optimistic... */
   return TRUE;
#else
   /* Be optimistic on FreeBSD and Solaris... */
   return TRUE;
#endif
}


/*
 *----------------------------------------------------------------------
 *
 * FileIO_GetModTime --
 *
 *      Retrieve last modification time.
 *
 * Results:
 *      Return POSIX epoch time or -1 on error.
 *
 * Side effects:
 *      None.
 *
 *----------------------------------------------------------------------
 */

int64
FileIO_GetModTime(const FileIODescriptor *fd)  // IN:
{
   struct stat statbuf;

   if (fstat(fd->posix, &statbuf) == 0) {
      return statbuf.st_mtime;
   } else {
      return -1;
   }
}


/*
 *----------------------------------------------------------------------
 *
 * FileIO_PrivilegedPosixOpen --
 *
 *      Opens file with elevated privileges.
 *
 * Results:
 *      Opened file descriptor, or -1 on failure (errno contains error code).
 *
 * Side effects:
 *      None.
 *
 *----------------------------------------------------------------------
 */

int
FileIO_PrivilegedPosixOpen(const char *pathName,  // IN:
                           int flags)             // IN:
{
   int fd;

   if (pathName == NULL) {
      errno = EFAULT;

      return -1;
   }

   /*
    * I've said *opens*.  I want you really think twice before creating files
    * with elevated privileges, so for them you have to use Id_BeginSuperUser()
    * yourself.
    */

   ASSERT((flags & (O_CREAT | O_TRUNC)) == 0);

#if defined(__APPLE__)
   if (privilegedOpenerFunc != NULL) {
      fd = (*privilegedOpenerFunc)(pathName, flags);
   } else
#endif
   {
      Bool suDone;
      uid_t uid = -1;

      if (Id_IsSuperUser()) {
         suDone = FALSE;
      } else {
         uid = Id_BeginSuperUser();
         suDone = TRUE;
      }

      fd = Posix_Open(pathName, flags, 0);

      if (suDone) {
         int error = errno;

         Id_EndSuperUser(uid);
         errno = error;
      }
   }

   return fd;
}


/*
 *-----------------------------------------------------------------------------
 *
 * FileIO_DescriptorToStream
 *
 *      Return a FILE * stream equivalent to the given FileIODescriptor.
 *      This is the logical equivalent of Posix dup() then fdopen().
 *
 *      Caller should fclose the returned descriptor when finished.
 *
 * Results:
 *      !NULL  A FILE * associated with the file associated with the fd
 *      NULL   Failure
 *
 * Side effects:
 *      New fd allocated.
 *
 *-----------------------------------------------------------------------------
 */

FILE *
FileIO_DescriptorToStream(FileIODescriptor *fdesc,  // IN:
                          Bool textMode)            // IN: unused
{
   int dupFD;
   const char *mode;
   int tmpFlags;
   FILE *stream;

   dupFD = dup(fdesc->posix);
   if (dupFD == -1) {
      return NULL;
   }

   /* The file you pass us should be valid and opened for *something* */
   ASSERT(FileIO_IsValid(fdesc));
   ASSERT((fdesc->flags & (FILEIO_OPEN_ACCESS_READ | FILEIO_OPEN_ACCESS_WRITE)) != 0);
   tmpFlags = fdesc->flags & (FILEIO_OPEN_ACCESS_READ | FILEIO_OPEN_ACCESS_WRITE);

   if (tmpFlags == (FILEIO_OPEN_ACCESS_READ | FILEIO_OPEN_ACCESS_WRITE)) {
      mode = "r+";
   } else if (tmpFlags == FILEIO_OPEN_ACCESS_WRITE) {
      mode = "w";
   } else {  /* therefore (tmpFlags == FILEIO_OPEN_ACCESS_READ) */
      mode = "r";
   }

   stream = fdopen(dupFD, mode);

   if (stream == NULL) {
      close(dupFD);
   }

   return stream;
}


#if defined(__APPLE__)
/*
 *----------------------------------------------------------------------
 *
 * HostSupportsPrealloc --
 *
 *      Returns TRUE if the host OS is new enough to support F_PREALLOCATE
 *      without data loss bugs.  On OSX, this has been verified fixed
 *      on 10.6 build with kern.osrelease 10.0.0d6.
 *
 * Results:
 *      TRUE if the current host OS is new enough.
 *      FALSE if it is not or we can't tell because of an error.
 *
 * Side effects:
 *      None.
 *
 *----------------------------------------------------------------------
 */

static Bool
HostSupportsPrealloc(void)
{
   static Atomic_uint32 supported = { 0 };
   enum { PREALLOC_UNKNOWN = 0, PREALLOC_YES, PREALLOC_NO } val;
   char curRel[32];
   char type;
   unsigned static const int req[] = { 10, 0, 0, 6 };
   unsigned int cur[4], i;
   int num;
   size_t len = sizeof curRel;
   Bool ret = FALSE;

   val = Atomic_Read(&supported);
   if (val != PREALLOC_UNKNOWN) {
      return val == PREALLOC_YES;
   }

   if (sysctlbyname("kern.osrelease", (void *) &curRel, &len, NULL, 0) == -1) {
      goto exit;
   }

   curRel[31] = '\0';
   Log("Current OS Release is %s\n", curRel);

   /*
    * Apple's osversion is in the format X.Y.Z which maps to the public
    * OSX version 10.X-4.Y, and Z is incremented for each publicly
    * released build.  The Z part is of the form A<type>B, where a and
    * B are version numbers and <type> is either d (devel), a (alpha),
    * b (beta), rc, or fc.  If the <type>B is missing, then its a GA build.
    *
    * Since we're checking for 10.0.0d6, we can just say anything without
    * a type or with a type other than d is higher.  For d, we compare
    * the last number.
    */

   num = sscanf(curRel, "%u.%u.%u%c%u", &cur[0], &cur[1], &cur[2], &type,
                &cur[3]);

   if (num < 3) {
      goto exit;
   }

   for (i = 0; i < 3; i++) {
      if (req[i] > cur[i]) {
         goto exit;
      } else if (req[i] < cur[i]) {
         ret = TRUE;
         goto exit;
      }
   }
   if (num == 5 && type == 'd') {
      ret = req[3] <= cur[3];
      goto exit;
   }

   /*
    * If we get a type with no letter (num == 4), thats odd.
    * Consider it mal-formatted and fail.
    */

   ret = num != 4;

exit:
   if (!ret && filePosixOptions.initialized &&
       filePosixOptions.aioNumThreads == 1) {
      ret = TRUE;
   }

   Atomic_Write(&supported, ret ? PREALLOC_YES : PREALLOC_NO);

   return ret;
}

#else

/*
 *----------------------------------------------------------------------
 *
 * HostSupportsPrealloc --
 *
 *      fallocate() is supported for ext4 and xfs since 2.6.23 kernels
 *
 * Results:
 *      TRUE if the current host is linux and kernel is >= 2.6.23.
 *      FALSE if it is not .
 *
 * Side effects:
 *      None.
 *
 *----------------------------------------------------------------------
 */

static Bool
HostSupportsPrealloc(void)
{
#if  (defined(__linux__ ) && !defined(VMX86_SERVER))
    if (Hostinfo_OSVersion(0) >=2 && Hostinfo_OSVersion(1) >=6 &&
        Hostinfo_OSVersion(2) >=23) {
       return TRUE;
    }
#endif
    return FALSE;
}

#endif


/*
 *----------------------------------------------------------------------------
 *
 * FileIO_SupportsPrealloc --
 *
 *      Checks if the HostOS/filesystem supports preallocation.
 *
 * Results:
 *      TRUE if supported by the Host OS/filesystem.
 *
 * Side effects:
 *      None.
 *
 *----------------------------------------------------------------------------
 */

Bool
FileIO_SupportsPrealloc(const char *pathName,  // IN:
                        Bool fsCheck)          // IN:
{
   Bool ret = TRUE;

   if (!HostSupportsPrealloc()) {
      return FALSE;
   }

   if (!fsCheck) {
      return ret;
   }

#if (defined( __linux__) && !defined(VMX86_SERVER))
   {
      struct statfs statBuf;
      char *fullPath;

      ret = FALSE;
      if (!pathName) {
         return ret;
      }

      fullPath = File_FullPath(pathName);
      if (!fullPath) {
         return ret;
      }

      if (Posix_Statfs(fullPath, &statBuf) == 0 &&
         statBuf.f_type == EXT4_SUPER_MAGIC) {
         ret = TRUE;
      }
      Posix_Free(fullPath);
   }
#endif

   return ret;
}


/*
 * The FileIOAligned_* functions are only used on
 * hosted (see fileInt.h for rationale).
 */
#if !defined(VMX86_TOOLS) && !defined(VMX86_SERVER)

/*
 *---------------------------------------------------------------------------
 *
 * FileIOAligned_PoolInit --
 *
 *      Initialize alignedPool. Must be called before FileIOAligned_PoolMalloc.
 *
 * Result:
 *      None.
 *
 * Side effects:
 *      None.
 *
 *---------------------------------------------------------------------------
 */

void
FileIOAligned_PoolInit(void)
{
   alignedPool.lock = MXUser_CreateSingletonExclLock(&alignedPoolLockStorage,
                                                     "alignedPoolLock",
                                                     RANK_LEAF);
}


/*
 *---------------------------------------------------------------------------
 *
 * FileIOAligned_PoolExit --
 *
 *      Tear down alignedPool.  Afterwards, PoolInit can be called again if
 *      desired.
 *
 * Result:
 *      None.
 *
 * Side effects:
 *      None.
 *
 *---------------------------------------------------------------------------
 */

void
FileIOAligned_PoolExit(void)
{
   if (!alignedPool.lock) {
      LOG_ONCE(("%s called without FileIOAligned_Pool lock\n", __FUNCTION__));
      return;
   }

   MXUser_AcquireExclLock(alignedPool.lock);

   if (alignedPool.numBusy > 0) {
      LOG_ONCE(("%s: %d busy buffers!  Proceeding with trepidation.\n",
		__FUNCTION__, alignedPool.numBusy));
   }
   while (alignedPool.numAlloc > 0) {
      alignedPool.numAlloc--;
      Aligned_Free(alignedPool.list[alignedPool.numAlloc]);
   }

   MXUser_ReleaseExclLock(alignedPool.lock);
   MXUser_DestroyExclLock(alignedPool.lock);

   memset(&alignedPool, 0, sizeof alignedPool);
}


/*
 *---------------------------------------------------------------------------
 *
 * FileIOAligned_PoolMalloc --
 *
 *      Alloc a chunk of memory aligned on a page boundary using a memory
 *      pool.  Result needs to be freed with FileIOAligned_PoolFree.  Returns
 *      NULL if the pool is full or the requested size cannot be satisfied from
 *      the pool.
 *
 * Result:
 *      A pointer.  NULL if requested size is too large, or on out of memory
 *      condition.
 *
 * Side effects:
 *      None.
 *
 *---------------------------------------------------------------------------
 */

void *
FileIOAligned_PoolMalloc(size_t size)  // IN:
{
   void *buf = NULL;

   if (!alignedPool.lock) {
      LOG_ONCE(("%s called without FileIOAligned_Pool lock\n", __FUNCTION__));
      return NULL;
   }

   if (size > ALIGNEDPOOL_BUFSZ) {
      return NULL;
   }

   MXUser_AcquireExclLock(alignedPool.lock);

   ASSERT(alignedPool.numBusy <= ARRAYSIZE(alignedPool.list));
   ASSERT(alignedPool.numAlloc <= ARRAYSIZE(alignedPool.list));
   ASSERT(alignedPool.numBusy <= alignedPool.numAlloc);

   if (alignedPool.numBusy == ARRAYSIZE(alignedPool.list)) {
      goto done;
   }
   if (alignedPool.numBusy == alignedPool.numAlloc) {
      buf = Aligned_UnsafeMalloc(ALIGNEDPOOL_BUFSZ);
      /* If allocation fails, just bail. */
      if (buf) {
         alignedPool.list[alignedPool.numAlloc] = buf;
         alignedPool.numBusy = ++alignedPool.numAlloc;
      }
      goto done;
   }
   buf = alignedPool.list[alignedPool.numBusy];
   alignedPool.numBusy++;

done:
   MXUser_ReleaseExclLock(alignedPool.lock);

   return buf;
}


/*
 *---------------------------------------------------------------------------
 *
 * FileIOAligned_PoolFree --
 *
 *      Test if a pointer was allocated from alignedPool, and if so, free it.
 *
 * Result:
 *      TRUE if ptr was allocated from alignedPool.  ptr is returned to pool.
 *      FALSE otherwise.
 *
 * Side effects:
 *      Might Aligned_Free() some entries from alignedPool if the timestamp[]
 *      entries indicate that we have not needed them for a while.
 *
 *---------------------------------------------------------------------------
 */

Bool
FileIOAligned_PoolFree(void *ptr)  // IN:
{
   unsigned i;
   Bool ret = FALSE;
   VmTimeType now;

   if (!alignedPool.lock) {
      LOG_ONCE(("%s called without FileIOAligned_Pool lock\n", __FUNCTION__));

      return FALSE;
   }

   MXUser_AcquireExclLock(alignedPool.lock);

   ASSERT(alignedPool.numBusy <= ARRAYSIZE(alignedPool.list));
   ASSERT(alignedPool.numAlloc <= ARRAYSIZE(alignedPool.list));
   ASSERT(alignedPool.numBusy <= alignedPool.numAlloc);

   for (i = 0; i < alignedPool.numBusy; i++) {
      if (alignedPool.list[i] == ptr) {
         break;
      }
   }
   if (i == alignedPool.numBusy) {
      /* The pointer wasn't allocated from our pool. */
      goto done;
   }

   alignedPool.numBusy--;

   /*
    * At this point either i points to the "top" busy item, or i points to an
    * earlier busy item.  If i points to the top, we're done, and the following
    * "swap" is a noop.  If i points somewhere further down the busy list, we
    * can simply move the newly freed item to the top of the free list by
    * swapping its place with the not-freed item at list[numBusy].
    */
   alignedPool.list[i] = alignedPool.list[alignedPool.numBusy];
   alignedPool.list[alignedPool.numBusy] = ptr;

   now = Hostinfo_SystemTimerNS();
   alignedPool.timestamp[alignedPool.numBusy] = now;

   while (alignedPool.numAlloc > alignedPool.numBusy &&
          now - alignedPool.timestamp[alignedPool.numAlloc - 1] > ALIGNEDPOOL_OLD_AGE) {
      alignedPool.numAlloc--;
      Aligned_Free(alignedPool.list[alignedPool.numAlloc]);
      alignedPool.list[alignedPool.numAlloc] = NULL;
   }

   ret = TRUE;

done:
   MXUser_ReleaseExclLock(alignedPool.lock);

   return ret;
}

#endif<|MERGE_RESOLUTION|>--- conflicted
+++ resolved
@@ -1,9 +1,5 @@
 /*********************************************************
-<<<<<<< HEAD
- * Copyright (C) 1998-2018 VMware, Inc. All rights reserved.
-=======
  * Copyright (C) 1998-2022 VMware, Inc. All rights reserved.
->>>>>>> 30568780
  *
  * This program is free software; you can redistribute it and/or modify it
  * under the terms of the GNU Lesser General Public License as published
@@ -466,333 +462,6 @@
 /*
  *----------------------------------------------------------------------
  *
-<<<<<<< HEAD
- * ProxySendResults --
- *
- *      Send the results of a open from the proxy.
- *
- * Results:
- *	None.
- *
- * Side effects:
- *	None.
- *
- *----------------------------------------------------------------------
- */
-
-static void
-ProxySendResults(int sock_fd,     // IN:
-                 int send_fd,     // IN:
-                 int send_errno)  // IN:
-{
-   struct iovec iov;
-   struct msghdr msg;
-   char cmsgBuf[CMSG_SPACE(sizeof send_fd)];
-
-   iov.iov_base = &send_errno;
-   iov.iov_len = sizeof send_errno;
-
-   if (send_fd == -1) {
-      msg.msg_control = NULL;
-      msg.msg_controllen = 0;
-   } else {
-      struct cmsghdr *cmsg;
-
-      msg.msg_control = cmsgBuf;
-      msg.msg_controllen = sizeof cmsgBuf;
-
-      cmsg = CMSG_FIRSTHDR(&msg);
-
-      cmsg->cmsg_level = SOL_SOCKET;
-      cmsg->cmsg_len = CMSG_LEN(sizeof send_fd);
-      cmsg->cmsg_type = SCM_RIGHTS;
-
-      (*(int *) CMSG_DATA(cmsg)) = send_fd;
-
-      msg.msg_controllen = cmsg->cmsg_len;
-   }
-
-   msg.msg_name = NULL;
-   msg.msg_namelen = 0;
-   msg.msg_iov = &iov;
-   msg.msg_iovlen = 1;
-   msg.msg_flags = 0;
-
-   sendmsg(sock_fd, &msg, 0);
-}
-
-
-/*
- *----------------------------------------------------------------------
- *
- * ProxyReceiveResults --
- *
- *      Receive the results of an open from the proxy.
- *
- * Results:
- *      None
- *
- * Side effects:
- *      None
- *
- *----------------------------------------------------------------------
- */
-
-static void
-ProxyReceiveResults(int sock_fd,      // IN:
-                    int *recv_fd,     // OUT:
-                    int *recv_errno)  // OUT:
-{
-   int err;
-   struct iovec iov;
-   struct msghdr msg;
-   struct cmsghdr *cmsg;
-   uint8_t cmsgBuf[CMSG_SPACE(sizeof(int))];
-
-   iov.iov_base = recv_errno;
-   iov.iov_len = sizeof *recv_errno;
-
-   msg.msg_control = cmsgBuf;
-   msg.msg_controllen = sizeof cmsgBuf;
-   msg.msg_name = NULL;
-   msg.msg_namelen = 0;
-   msg.msg_iov = &iov;
-   msg.msg_iovlen = 1;
-
-   err = recvmsg(sock_fd, &msg, 0);
-
-   if (err <= 0) {
-      *recv_fd = -1;
-      *recv_errno = (err == 0) ? EIO : errno;
-
-      return;
-   }
-
-   if (msg.msg_controllen == 0) {
-      *recv_fd = -1;
-   } else {
-      cmsg = CMSG_FIRSTHDR(&msg);
-
-      if ((cmsg->cmsg_level == SOL_SOCKET) &&
-          (cmsg->cmsg_type == SCM_RIGHTS)) {
-         *recv_fd = *((int *) CMSG_DATA(cmsg));
-      } else {
-         *recv_fd = -1;
-         *recv_errno = EIO;
-      }
-   }
-}
-
-
-/*
- *----------------------------------------------------------------------
- *
- * ProxyOpen --
- *
- *      Open a file via a proxy.
- *
- * Results:
- *      -1 on error
- *      >= 0 on success
- *
- * Side effects:
- *      errno is set on error
- *
- *----------------------------------------------------------------------
- */
-
-static int
-ProxyOpen(const char *pathName,  // IN:
-          int flags,             // IN:
-          int mode)              // IN:
-{
-   int err;
-   pid_t pid;
-   int fds[2];
-   int proxyFD;
-
-   int saveErrno = 0;
-
-   if (pathName == NULL) {
-      errno = EFAULT;
-      return -1;
-   }
-
-   err = socketpair(AF_UNIX, SOCK_DGRAM, 0, fds);
-   if (err == -1) {
-      errno = ENOMEM; // Out of resources...
-      return err;
-   }
-
-   pid = fork();
-   if (pid == -1) {
-      proxyFD = -1;
-      saveErrno = ENOMEM; // Out of resources...
-      goto bail;
-   }
-
-   if (pid == 0) { /* child:  use fd[0] */
-      proxyFD = Posix_Open(pathName, flags, mode);
-
-      ProxySendResults(fds[0], proxyFD, errno);
-
-      _exit(0);
-   } else {        /* parent: use fd[1] */
-      ProxyReceiveResults(fds[1], &proxyFD, &saveErrno);
-
-      waitpid(pid, &err, 0);
-   }
-
-bail:
-
-   close(fds[0]);
-   close(fds[1]);
-
-   errno = saveErrno;
-
-   return proxyFD;
-}
-
-
-/*
- *----------------------------------------------------------------------
- *
- * ProxyUse --
- *
- *      Determine is the open proxy is to be used.
- *
- * Results:
- *	0	Success, useProxy is set
- *	> 0	Failure (errno value); useProxy is undefined
- *
- * Side effects:
- *	None
- *
- *----------------------------------------------------------------------
- */
-
-static int
-ProxyUse(const char *pathName,  // IN:
-         Bool *useProxy)        // IN:
-{
-   char *path;
-   UnicodeIndex index;
-   struct statfs sfbuf;
-   struct stat statbuf;
-
-   if (pathName == NULL) {
-      errno = EFAULT;
-      return -1;
-   }
-
-   if ((Posix_Lstat(pathName, &statbuf) == 0) &&
-       S_ISLNK(statbuf.st_mode)) {
-      *useProxy = TRUE;
-
-      return 0;
-   }
-
-   /*
-    * Construct the path to the directory that contains the filePath.
-    */
-
-   index = Unicode_FindLast(pathName, "/");
-
-   if (index == UNICODE_INDEX_NOT_FOUND) {
-      path = Unicode_Duplicate(".");
-   } else {
-      char *temp;
-
-      temp = Unicode_Substr(pathName, 0, index + 1);
-      path = Unicode_Append(temp, ".");
-      Posix_Free(temp);
-   }
-
-   /*
-    * Attempt to obtain information about the testPath (directory
-    * containing filePath).
-    */
-
-   if (Posix_Statfs(path, &sfbuf) == 0) {
-      /*
-       * The testPath exists; determine proxy usage explicitely.
-       */
-
-      *useProxy = strcmp(sfbuf.f_fstypename, "nfs") == 0 ?  TRUE : FALSE;
-   } else {
-      /*
-       * A statfs error of some sort; Err on the side of caution.
-       */
-
-      *useProxy = TRUE;
-   }
-
-   Posix_Free(path);
-
-   return 0;
-}
-
-
-/*
- *----------------------------------------------------------------------
- *
- * PosixFileOpener --
- *
- *      Open a file. Use a proxy when creating a file or on NFS.
- *
- *      Why a proxy? The Mac OS X 10.4.* NFS client interacts with our
- *      use of settid() and doesn't send the proper credentials on opens.
- *      This leads to files being written without error but containing no
- *      data. The proxy avoids all of this unhappiness.
- *
- * Results:
- *      -1 on error
- *      >= 0 on success
- *
- * Side effects:
- *      errno is set
- *
- *----------------------------------------------------------------------
- */
-
-int
-PosixFileOpener(const char *pathName,  // IN:
-                int flags,             // IN:
-                mode_t mode)           // IN:
-{
-   Bool useProxy;
-
-   if ((flags & O_ACCMODE) || (flags & O_CREAT)) {
-      int err;
-
-      /*
-       * Open for write and/or O_CREAT. Determine proxy usage.
-       */
-
-      err = ProxyUse(pathName, &useProxy);
-      if (err != 0) {
-         errno = err;
-
-         return -1;
-      }
-   } else {
-      /*
-       * No write access, no need for a proxy.
-       */
-
-      useProxy = FALSE;
-   }
-
-   return useProxy ? ProxyOpen(pathName, flags, mode) :
-                     Posix_Open(pathName, flags, mode);
-}
-
-
-/*
- *----------------------------------------------------------------------
- *
-=======
->>>>>>> 30568780
  * FileIO_SetPrivilegedOpener --
  *
  *      Set the function to be used when opening files with privilege,
@@ -928,8 +597,8 @@
       flags |= O_DIRECT;
 #elif !defined(__APPLE__) // Mac hosts need this access flag after opening.
       access &= ~FILEIO_OPEN_UNBUFFERED;
-      LOG_ONCE((LGPFX" %s reverting to buffered IO on %s.\n",
-                __FUNCTION__, pathName));
+      LOG_ONCE(LGPFX" %s reverting to buffered IO on %s.\n",
+               __FUNCTION__, pathName);
 #endif
    }
 
@@ -960,7 +629,7 @@
 #endif
 
 #if defined(__linux__) && defined(O_CLOEXEC)
-   if (flags & FILEIO_OPEN_CLOSE_ON_EXEC) {
+   if (access & FILEIO_OPEN_CLOSE_ON_EXEC) {
       flags |= O_CLOEXEC;
    }
 #endif
@@ -1547,8 +1216,8 @@
    }
 
    // XXX: Wouldn't it be nice if we could log from here!
-   //LOG(5, ("FILE: Coalescing %s of %d elements and %d size\n",
-   //        isWrite ? "write" : "read", inCount, inTotalSize));
+   //LOG(5, "FILE: Coalescing %s of %d elements and %d size\n",
+   //    isWrite ? "write" : "read", inCount, inTotalSize);
 
    if (filePosixOptions.aligned || flags & FILEIO_OPEN_UNBUFFERED) {
       cBuf = FileIOAligned_Malloc(sizeof(uint8) * inTotalSize);
@@ -1984,8 +1653,8 @@
              * already checked for retval == -1 above, so the cast
              * below should be OK. Refer to bug 817761.
              */
-            LOG_ONCE((LGPFX" %s wrote %"FMTSZ"u out of %"FMTSZ"u bytes.\n",
-                      __FUNCTION__, (size_t)retval, leftToWrite));
+            LOG_ONCE(LGPFX" %s wrote %"FMTSZ"u out of %"FMTSZ"u bytes.\n",
+                     __FUNCTION__, (size_t)retval, leftToWrite);
          }
 
          buf += retval;
@@ -2071,6 +1740,12 @@
       ssize_t retval = 0;
 
       ASSERT(numVec > 0);
+
+      /*
+       * This is needed to deal with old libraries.  Once we're over
+       * the library horizon this can go away.
+       */
+      /* coverity[func_conv] */
       if (preadv64 == NULL) {
          fret = FileIOPreadvCoalesced(fd, entries, numEntries, offset,
                                       totalSize, &bytesRead);
@@ -2206,6 +1881,12 @@
       ssize_t retval = 0;
 
       ASSERT(numVec > 0);
+
+      /*
+       * This is needed to deal with old libraries.  Once we're over
+       * the library horizon this can go away.
+       */
+      /* coverity[func_conv] */
       if (pwritev64 == NULL) {
          fret = FileIOPwritevCoalesced(fd, entries, numEntries, offset,
                                        totalSize, &bytesWritten);
@@ -3060,15 +2741,15 @@
 FileIOAligned_PoolExit(void)
 {
    if (!alignedPool.lock) {
-      LOG_ONCE(("%s called without FileIOAligned_Pool lock\n", __FUNCTION__));
+      LOG_ONCE("%s called without FileIOAligned_Pool lock\n", __FUNCTION__);
       return;
    }
 
    MXUser_AcquireExclLock(alignedPool.lock);
 
    if (alignedPool.numBusy > 0) {
-      LOG_ONCE(("%s: %d busy buffers!  Proceeding with trepidation.\n",
-		__FUNCTION__, alignedPool.numBusy));
+      LOG_ONCE("%s: %d busy buffers!  Proceeding with trepidation.\n",
+               __FUNCTION__, alignedPool.numBusy);
    }
    while (alignedPool.numAlloc > 0) {
       alignedPool.numAlloc--;
@@ -3108,7 +2789,7 @@
    void *buf = NULL;
 
    if (!alignedPool.lock) {
-      LOG_ONCE(("%s called without FileIOAligned_Pool lock\n", __FUNCTION__));
+      LOG_ONCE("%s called without FileIOAligned_Pool lock\n", __FUNCTION__);
       return NULL;
    }
 
@@ -3170,7 +2851,7 @@
    VmTimeType now;
 
    if (!alignedPool.lock) {
-      LOG_ONCE(("%s called without FileIOAligned_Pool lock\n", __FUNCTION__));
+      LOG_ONCE("%s called without FileIOAligned_Pool lock\n", __FUNCTION__);
 
       return FALSE;
    }
