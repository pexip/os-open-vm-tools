/*********************************************************
<<<<<<< HEAD
 * Copyright (C) 1998-2018 VMware, Inc. All rights reserved.
=======
 * Copyright (C) 1998-2021 VMware, Inc. All rights reserved.
>>>>>>> 30568780
 *
 * This program is free software; you can redistribute it and/or modify it
 * under the terms of the GNU Lesser General Public License as published
 * by the Free Software Foundation version 2.1 and no later version.
 *
 * This program is distributed in the hope that it will be useful, but
 * WITHOUT ANY WARRANTY; without even the implied warranty of MERCHANTABILITY
 * or FITNESS FOR A PARTICULAR PURPOSE.  See the Lesser GNU General Public
 * License for more details.
 *
 * You should have received a copy of the GNU Lesser General Public License
 * along with this program; if not, write to the Free Software Foundation, Inc.,
 * 51 Franklin St, Fifth Floor, Boston, MA  02110-1301 USA.
 *
 *********************************************************/

/*********************************************************
 * The contents of this file are subject to the terms of the Common
 * Development and Distribution License (the "License") version 1.0
 * and no later version.  You may not use this file except in
 * compliance with the License.
 *
 * You can obtain a copy of the License at
 *         http://www.opensource.org/licenses/cddl1.php
 *
 * See the License for the specific language governing permissions
 * and limitations under the License.
 *
 *********************************************************/


#ifndef _POLL_H_
#define _POLL_H_

#define INCLUDE_ALLOW_USERLEVEL
#define INCLUDE_ALLOW_VMCORE
#include "includeCheck.h"

#include "vm_basic_types.h"
#include "vm_basic_defs.h"
#include "vmware.h"
#include "userlock.h"

#if defined(__cplusplus)
extern "C" {
#endif

#ifdef _WIN32
#define HZ 100
#elif defined linux
#include <asm/param.h>
#elif __APPLE__
#include <TargetConditionals.h>
/*
 * Old SDKs don't define TARGET_OS_IPHONE at all.
 * New ones define it to 0 on Mac OS X, 1 on iOS.
 */
#if !defined(TARGET_OS_IPHONE) || TARGET_OS_IPHONE == 0
#include <sys/kernel.h>
#endif
#include <sys/poll.h>
#define HZ 100
#endif
#ifdef __ANDROID__
/*
 * <poll.h> of android should be included, but its name is same
 * with this file. So its content is put here to avoid conflict.
 */
#include <asm/poll.h>
#define HZ 100
typedef unsigned int  nfds_t;
int poll(struct pollfd *, nfds_t, long);
#endif


/*
 * Poll event types: each type has a different reason for firing,
 * or condition that must be met before firing.
 */

typedef enum {
   /*
    * Actual Poll queue types against which you can register callbacks.
    */
   POLL_VIRTUALREALTIME = -1, /* Negative because it doesn't have its own Q */
   POLL_VTIME = 0,
   POLL_REALTIME,
   POLL_DEVICE,
   POLL_MAIN_LOOP,
   POLL_NUM_QUEUES
} PollEventType;


/*
 * Classes of events
 *
 * These are the predefined classes.  More can be declared
 * with Poll_AllocClass().
 */

typedef enum PollClass {
   POLL_CLASS_MAIN,
   POLL_CLASS_PAUSE,
   POLL_CLASS_IPC,
   POLL_CLASS_CPT,
   POLL_CLASS_MKS,
   POLL_FIXED_CLASSES,
   POLL_DEFAULT_FIXED_CLASSES,
   /* Size enum to maximum */
   POLL_MAX_CLASSES = 31,
} PollClass;

/*
 * Do not use; Special pseudo private poll class supported by
 * PollDefault only
 */
#define POLL_DEFAULT_CLASS_NET POLL_FIXED_CLASSES
#define POLL_DEFAULT_CS_NET    PollClassSet_Singleton(POLL_DEFAULT_CLASS_NET)

/*
 * Each callback is registered in a set of classes
 */

typedef struct PollClassSet {
   uintptr_t bits;
} PollClassSet;

/* An empty PollClassSet. */
static INLINE PollClassSet
PollClassSet_Empty(void)
{
   PollClassSet set = { 0 };
   return set;
}

/* A PollClassSet with the single member. */
static INLINE PollClassSet
PollClassSet_Singleton(PollClass c)
{
   PollClassSet s = PollClassSet_Empty();

   ASSERT_ON_COMPILE(POLL_MAX_CLASSES < sizeof s.bits * 8);
   ASSERT(c < POLL_MAX_CLASSES);

   s.bits = CONST3264U(1) << c;
   return s;
}

/* Combine two PollClassSets. */
static INLINE PollClassSet
PollClassSet_Union(PollClassSet lhs, PollClassSet rhs)
{
   PollClassSet set;
   set.bits = lhs.bits | rhs.bits;
   return set;
}

/* Add single class to PollClassSet. */
static INLINE PollClassSet
PollClassSet_Include(PollClassSet set, PollClass c)
{
   return PollClassSet_Union(set, PollClassSet_Singleton(c));
}


#define POLL_CS_MAIN    PollClassSet_Singleton(POLL_CLASS_MAIN)
#define POLL_CS_PAUSE   PollClassSet_Union(POLL_CS_MAIN,            \
                           PollClassSet_Singleton(POLL_CLASS_PAUSE))
#define POLL_CS_CPT     PollClassSet_Union(POLL_CS_PAUSE,           \
                           PollClassSet_Singleton(POLL_CLASS_CPT))
#define POLL_CS_IPC     PollClassSet_Union(POLL_CS_CPT,             \
                           PollClassSet_Singleton(POLL_CLASS_IPC))
#define POLL_CS_VMDB    POLL_CS_PAUSE /* POLL_CLASS_VMDB is retired */
#define POLL_CS_MKS	PollClassSet_Singleton(POLL_CLASS_MKS)
/* 
 * DANGER.  You don't need POLL_CS_ALWAYS.  Really.  So don't use it.
 */
#define POLL_CS_ALWAYS  PollClassSet_Union(POLL_CS_CPT, POLL_CS_IPC)

/*
 * Poll class-set taxonomy:
 * POLL_CS_MAIN
 *    - Unless you NEED another class, use POLL_CS_MAIN.
 * POLL_CS_PAUSE
 *    - For callbacks that must occur even if the guest is paused.
 *      Most VMDB or Foundry commands are in this category.
 * POLL_CS_CPT
 *    - Only for callbacks which can trigger intermediate Checkpoint 
 *      transitions.
 *      The ONLY such callback is Migrate.
 * POLL_CS_IPC
 *    - Only for callbacks which can contain Msg_(Post|Hint|Question) 
 *      responses, and for signal handlers (why)?
 *      Vigor, VMDB, and Foundry can contain Msg_* responses.
 * POLL_CS_MKS
 *    - Callback runs in MKS thread.
 * POLL_CS_ALWAYS
 *    - Only for events that must be processed immediately.
 *      The ONLY such callback is OvhdMemVmxSizeCheck.
 */


/*
 * Poll_Callback flags
 */

#define POLL_FLAG_PERIODIC		0x01    // keep after firing
#define POLL_FLAG_REMOVE_AT_POWEROFF	0x02  	// self-explanatory
#define POLL_FLAG_READ			0x04	// device is ready for reading
#define POLL_FLAG_WRITE			0x08	// device is ready for writing
#define POLL_FLAG_SOCKET                0x10    // device is a Windows socket
#define POLL_FLAG_NO_BULL               0x20    // callback does its own locking
#define POLL_FLAG_WINSOCK               0x40    // Winsock style write events
#define POLL_FLAG_FD                    0x80    // device is a Windows file descriptor.
#define POLL_FLAG_ACCEPT_INVALID_FDS    0x100   // For broken 3rd party libs, e.g. curl
#define POLL_FLAG_THUNK_TO_WND          0x200   // thunk callback to window message loop


typedef void (*PollerFunction)(void *clientData);
typedef void (*PollerFireWrapper)(PollerFunction func,
                                  void *funcData,
                                  void *wrapperData);
typedef Bool (*PollerErrorFn)(const char *errorStr);

/*
 * Initialisers:
 *
 *      For the sake of convenience, we declare the initialisers
 *      for custom implmentations here, even though the actual
 *      implementations are distinct from the core poll code.
 */

typedef struct PollOptions {
   Bool locked;           // Use internal MXUser for locking
   Bool allowFullQueue;   // Don't assert when device event queue is full.
   VThreadID windowsMsgThread;       // thread that processes Windows messages
   PollerFireWrapper fireWrapperFn;  // optional; may be useful for stats
   void *fireWrapperData; // optional
   PollerErrorFn errorFn; // optional; called upon unrecoverable error
} PollOptions;


void Poll_InitDefault(void);
void Poll_InitDefaultEx(const PollOptions *opts);
void Poll_InitGtk(void); // On top of glib for Linux
void Poll_InitCF(void);  // On top of CoreFoundation for OSX

Bool Poll_IsInitialized(void);

/*
 * Functions
 */
int Poll_SocketPair(Bool vmci, Bool stream, int fds[2]);
void Poll_Loop(Bool loop, Bool *exit, PollClass c);
void Poll_LoopTimeout(Bool loop, Bool *exit, PollClass c, int timeout);
Bool Poll_LockingEnabled(void);
void Poll_Exit(void);


/*
 * Poll_Callback adds a callback regardless of whether an identical one exists.
 * The exception to this rule is POLL_DEVICE callbacks: there is a maximum of
 * one read and one write callback per fd.
 *
 * Poll_CallbackRemove removes one callback. If there are multiple identical
 * callbacks, which one is removed is an implementation detail. Note that in
 * the case of POLL_DEVICE and POLL_REALTIME callbacks, the fd/delay used to
 * create the callback is not specified when removing, so all callbacks
 * of those types with the same flags, function, and clientData are considered
 * "identical" even if their fd/delay differed.
 */

VMwareStatus Poll_Callback(PollClassSet classSet,
                           int flags,
                           PollerFunction f,
                           void *clientData,
                           PollEventType type,
                           PollDevHandle info, // fd/microsec delay
                           MXUserRecLock *lck);
Bool Poll_CallbackRemove(PollClassSet classSet,
                         int flags,
                         PollerFunction f,
                         void *clientData,
                         PollEventType type);
Bool Poll_CallbackRemoveOneByCB(PollClassSet classSet,
                                int flags,
                                PollerFunction f,
                                PollEventType type,
                                void **clientData);

void Poll_NotifyChange(PollClassSet classSet);

/*
 * Wrappers for Poll_Callback and Poll_CallbackRemove that present
 * simpler subsets of those interfaces.
 */

VMwareStatus Poll_CB_Device(PollerFunction f,
                            void *clientData,
                            PollDevHandle device,
                            Bool periodic);

Bool Poll_CB_DeviceRemove(PollerFunction f,
                          void *clientData,
                          Bool periodic);


VMwareStatus Poll_CB_RTime(PollerFunction f,
                           void *clientData,
                           int64 delay,   // microseconds
                           Bool periodic,
                           MXUserRecLock *lock);

Bool Poll_CB_RTimeRemove(PollerFunction f,
                         void *clientData,
                         Bool periodic);


#ifdef _WIN32
void Poll_SetPumpsWindowsMessages(Bool pumps);
void Poll_SetWindowMessageRecipient(HWND hWnd, UINT msg, Bool alwaysThunk);
Bool Poll_FireWndCallback(void *lparam);
#endif

#if defined(__cplusplus)
}  // extern "C"
#endif

#endif // _POLL_H_<|MERGE_RESOLUTION|>--- conflicted
+++ resolved
@@ -1,9 +1,5 @@
 /*********************************************************
-<<<<<<< HEAD
- * Copyright (C) 1998-2018 VMware, Inc. All rights reserved.
-=======
  * Copyright (C) 1998-2021 VMware, Inc. All rights reserved.
->>>>>>> 30568780
  *
  * This program is free software; you can redistribute it and/or modify it
  * under the terms of the GNU Lesser General Public License as published
@@ -53,7 +49,7 @@
 
 #ifdef _WIN32
 #define HZ 100
-#elif defined linux
+#elif defined __linux__
 #include <asm/param.h>
 #elif __APPLE__
 #include <TargetConditionals.h>
@@ -236,6 +232,12 @@
  *      implementations are distinct from the core poll code.
  */
 
+
+/* Socket pair created with non-blocking mode */
+#define POLL_OPTIONS_SOCKET_PAIR_NONBLOCK_CONN  0x01
+
+typedef unsigned int SocketSpecialOpts;
+
 typedef struct PollOptions {
    Bool locked;           // Use internal MXUser for locking
    Bool allowFullQueue;   // Don't assert when device event queue is full.
@@ -243,6 +245,7 @@
    PollerFireWrapper fireWrapperFn;  // optional; may be useful for stats
    void *fireWrapperData; // optional
    PollerErrorFn errorFn; // optional; called upon unrecoverable error
+   SocketSpecialOpts pollSocketOpts;
 } PollOptions;
 
 
@@ -256,7 +259,7 @@
 /*
  * Functions
  */
-int Poll_SocketPair(Bool vmci, Bool stream, int fds[2]);
+int Poll_SocketPair(Bool vmci, Bool stream, int fds[2], SocketSpecialOpts opts);
 void Poll_Loop(Bool loop, Bool *exit, PollClass c);
 void Poll_LoopTimeout(Bool loop, Bool *exit, PollClass c, int timeout);
 Bool Poll_LockingEnabled(void);
