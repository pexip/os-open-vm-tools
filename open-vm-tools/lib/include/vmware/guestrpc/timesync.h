/*********************************************************
<<<<<<< HEAD
 * Copyright (C) 2009-2017 VMware, Inc. All rights reserved.
=======
 * Copyright (C) 2009-2019,2022 VMware, Inc. All rights reserved.
>>>>>>> 30568780
 *
 * This program is free software; you can redistribute it and/or modify it
 * under the terms of the GNU Lesser General Public License as published
 * by the Free Software Foundation version 2.1 and no later version.
 *
 * This program is distributed in the hope that it will be useful, but
 * WITHOUT ANY WARRANTY; without even the implied warranty of MERCHANTABILITY
 * or FITNESS FOR A PARTICULAR PURPOSE.  See the Lesser GNU General Public
 * License for more details.
 *
 * You should have received a copy of the GNU Lesser General Public License
 * along with this program; if not, write to the Free Software Foundation, Inc.,
 * 51 Franklin St, Fifth Floor, Boston, MA  02110-1301 USA.
 *
 *********************************************************/

#ifndef _TIMESYNC_H_
#define _TIMESYNC_H_

/**
 * @file timesync.h
 *
 * Definitions related to the time sync functionality.
 */

#define TOOLSOPTION_SYNCTIME                        "synctime"
#define TOOLSOPTION_SYNCTIME_PERIOD                 "synctime.period"
#define TOOLSOPTION_SYNCTIME_ENABLE               \
   "time.synchronize.tools.enable"
#define TOOLSOPTION_SYNCTIME_STARTUP_BACKWARD     \
   "time.synchronize.tools.startup.backward"
#define TOOLSOPTION_SYNCTIME_STARTUP              \
   "time.synchronize.tools.startup"
#define TOOLSOPTION_SYNCTIME_SLEWCORRECTION       \
   "time.synchronize.tools.slewCorrection"
#define TOOLSOPTION_SYNCTIME_PERCENTCORRECTION    \
   "time.synchronize.tools.percentCorrection"
#define TOOLSOPTION_SYNCTIME_GUEST_RESYNC         \
   "time.synchronize.guest.resync"
#define TOOLSOPTION_SYNCTIME_GUEST_RESYNC_TIMEOUT \
   "time.synchronize.guest.resync.timeout"

#define TIMESYNC_SYNCHRONIZE "Time_Synchronize"
#define TIMEINFO_UPDATE "TimeInfo_Update"


#endif /* _TIMESYNC_H_ */
<|MERGE_RESOLUTION|>--- conflicted
+++ resolved
@@ -1,9 +1,5 @@
 /*********************************************************
-<<<<<<< HEAD
- * Copyright (C) 2009-2017 VMware, Inc. All rights reserved.
-=======
  * Copyright (C) 2009-2019,2022 VMware, Inc. All rights reserved.
->>>>>>> 30568780
  *
  * This program is free software; you can redistribute it and/or modify it
  * under the terms of the GNU Lesser General Public License as published
@@ -31,6 +27,8 @@
 
 #define TOOLSOPTION_SYNCTIME                        "synctime"
 #define TOOLSOPTION_SYNCTIME_PERIOD                 "synctime.period"
+#define TOOLSOPTION_SYNCTIME_ALLOW                \
+   "time.synchronize.allow"
 #define TOOLSOPTION_SYNCTIME_ENABLE               \
    "time.synchronize.tools.enable"
 #define TOOLSOPTION_SYNCTIME_STARTUP_BACKWARD     \
