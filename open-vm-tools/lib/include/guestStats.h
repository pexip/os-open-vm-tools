--- conflicted
+++ resolved
@@ -1,9 +1,5 @@
 /*********************************************************
-<<<<<<< HEAD
- * Copyright (C) 2008-2018 VMware, Inc. All rights reserved.
-=======
  * Copyright (C) 2008-2018,2020-2021 VMware, Inc. All rights reserved.
->>>>>>> 30568780
  *
  * This program is free software; you can redistribute it and/or modify it
  * under the terms of the GNU Lesser General Public License as published
@@ -121,18 +117,12 @@
 } GuestStatHeader;
 #pragma pack(pop)
 
-<<<<<<< HEAD
-typedef
-#include "vmware_pack_begin.h"
-struct GuestDatumHeader {
-=======
 #ifdef _MSC_VER
 #pragma warning (disable :4200) // non-std extension: zero-sized array in struct
 #endif
 
 #pragma pack(push, 1)
 typedef struct GuestDatumHeader {
->>>>>>> 30568780
    uint16  dataSize;  // dataSize - May be zero
    char    data[0];   // data - if dataSize is not zero.
 } GuestDatumHeader;
