/*********************************************************
<<<<<<< HEAD
 * Copyright (C) 1998-2018 VMware, Inc. All rights reserved.
=======
 * Copyright (C) 1998-2018, 2020-2021 VMware, Inc. All rights reserved.
>>>>>>> 30568780
 *
 * This program is free software; you can redistribute it and/or modify it
 * under the terms of the GNU Lesser General Public License as published
 * by the Free Software Foundation version 2.1 and no later version.
 *
 * This program is distributed in the hope that it will be useful, but
 * WITHOUT ANY WARRANTY; without even the implied warranty of MERCHANTABILITY
 * or FITNESS FOR A PARTICULAR PURPOSE.  See the Lesser GNU General Public
 * License for more details.
 *
 * You should have received a copy of the GNU Lesser General Public License
 * along with this program; if not, write to the Free Software Foundation, Inc.,
 * 51 Franklin St, Fifth Floor, Boston, MA  02110-1301 USA.
 *
 *********************************************************/

/*
 * uuid.h --
 *
 *      UUID generation
 */

#ifndef _UUID_H_
#define _UUID_H_

#define INCLUDE_ALLOW_USERLEVEL
#define INCLUDE_ALLOW_VMCORE
#include "includeCheck.h"

#if defined(__cplusplus)
extern "C" {
#endif

#define UUID_SIZE 16
#define UUID_STRSIZE (2*UUID_SIZE + 1)
#define UUID_MAXLEN 48

/*
 * ISO 11578 (now X.667 section 6.4) defines the canonical text format of a
 * UUID, which looks like this example:
 *
 *    "f81d4fae-7dec-11d0-a765-00a0c91e6bf6"
 *
 * It is always precisely 36 characters long (excluding terminating NUL).
 */
#define UUID_ISO_11578_LEN 36

typedef enum {
   UUID_WITH_PATH = 0,
   UUID_RANDOM,
   UUID_VPX_BIOS,
   UUID_VPX_INSTANCE,
   UUID_UNKNOWN
} UUIDStyle;

/* Scheme control */
#define UUID_CREATE_WS6      0  /* the WS6 scheme - "native" path */
#define UUID_CREATE_WS65     1  /* the WS65 scheme - UTF-8 path */
#define UUID_CREATE_ESXi2018 2  /* UTF-8 path, no host UUID for >= 2018 ESXi */
#define UUID_CREATE_CURRENT  2  /* the current scheme - always the latest */


/*
 * RFC 4122-compliant UUIDs and UEFI/Microsoft GUIDs are essentially
 * the same thing except for byte-ordering issues.  Although their
 * fields are named differently, the meanings are the same.  The only
 * important difference is that RFC 4122 recommends always storing and
 * transmitting binary UUIDs with the multi-byte fields in network
 * byte order (big-endian), while binary UEFI/Microsoft GUIDs are
 * typically stored and transmitted with the first three fields in x86
 * CPU native order (little-endian).  But both UUIDs and GUIDs use the
 * same canonical text format representation, in which the hex digits
 * are in big-endian order.  Details of each are below.
 */

/*
 * An RFC 4122-compliant UUID.
 *
 * See RFC 4122 section 4.1.2 (Layout and Byte Order). The RFC
 * recommends that multi-byte types be stored in big-endian (most
 * significant byte first) order.
 *
 * The UUID packed text string
 *    00112233-4455-6677-8899-AABBCCDDEEFF
 * represents
 *    timeLow = 0x00112233
 *    timeMid = 0x4455
 *    timeHiAndVersion = 0x6677
 *    clockSeqHiAndReserved = 0x88
 *    clockSeqLow = 0x99
 *    node[0] = 0xAA
 *    node[1] = 0xBB
 *    node[2] = 0xCC
 *    node[3] = 0xDD
 *    node[4] = 0xEE
 *    node[5] = 0xFF
 * and the structure is stored as the sequence of bytes
 *    00 11 22 33 44 55 66 77 88 99 AA BB CC DD EE FF
 *
 * Confusingly, some applications use the field names from this
 * definition but store timeLow, timeMid, and timeHiAndVersion in
 * little-endian order as UEFI/Microsoft GUIDs do; for example, the
 * SMBIOS standard does so.  In that case, the structure is stored as
 * the sequence of bytes
 *    33 22 11 00 55 44 77 66 88 99 AA BB CC DD EE FF
 */

#pragma pack(push, 1)
typedef struct {
   uint32 timeLow;
   uint16 timeMid;
   uint16 timeHiAndVersion;
   uint8  clockSeqHiAndReserved;
   uint8  clockSeqLow;
   uint8  node[6];
} UUIDRFC4122;
#pragma pack(pop)


/*
 * An EFI/UEFI/Microsoft-compliant GUID.
 *
 * See MdeModulePkg/Universal/DevicePathDxe/DevicePathFromText.c::StrToGuid(),
 * BaseTools/Source/C/Common/ParseInf.c::StringToGuid(),
 * http://en.wikipedia.org/wiki/GUID . All multi-byte types are stored in CPU
 * (a.k.a. native) byte order.
 *
 * The GUID packed text string
 *    00112233-4455-6677-8899-AABBCCDDEEFF
 * represents
 *    data1 = 0x00112233
 *    data2 = 0x4455
 *    data3 = 0x6677
 *    data4[0] = 0x88
 *    data4[1] = 0x99
 *    data4[2] = 0xAA
 *    data4[3] = 0xBB
 *    data4[4] = 0xCC
 *    data4[5] = 0xDD
 *    data4[6] = 0xEE
 *    data4[7] = 0xFF
 * and the structure is stored as the sequence of bytes
 *       big-endian CPU: 00 11 22 33 44 55 66 77 88 99 AA BB CC DD EE FF
 *    little-endian CPU: 33 22 11 00 55 44 77 66 88 99 AA BB CC DD EE FF
 */

#pragma pack(push, 1)
typedef struct {
   uint32 data1;
   uint16 data2;
   uint16 data3;
   uint8  data4[8];
} EFIGUID;
#pragma pack(pop)

Bool UUID_ConvertPackedToBin(EFIGUID *destID,
                             const char *text);

Bool UUID_ConvertToBin(uint8 dest_id[UUID_SIZE],
                       const char *text);

char *UUID_ConvertToText(const uint8 id[UUID_SIZE]);

void UUID_ConvertToTextBuf(const uint8 id[UUID_SIZE],
                           char *buffer,
                           size_t len);

char *UUID_CreateLocation(const char *configFileFullPath,
                          int schemeControl);

char *UUID_CreateRandom(void);

Bool UUID_CreateRandomRFC4122V4(UUIDRFC4122 *id);

Bool UUID_CreateRandomEFI(EFIGUID *id);

char *UUID_CreateRandomVpxStyle(uint8 vpxdId,
                                UUIDStyle);

Bool UUID_IsUUIDGeneratedByThatVpxd(const uint8 *id,
                                    int vpxdInstanceId);

char *UUID_PackText(const char *text,
                    char *pack,
                    size_t packLen);

char *UUID_ProperHostUUID(void);

char *UUID_GetHostUUID(void);

UUIDStyle UUID_GetStyle(const uint8 *id);

Bool UUID_Equal(const uint8 id1[UUID_SIZE],
                const uint8 id2[UUID_SIZE]);

/* Like UUID_GetHostUUID, except gets actual host UUID */
char *UUID_GetRealHostUUID(void);

#if defined(__cplusplus)
}  // extern "C"
#endif

#endif<|MERGE_RESOLUTION|>--- conflicted
+++ resolved
@@ -1,9 +1,5 @@
 /*********************************************************
-<<<<<<< HEAD
- * Copyright (C) 1998-2018 VMware, Inc. All rights reserved.
-=======
  * Copyright (C) 1998-2018, 2020-2021 VMware, Inc. All rights reserved.
->>>>>>> 30568780
  *
  * This program is free software; you can redistribute it and/or modify it
  * under the terms of the GNU Lesser General Public License as published
@@ -162,6 +158,9 @@
 Bool UUID_ConvertPackedToBin(EFIGUID *destID,
                              const char *text);
 
+Bool UUID_ConvertPackedToUUIDRFC4122(UUIDRFC4122 *destID,
+                                     const char *text);
+
 Bool UUID_ConvertToBin(uint8 dest_id[UUID_SIZE],
                        const char *text);
 
