--- conflicted
+++ resolved
@@ -1,9 +1,5 @@
 /*********************************************************
-<<<<<<< HEAD
- * Copyright (C) 1998-2017 VMware, Inc. All rights reserved.
-=======
  * Copyright (C) 1998-2022 VMware, Inc. All rights reserved.
->>>>>>> 30568780
  *
  * This program is free software; you can redistribute it and/or modify it
  * under the terms of the GNU Lesser General Public License as published
@@ -130,7 +126,6 @@
 
 
 // These strings don't have newline so that a bug can be tacked on.
-#define _AssertPanicFmt            "PANIC %s:%d"
 #define _AssertAssertFmt           "ASSERT %s:%d"
 #define _AssertVerifyFmt           "VERIFY %s:%d"
 #define _AssertNotImplementedFmt   "NOT_IMPLEMENTED %s:%d"
@@ -228,11 +223,6 @@
 #define VERIFY_BUG(bug, cond) \
            ASSERT_IFNOT(cond, _ASSERT_PANIC_BUG_NORETURN(bug, AssertVerify))
 
-<<<<<<< HEAD
-#define PANIC()        _ASSERT_PANIC(AssertPanic)
-#define PANIC_BUG(bug) _ASSERT_PANIC_BUG(bug, AssertPanic)
-
-=======
    /*
     * NOT IMPLEMENTED is useful to indicate that a codepath has not yet
     * been implemented, and should cause execution to forcibly quit if it is
@@ -246,7 +236,6 @@
     * NOT_IMPLEMENTED_BUG is NOT_IMPLEMENTED with the bug number included
     * in the panic string.
     */
->>>>>>> 30568780
 #define ASSERT_NOT_IMPLEMENTED(cond) \
            ASSERT_IFNOT(cond, NOT_IMPLEMENTED())
 
@@ -278,9 +267,6 @@
 # define NOT_REACHED()            _ASSERT_PANIC(AssertNotReached)
 #endif
 
-<<<<<<< HEAD
-#define ASSERT_MEM_ALLOC(cond) \
-=======
 #if !defined VMKERNEL && !defined VMKBOOT && !defined VMKERNEL_MODULE
    /*
     * PR 2621164,2624036: ASSERT_MEM_ALLOC is deprecated and should not be
@@ -292,8 +278,8 @@
     * builds.
     */
 # define ASSERT_MEM_ALLOC(cond) \
->>>>>>> 30568780
            ASSERT_IFNOT(cond, _ASSERT_PANIC(AssertMemAlloc))
+#endif
 
    /*
     * ASSERT_NO_INTERRUPTS & ASSERT_HAS_INTERRUPTS are shorthand to
@@ -321,12 +307,12 @@
 
 #define NOT_TESTED_1024()                                               \
    do {                                                                 \
-      static uint16 count = 0;                                          \
+      static MONITOR_ONLY(PERVCPU) uint16 count = 0;                    \
       if (UNLIKELY(count == 0)) { NOT_TESTED(); }                       \
       count = (count + 1) & 1023;                                       \
    } while (0)
 
-#define LOG_ONCE(_s) DO_ONCE(Log _s)
+#define LOG_ONCE(...) DO_ONCE(Log(__VA_ARGS__))
 
 
 /*
@@ -452,8 +438,6 @@
       assertions                     \
    }
 
-<<<<<<< HEAD
-=======
 /*
  * Avoid generating extra code due to asserts which are required by
  * Clang static analyzer, e.g. right before a statement would fail, using
@@ -465,7 +449,6 @@
 # define ANALYZER_ASSERT(cond) ((void)0)
 #endif
 
->>>>>>> 30568780
 #ifdef __cplusplus
 } /* extern "C" */
 #endif
