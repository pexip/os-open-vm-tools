/*********************************************************
<<<<<<< HEAD
 * Copyright (C) 2008-2018 VMware, Inc. All rights reserved.
=======
 * Copyright (C) 2008-2022 VMware, Inc. All rights reserved.
>>>>>>> 30568780
 *
 * This program is free software; you can redistribute it and/or modify it
 * under the terms of the GNU Lesser General Public License as published
 * by the Free Software Foundation version 2.1 and no later version.
 *
 * This program is distributed in the hope that it will be useful, but
 * WITHOUT ANY WARRANTY; without even the implied warranty of MERCHANTABILITY
 * or FITNESS FOR A PARTICULAR PURPOSE.  See the Lesser GNU General Public
 * License for more details.
 *
 * You should have received a copy of the GNU Lesser General Public License
 * along with this program; if not, write to the Free Software Foundation, Inc.,
 * 51 Franklin St, Fifth Floor, Boston, MA  02110-1301 USA.
 *
 *********************************************************/

/*
 * ghIntegrationCommon.h --
 *
 *	Common data structures and definitions used by Guest/Host Integration.
 */

#ifndef _GHINTEGRATIONCOMMON_H_
#define _GHINTEGRATIONCOMMON_H_

/*
 * Common data structures and definitions used by Guest/Host Integration.
 */
#define GHI_HGFS_SHARE_URL_SCHEME_UTF8 "x-vmware-share"
#define GHI_HGFS_SHARE_URL_UTF8 "x-vmware-share://"
#define GHI_HGFS_SHARE_URL      _T(GHI_HGFS_SHARE_URL_UTF8)

/*
 * A GHI/Unity request from the host to the guest can be sent to different
 * TCLO channels of guestRPC (refer to tclodefs.h). Mostly we use TOOLS_DND_NAME
 * channel and only a few may use TOOLS_DAEMON_NAME.
 */
<<<<<<< HEAD
#define GHI_CHANNEL_USER_SERVICE  0  // TOOLS_DND_NAME TCLO channel
#define GHI_CHANNEL_MAIN_SERVICE  1  // TOOLS_DAEMON_NAME TCLO channel
#define GHI_CHANNEL_MAX           2
=======
#define GHI_CHANNEL_TOOLS_USER                  0  // Handled by tools module
                                                   // in local VM (TOOLS_DND_NAME guestRPC)
                                                   // or by VDPUnityMKSControl module
                                                   // in View RMKS
#define GHI_CHANNEL_TOOLS_MAIN                  1  // Handled by tools module
                                                   // in local VM (TOOLS_DAEMON_NAME guestRPC)
#define GHI_CHANNEL_VIEW_REMOTE_SHARED_FOLDER   2  // VDPSharedFolderMgrMKSControl module
                                                   // in View RMKS
#define GHI_CHANNEL_DND                         3  // DnD for both local VM and View RMKS.
#define GHI_CHANNEL_VIEW_REMOTE_RDE_COMMON      4  // VDPRdeCommonMKSControl module
                                                   // in View RMKS
#define GHI_CHANNEL_VIEW_USB_REDIRECTION        5  // VDPUsbRedirectionMKSControl module in
                                                   // View RMKS
#define GHI_CHANNEL_VIEW_REMOTE_VDP_COMMON      6  // Handled by View VDP core module
#define GHI_CHANNEL_VIEW_PROTOCOL               7  // Interactions with different protocols
                                                   // in View RMKS
#define GHI_CHANNEL_FCP                         8  // FCP for View RMKS
#define GHI_CHANNEL_VIEW_SDR                    9  // Handled by View SDR
#define GHI_CHANNEL_VIEW_WHFB_REDIRECTION       10 // WhfbRedirectionMKSControl module in
                                                   // View RMKS
#define GHI_CHANNEL_COUNT                       11

>>>>>>> 30568780
typedef uint32 GHIChannelType;

#define GHI_REQUEST_SUCCESS_OK       0  // Guest returns OK.
#define GHI_REQUEST_SUCCESS_ERROR    1  // Guest returns ERROR.
#define GHI_REQUEST_GUEST_RPC_FAILED 2  // Not sent to guest
                                        // or guest failed to return,
                                        // including timeout.
#define GHI_REQUEST_GENERAL_ERROR    3  // General error, can be any
                                        // situation except
                                        // MKSCONTROL_GHI_REQUEST_SUCCESS_OK.
typedef uint32 GHIRequestResult;

<<<<<<< HEAD
=======
#define GHI_GUEST_CHANNEL_BITS(channel)   ((channel) << 24)
#define GHI_GUEST_GET_MSG_CHANNEL(msg)    (((msg) >> 24) & 0xff)
typedef uint32 GHIGuestToHostMessageType;


/*
 * MKS->UI messages over GHI_CHANNEL_VIEW_REMOTE_SHARED_FOLDER.
 *
 * Only for View product.
 */
#define GHI_CHANNEL_VIEW_REMOTE_SHARED_FOLDER_BITS \
            GHI_GUEST_CHANNEL_BITS(GHI_CHANNEL_VIEW_REMOTE_SHARED_FOLDER)
#define GHI_GUEST_RDPDR_CAP   (GHI_CHANNEL_VIEW_REMOTE_SHARED_FOLDER_BITS | 0x000001)


/*
 * UI->MKS Messages over GHI_CHANNEL_DND.
 */
#define GHI_DND_DND_HOST_GUEST_CMD              "ghi.dnd.dnd.hostguest"
#define GHI_DND_COPYPASTE_HOST_GUEST_CMD        "ghi.dnd.copypaste.hostguest"
#define GHI_DND_HOST_SHAKEHAND_CMD              "ghi.dnd.shakehand"
#define GHI_DND_HOST_GETFILES_CMD               "ghi.dnd.host.getfiles"
#define GHI_DND_HOST_GETFILES_ANSWER_OVERWRITE  "ghi.dnd.host.getfiles.answer.overwrite"
#define GHI_DND_HOST_SENDFILES_CMD              "ghi.dnd.host.sendfiles"
#define GHI_DND_HOST_TRANSFERFILES_CANCEL_CMD   "ghi.dnd.host.transferfiles.cancel"
#define GHI_DND_HOST_ADDBLOCK_CMD               "ghi.dnd.host.addblock"
#define GHI_DND_HOST_REMOVEBLOCK_CMD            "ghi.dnd.host.removeblock"

/*
 * Results of UI->MKS Messages over GHI_CHANNEL_DND.
 */
#define GHI_DND_GUEST_RET_MAX_LEN               64
#define GHI_DND_GUEST_RET_ERROR                 "error"
#define GHI_DND_GUEST_RET_INPROGRESS            "inProgress"
#define GHI_DND_GUEST_RET_DONE                  "done"

/*
 * MKS->UI messages over GHI_CHANNEL_DND.
 */
#define GHI_CHANNEL_DND_BITS                          GHI_GUEST_CHANNEL_BITS(GHI_CHANNEL_DND)
#define GHI_GUEST_DND_DND_CMD                         (GHI_CHANNEL_DND_BITS | 0x000001)
#define GHI_GUEST_DND_COPYPASTE_CMD                   (GHI_CHANNEL_DND_BITS | 0x000002)
#define GHI_GUEST_DND_NOTIFY_BLOCKROOT                (GHI_CHANNEL_DND_BITS | 0x000003)
#define GHI_GUEST_DND_TRANSFERFILES_PROGRESS          (GHI_CHANNEL_DND_BITS | 0x000004)
#define GHI_GUEST_DND_GETFILE_OVERWRITE_QUESTION      (GHI_CHANNEL_DND_BITS | 0x000005)
#define GHI_GUEST_DND_CAPABILITY                      (GHI_CHANNEL_DND_BITS | 0x000006)


/*
 * UI->MKS Messages over GHI_CHANNEL_VIEW_REMOTE_RDE_COMMON.
 */
#define GHI_RDE_COMMON_GENERIC_CMD              "ghi.rde.generic"
#define GHI_RDE_COMMON_SET_IME_ENABLED_CMD      "ghi.rde.set.ime.enabled"
#define GHI_RDE_COMMON_SET_IME_HOST_KEYS_CMD    "ghi.rde.set.ime.host.keys"

/*
 * MKS->UI messages over GHI_CHANNEL_VIEW_REMOTE_RDE_COMMON.
 */
#define GHI_CHANNEL_VIEW_REMOTE_RDE_COMMON_BITS \
            GHI_GUEST_CHANNEL_BITS(GHI_CHANNEL_VIEW_REMOTE_RDE_COMMON)
#define GHI_GUEST_RDE_COMMON_HOST_SET_DPI \
            (GHI_CHANNEL_VIEW_REMOTE_RDE_COMMON_BITS | 0x000001)
#define GHI_GUEST_RDE_COMMON_UNLOCK_DESKTOP \
            (GHI_CHANNEL_VIEW_REMOTE_RDE_COMMON_BITS | 0x000002)
#define GHI_GUEST_RDE_COMMON_CLIPBOARD_DATA_SENT_DONE \
            (GHI_CHANNEL_VIEW_REMOTE_RDE_COMMON_BITS | 0x000003)
#define GHI_GUEST_RDE_COMMON_GENERIC \
            (GHI_CHANNEL_VIEW_REMOTE_RDE_COMMON_BITS | 0x000004)

/*
 * MKS->UI messages over GHI_CHANNEL_VIEW_USB_REDIRECTION.
 */
#define GHI_CHANNEL_VIEW_USB_REDIRECTION_BITS \
            GHI_GUEST_CHANNEL_BITS(GHI_CHANNEL_VIEW_USB_REDIRECTION)
#define GHI_GUEST_USB_REDIRECTION_USB_INSTANCE_ID \
            (GHI_CHANNEL_VIEW_USB_REDIRECTION_BITS | 0x000001)
#define GHI_GUEST_USB_REDIRECTION_DEVICES_FILTER_STATUS \
            (GHI_CHANNEL_VIEW_USB_REDIRECTION_BITS | 0x000002)

/*
 * UI->MKS messages over GHI_CHANNEL_VIEW_USB_REDIRECTION.
 */
#define GHI_HOST_USB_REDIRECTION_STARTUSBD_CMD  "ghi.usb.redirection.startusbd"

 /*
  * UI->MKS messages over GHI_CHANNEL_VIEW_PROTOCOL.
  */
#define GHI_SET_BUFFER_WITHOUT_AUDIO_CMD \
        "ghi.view.protocol.set.buffer.without.audio"

/*
 * MKS->UI messages over GHI_CHANNEL_FCP, used by View FCP.
 */
#define GHI_CHANNEL_FCP_BITS                          GHI_GUEST_CHANNEL_BITS(GHI_CHANNEL_FCP)
#define GHI_GUEST_FCP_TRANSFERFILES_PROGRESS          (GHI_CHANNEL_FCP_BITS | 0x000001)

/*
 * UI->MKS Messages over GHI_CHANNEL_FCP, used by View FCP.
 */
#define GHI_FCP_HOST_TRANSFERFILES_CANCEL_CMD   "ghi.fcp.host.transferfiles.cancel"

/*
 * MKS->UI messages over GHI_CHANNEL_VIEW_REMOTE_VDP_COMMON.
 */
#define GHI_CHANNEL_VIEW_REMOTE_VDP_COMMON_BITS \
           GHI_GUEST_CHANNEL_BITS(GHI_CHANNEL_VIEW_REMOTE_VDP_COMMON)
#define GHI_GUEST_VDP_COMMON_CAP_FEATURES \
           (GHI_CHANNEL_VIEW_REMOTE_VDP_COMMON_BITS | 0x000001)
#define GHI_GUEST_VDP_COMMON_CAP_RECEIVED \
           (GHI_CHANNEL_VIEW_REMOTE_VDP_COMMON_BITS | 0x000002)

/*
 * UI->MKS messages over GHI_CHANNEL_VIEW_REMOTE_VDP_COMMON.
 */
#define GHI_HOST_VDP_COMMON_SYNC_GUEST_LEDS_CMD  "ghi.mks.common.sync.guest.leds"
#define GHI_HOST_VDP_COMMON_GET_GUEST_CAPS_CMD   "ghi.mks.common.get.guest.caps"

/*
 * MKS->UI messages over GHI_CHANNEL_VIEW_WHFB_REDIRECTION
 */
#define GHI_CHANNEL_VIEW_WHFB_REDIRECTION_BITS \
           GHI_GUEST_CHANNEL_BITS(GHI_CHANNEL_VIEW_WHFB_REDIRECTION)
#define GHI_GUEST_WHFB_REDIRECTION_UNLOCK_REQUEST \
           (GHI_CHANNEL_VIEW_WHFB_REDIRECTION_BITS | 0x000001)

/*
 * UI->MKS messages over GHI_CHANNEL_VIEW_WHFB_REDIRECTION.
 */
#define GHI_WHFB_REDIRECTION_SET_SESSIONPIN_CMD              "ghi.whfb.set.sessionpin"
#define GHI_WHFB_REDIRECTION_SET_USERVERIFICATIONRESULT_CMD  "ghi.whfb.set.userverificationresult"

/*
 * Capabilities for the message GHI_GUEST_VDP_COMMON_CAP_FEATURES
 */
typedef enum {
   VDP_COMMON_SET_KEYBOARD_STATE_CAP = 0,
   VDP_COMMON_CAP_ITEM_COUNT
} VDPCommonCapType;

/*
 * UI->MKS messages over GHI_CHANNEL_VIEW_SDR
 */
#define GHI_VIEW_SDR_ADD_DRIVE      "ghi.view.sdr.add.drive"
#define GHI_VIEW_SDR_REMOVE_DRIVE   "ghi.view.sdr.remove.drive"

/*
 * MKS->UI messages over GHI_CHANNEL_VIEW_SDR.
 */
#define GHI_CHANNEL_VIEW_SDR_BITS         GHI_GUEST_CHANNEL_BITS(GHI_CHANNEL_VIEW_SDR)
#define GHI_VIEW_SDR_VDP_CONNECTED        (GHI_CHANNEL_VIEW_SDR_BITS | 0x000001)
#define GHI_VIEW_SDR_VDP_DISCONNECTED     (GHI_CHANNEL_VIEW_SDR_BITS | 0x000002)

>>>>>>> 30568780
#endif // ifndef _GHINTEGRATIONCOMMON_H_<|MERGE_RESOLUTION|>--- conflicted
+++ resolved
@@ -1,9 +1,5 @@
 /*********************************************************
-<<<<<<< HEAD
- * Copyright (C) 2008-2018 VMware, Inc. All rights reserved.
-=======
  * Copyright (C) 2008-2022 VMware, Inc. All rights reserved.
->>>>>>> 30568780
  *
  * This program is free software; you can redistribute it and/or modify it
  * under the terms of the GNU Lesser General Public License as published
@@ -32,20 +28,14 @@
 /*
  * Common data structures and definitions used by Guest/Host Integration.
  */
-#define GHI_HGFS_SHARE_URL_SCHEME_UTF8 "x-vmware-share"
-#define GHI_HGFS_SHARE_URL_UTF8 "x-vmware-share://"
-#define GHI_HGFS_SHARE_URL      _T(GHI_HGFS_SHARE_URL_UTF8)
-
-/*
- * A GHI/Unity request from the host to the guest can be sent to different
- * TCLO channels of guestRPC (refer to tclodefs.h). Mostly we use TOOLS_DND_NAME
- * channel and only a few may use TOOLS_DAEMON_NAME.
- */
-<<<<<<< HEAD
-#define GHI_CHANNEL_USER_SERVICE  0  // TOOLS_DND_NAME TCLO channel
-#define GHI_CHANNEL_MAIN_SERVICE  1  // TOOLS_DAEMON_NAME TCLO channel
-#define GHI_CHANNEL_MAX           2
-=======
+#define GHI_HGFS_SHARE_URL_SCHEME_UTF8    "x-vmware-share"
+#define GHI_HGFS_SHARE_URL_UTF8           "x-vmware-share://"
+#define GHI_HGFS_SHARE_URL                _T(GHI_HGFS_SHARE_URL_UTF8)
+
+/*
+ * Messages over different channels will be handled by
+ * different modules.
+ */
 #define GHI_CHANNEL_TOOLS_USER                  0  // Handled by tools module
                                                    // in local VM (TOOLS_DND_NAME guestRPC)
                                                    // or by VDPUnityMKSControl module
@@ -68,21 +58,19 @@
                                                    // View RMKS
 #define GHI_CHANNEL_COUNT                       11
 
->>>>>>> 30568780
 typedef uint32 GHIChannelType;
 
-#define GHI_REQUEST_SUCCESS_OK       0  // Guest returns OK.
-#define GHI_REQUEST_SUCCESS_ERROR    1  // Guest returns ERROR.
-#define GHI_REQUEST_GUEST_RPC_FAILED 2  // Not sent to guest
-                                        // or guest failed to return,
-                                        // including timeout.
-#define GHI_REQUEST_GENERAL_ERROR    3  // General error, can be any
-                                        // situation except
-                                        // MKSCONTROL_GHI_REQUEST_SUCCESS_OK.
+#define GHI_REQUEST_SUCCESS_OK                  0  // Guest received the message and returned OK.
+#define GHI_REQUEST_SUCCESS_ERROR               1  // Guest received the message but returned ERROR.
+#define GHI_REQUEST_GUEST_RPC_FAILED            2  // Not sent to guest
+                                                   // or guest failed to return,
+                                                   // including timeout.
+#define GHI_REQUEST_GENERAL_ERROR               3  // General error, can be guest error
+                                                   // or prc error.
+#define GHI_REQUEST_FAILED_WITH_UTF8_MESSAGE    4  // Failed and with utf8 error message returned.
+
 typedef uint32 GHIRequestResult;
 
-<<<<<<< HEAD
-=======
 #define GHI_GUEST_CHANNEL_BITS(channel)   ((channel) << 24)
 #define GHI_GUEST_GET_MSG_CHANNEL(msg)    (((msg) >> 24) & 0xff)
 typedef uint32 GHIGuestToHostMessageType;
@@ -235,5 +223,4 @@
 #define GHI_VIEW_SDR_VDP_CONNECTED        (GHI_CHANNEL_VIEW_SDR_BITS | 0x000001)
 #define GHI_VIEW_SDR_VDP_DISCONNECTED     (GHI_CHANNEL_VIEW_SDR_BITS | 0x000002)
 
->>>>>>> 30568780
 #endif // ifndef _GHINTEGRATIONCOMMON_H_