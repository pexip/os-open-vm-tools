/*********************************************************
<<<<<<< HEAD
 * Copyright (C) 1998,2005-2012,2014-2018 VMware, Inc. All rights reserved.
=======
 * Copyright (C) 1998,2005-2012,2014-2022 VMware, Inc. All rights reserved.
>>>>>>> 30568780
 *
 * This program is free software; you can redistribute it and/or modify it
 * under the terms of the GNU Lesser General Public License as published
 * by the Free Software Foundation version 2.1 and no later version.
 *
 * This program is distributed in the hope that it will be useful, but
 * WITHOUT ANY WARRANTY; without even the implied warranty of MERCHANTABILITY
 * or FITNESS FOR A PARTICULAR PURPOSE.  See the Lesser GNU General Public
 * License for more details.
 *
 * You should have received a copy of the GNU Lesser General Public License
 * along with this program; if not, write to the Free Software Foundation, Inc.,
 * 51 Franklin St, Fifth Floor, Boston, MA  02110-1301 USA.
 *
 *********************************************************/

#ifndef VM_DEVICE_VERSION_H
#define VM_DEVICE_VERSION_H

#define INCLUDE_ALLOW_USERLEVEL
#define INCLUDE_ALLOW_DISTRIBUTE
#define INCLUDE_ALLOW_VMKDRIVERS
#define INCLUDE_ALLOW_MODULE
#define INCLUDE_ALLOW_VMKERNEL
#define INCLUDE_ALLOW_VMCORE
#include "includeCheck.h"

#ifdef _WIN32
#ifdef __MINGW32__
#include "initguid.h"
#else
#include "guiddef.h"
#endif
#endif

/* LSILogic 53C1030 Parallel SCSI controller
 * LSILogic SAS1068 SAS controller
 */
#define PCI_VENDOR_ID_LSILOGIC          0x1000
#define PCI_DEVICE_ID_LSI53C1030        0x0030
#define PCI_DEVICE_ID_LSISAS1068        0x0054

/* Our own PCI IDs
 *    VMware SVGA II (Unified VGA)
 *    VMware SVGA (PCI Accelerator)
 *    VMware vmxnet (Idealized NIC)
 *    VMware vmxscsi (Abortive idealized SCSI controller)
 *    VMware chipset (Subsystem ID for our motherboards)
 *    VMware e1000 (Subsystem ID)
 *    VMware vmxnet3 (Uniform Pass Through NIC)
 *    VMware HD Audio codec
 *    VMware HD Audio controller
 */
#define PCI_VENDOR_ID_VMWARE                    0x15AD
<<<<<<< HEAD
=======
#define PCI_DEVICE_ID_VMWARE_SBX                0x0420
#define PCI_DEVICE_ID_VMWARE_SVGA_EFI           0x0407
#define PCI_DEVICE_ID_VMWARE_SVGA3              0x0406
>>>>>>> 30568780
#define PCI_DEVICE_ID_VMWARE_SVGA2              0x0405
#define PCI_DEVICE_ID_VMWARE_SVGA               0x0710
#define PCI_DEVICE_ID_VMWARE_VGA                0x0711
#define PCI_DEVICE_ID_VMWARE_NET                0x0720
#define PCI_DEVICE_ID_VMWARE_SCSI               0x0730
#define PCI_DEVICE_ID_VMWARE_VMCI               0x0740
#define PCI_DEVICE_ID_VMWARE_CHIPSET            0x1976
#define PCI_DEVICE_ID_VMWARE_82545EM            0x0750 /* single port */
#define PCI_DEVICE_ID_VMWARE_82546EB            0x0760 /* dual port   */
#define PCI_DEVICE_ID_VMWARE_EHCI               0x0770
#define PCI_DEVICE_ID_VMWARE_UHCI               0x0774
#define PCI_DEVICE_ID_VMWARE_XHCI_0096          0x0778
#define PCI_DEVICE_ID_VMWARE_XHCI_0100          0x0779
#define PCI_DEVICE_ID_VMWARE_1394               0x0780
#define PCI_DEVICE_ID_VMWARE_BRIDGE             0x0790
#define PCI_DEVICE_ID_VMWARE_ROOTPORT           0x07A0
#define PCI_DEVICE_ID_VMWARE_VMXNET3            0x07B0
#define PCI_DEVICE_ID_VMWARE_PVSCSI             0x07C0
#define PCI_DEVICE_ID_VMWARE_82574              0x07D0
#define PCI_DEVICE_ID_VMWARE_AHCI               0x07E0
#define PCI_DEVICE_ID_VMWARE_NVME               0x07F0
#define PCI_DEVICE_ID_VMWARE_HDAUDIO_CODEC      0x1975
#define PCI_DEVICE_ID_VMWARE_HDAUDIO_CONTROLLER 0x1977

/*
 * TXT vendor, device and revision ID. We are keeping vendor
 * as Intel since tboot code does not like anything other
 * than Intel in the SINIT ACM header.
 */
#define TXT_VENDOR_ID                           0x8086
#define TXT_DEVICE_ID                           0xB002
#define TXT_REVISION_ID                         0x01

/* The hypervisor device might grow.  Please leave room
 * for 7 more subfunctions.
 */
#define PCI_DEVICE_ID_VMWARE_HYPER      0x0800
#define PCI_DEVICE_ID_VMWARE_VMI        0x0801

#define PCI_DEVICE_VMI_CLASS            0x05
#define PCI_DEVICE_VMI_SUBCLASS         0x80
#define PCI_DEVICE_VMI_INTERFACE        0x00
#define PCI_DEVICE_VMI_REVISION         0x01

/*
 * Device IDs for the PCI passthru test device:
 *
 * 0x0809 is for old fashioned PCI with MSI.
 * 0x080A is for PCI express with MSI-X.
 * 0x080B is for PCI express with configurable BARs.
 */
#define PCI_DEVICE_ID_VMWARE_PCI_TEST   0x0809
#define PCI_DEVICE_ID_VMWARE_PCIE_TEST1 0x080A
#define PCI_DEVICE_ID_VMWARE_PCIE_TEST2 0x080B

#define PCI_DEVICE_ID_VMWARE_VRDMA      0x0820
#define PCI_DEVICE_ID_VMWARE_VTPM       0x0830

/*
 * VMware Device Virtualization Extension (DVX) devices
 */
#define PCI_DEVICE_ID_VMWARE_DVX_SAMPLE 0x0840
#define PCI_DEVICE_ID_VMWARE_DVX_TEST   0x0841

/*
 * VMware Virtual Device Test Infrastructure (VDTI) devices
 */
#define PCI_DEVICE_ID_VMWARE_VDTI               0x7E57  /* stands for "TEST" */

/* From linux/pci_ids.h:
 *   AMD Lance Ethernet controller
 *   BusLogic SCSI controller
 *   Ensoniq ES1371 sound controller
 */
#define PCI_VENDOR_ID_AMD               0x1022
#define PCI_DEVICE_ID_AMD_VLANCE        0x2000
#define PCI_DEVICE_ID_AMD_IOMMU         0x1577
#define PCI_VENDOR_ID_BUSLOGIC			0x104B
#define PCI_DEVICE_ID_BUSLOGIC_MULTIMASTER_NC	0x0140
#define PCI_DEVICE_ID_BUSLOGIC_MULTIMASTER	0x1040
#define PCI_VENDOR_ID_ENSONIQ           0x1274
#define PCI_DEVICE_ID_ENSONIQ_ES1371    0x1371

/* From linux/pci_ids.h:
 *    Intel 82439TX (430 HX North Bridge)
 *    Intel 82371AB (PIIX4 South Bridge)
 *    Intel 82443BX (440 BX North Bridge and AGP Bridge)
 *    Intel 82545EM (e1000, server adapter, single port)
 *    Intel 82546EB (e1000, server adapter, dual port)
 *    Intel HECI (as embedded in ich9m)
 *    Intel XHCI (Panther Point / Intel 7 Series)
 */
#define PCI_VENDOR_ID_INTEL             0x8086
#define PCI_DEVICE_ID_INTEL_82439TX     0x7100
#define PCI_DEVICE_ID_INTEL_82371AB_0   0x7110
#define PCI_DEVICE_ID_INTEL_82371AB_2   0x7112
#define PCI_DEVICE_ID_INTEL_82371AB_3   0x7113
#define PCI_DEVICE_ID_INTEL_82371AB     0x7111
#define PCI_DEVICE_ID_INTEL_82443BX     0x7190
#define PCI_DEVICE_ID_INTEL_82443BX_1   0x7191
#define PCI_DEVICE_ID_INTEL_82443BX_2   0x7192 /* Used when no AGP support */
#define PCI_DEVICE_ID_INTEL_82545EM     0x100f
#define PCI_DEVICE_ID_INTEL_82546EB     0x1010
#define PCI_DEVICE_ID_INTEL_82574       0x10d3
#define PCI_DEVICE_ID_INTEL_82574_APPLE 0x10f6
#define PCI_DEVICE_ID_INTEL_HECI        0x2a74
#define PCI_DEVICE_ID_INTEL_PANTHERPOINT_XHCI 0x1e31

/*
 *  From drivers/usb/host/xhci-pci.c:
 *    Intel XHCI (Lynx Point / Intel 8 Series)
 */
#define PCI_DEVICE_ID_INTEL_LYNXPOINT_XHCI 0x8c31

/*
 * Intel Volume Management Device (VMD)
 */
#define PCI_DEVICE_ID_INTEL_VMD_GEN1           0x201d
#define PCI_DEVICE_ID_INTEL_VMD_GEN2           0x28c0
#define PCI_DEVICE_ID_INTEL_VMD_GEN3           0x476F

/*
 * Intel Quickassist (QAT) devices.
 */
#define PCI_DEVICE_ID_INTEL_QAT_DH895XCC     0x0435
#define PCI_DEVICE_ID_INTEL_QAT_DH895XCC_VF  0x0443

#define PCI_DEVICE_ID_INTEL_QAT_C62X         0x37c8
#define PCI_DEVICE_ID_INTEL_QAT_C62X_VF      0x37c9

/*
 * Intel FPGAs
 */

#define PCI_DEVICE_ID_INTEL_FPGA_SKL_PF 0xbcc0
#define PCI_DEVICE_ID_INTEL_FPGA_SKL_VF 0xbcc1

#define E1000E_PCI_DEVICE_ID_CONFIG_STR "e1000e.pci.deviceID"
#define E1000E_PCI_SUB_VENDOR_ID_CONFIG_STR "e1000e.pci.subVendorID"
#define E1000E_PCI_SUB_DEVICE_ID_CONFIG_STR "e1000e.pci.subDeviceID"

/*
 * Intel HD Audio controller and Realtek ALC885 codec.
 */
#define PCI_DEVICE_ID_INTEL_631XESB_632XESB  0x269a
#define PCI_VENDOR_ID_REALTEK                0x10ec
#define PCI_DEVICE_ID_REALTEK_ALC885         0x0885


/*
 * Fresco Logic xHCI (USB 3.0) Controller
 */
#define PCI_VENDOR_ID_FRESCO            0x1B73
#define PCI_DEVICE_ID_FRESCO_FL1000     0x1000   // Original 1-port chip
#define PCI_DEVICE_ID_FRESCO_FL1009     0x1009   // New 2-port chip (Driver 3.0.98+)
#define PCI_DEVICE_ID_FRESCO_FL1400     0x1400   // Unknown (4-port? Dev hardware?)

/*
 * NEC/Renesas xHCI (USB 3.0) Controller
 */
#define PCI_VENDOR_ID_NEC               0x1033
#define PCI_DEVICE_ID_NEC_UPD720200     0x0194
#define PCI_REVISION_NEC_UPD720200      0x03
#define PCI_FIRMWARE_NEC_UPD720200      0x3015

#define SATA_ID_SERIAL_STR "00000000000000000001"  /* Must be 20 Bytes */
#define SATA_ID_FIRMWARE_STR  "00000001"    /* Must be 8 Bytes */

#define AHCI_ATA_MODEL_STR PRODUCT_GENERIC_NAME " Virtual SATA Hard Drive"
#define AHCI_ATAPI_MODEL_STR PRODUCT_GENERIC_NAME " Virtual SATA CDRW Drive"

/************* Strings for IDE Identity Fields **************************/
#define VIDE_ID_SERIAL_STR	"00000000000000000001"	/* Must be 20 Bytes */
#define VIDE_ID_FIRMWARE_STR	"00000001"		/* Must be 8 Bytes */

/* No longer than 40 Bytes */
#define VIDE_ATA_MODEL_STR PRODUCT_GENERIC_NAME " Virtual IDE Hard Drive"
#define VIDE_ATAPI_MODEL_STR PRODUCT_GENERIC_NAME " Virtual IDE CDROM Drive"

#define ATAPI_VENDOR_ID	"NECVMWar"		/* Must be 8 Bytes */
#define ATAPI_PRODUCT_ID PRODUCT_GENERIC_NAME " IDE CDROM"	/* Must be 16 Bytes */
#define ATAPI_REV_LEVEL	"1.00"			/* Must be 4 Bytes */

#define IDE_NUM_INTERFACES   2	/* support for two interfaces */
#define IDE_DRIVES_PER_IF    2

/************* Strings for SCSI Identity Fields **************************/
#define SCSI_DISK_MODEL_STR PRODUCT_GENERIC_NAME " Virtual SCSI Hard Drive"
#define SCSI_DISK_VENDOR_NAME COMPANY_NAME
#define SCSI_DISK_REV_LEVEL "1.0"
#define SCSI_CDROM_MODEL_STR PRODUCT_GENERIC_NAME " Virtual SCSI CDROM Drive"
#define SCSI_CDROM_VENDOR_NAME COMPANY_NAME
#define SCSI_CDROM_REV_LEVEL "1.0"

/************* NVME implementation limits ********************************/
#define NVME_MAX_CONTROLLERS   4
#define NVME_MIN_NAMESPACES    1
#define NVME_MAX_NAMESPACES    64 /* We support 64 namespaces same
                                   * as PVSCSI controller.
                                   */
#define NVME_HW19_MAX_NAMESPACES 15 // HWv19 and before supports 15 namespaces
#define NVME_FUTURE_MAX_NAMESPACES 256 /* To support NVME to the possible 256
                                        * disks per controller in future.
                                        */
/************* SCSI implementation limits ********************************/
#define SCSI_MAX_CONTROLLERS	 4	  // Need more than 1 for MSCS clustering
#define	SCSI_MAX_DEVICES         16	  // BT-958 emulates only 16
#define PVSCSI_HWV14_MAX_DEVICES 65	  /* HWv14 And Later Supports 64 
					   * + controller at ID 7 
					   */
#define PVSCSI_MAX_DEVICES       255	  // 255 (including the controller)
#define PVSCSI_MAX_NUM_DISKS     (PVSCSI_HWV14_MAX_DEVICES - 1)

/************* SATA implementation limits ********************************/
#define SATA_MAX_CONTROLLERS   4
#define SATA_MAX_DEVICES       30
#define AHCI_MIN_PORTS         1
#define AHCI_MAX_PORTS SATA_MAX_DEVICES

/*
 * Official limit for supported number of disks is 440 per VM.
 * VM can have more disks (up to 636 as of now), but such VM is not
 * supported (main reason being too long downtime during (s)vmotion).
 */
#define MAX_NUM_DISKS_SUPPORTED 440

/*
 * VSCSI_BV_INTS is the number of uint32's needed for a bit vector
 * to cover all scsi devices per target.
 */
#define VSCSI_BV_INTS            CEILING(PVSCSI_MAX_DEVICES, 8 * sizeof (uint32))
#define SCSI_IDE_CHANNEL         SCSI_MAX_CONTROLLERS
#define SCSI_IDE_HOSTED_CHANNEL  (SCSI_MAX_CONTROLLERS + 1)
#define SCSI_SATA_CHANNEL_FIRST  (SCSI_IDE_HOSTED_CHANNEL + 1)
#define SCSI_NVME_CHANNEL_FIRST  (SCSI_SATA_CHANNEL_FIRST + \
                                  SATA_MAX_CONTROLLERS)
#define SCSI_MAX_CHANNELS        (SCSI_NVME_CHANNEL_FIRST + \
                                  NVME_MAX_CONTROLLERS)

/************* SCSI-NVME channel IDs *******************************/
#define NVME_ID_TO_SCSI_ID(nvmeId)    \
   (SCSI_NVME_CHANNEL_FIRST + (nvmeId))

#define SCSI_ID_TO_NVME_ID(scsiId)    \
   ((scsiId) - SCSI_NVME_CHANNEL_FIRST)

/************* SCSI-SATA channel IDs********************************/
#define SATA_ID_TO_SCSI_ID(sataId)    \
   (SCSI_SATA_CHANNEL_FIRST + (sataId))

#define SCSI_ID_TO_SATA_ID(scsiId)    \
   ((scsiId) - SCSI_SATA_CHANNEL_FIRST)

/************* Strings for the VESA BIOS Identity Fields *****************/
#define VBE_OEM_STRING COMPANY_NAME " SVGA"
#define VBE_VENDOR_NAME COMPANY_NAME
#define VBE_PRODUCT_NAME PRODUCT_GENERIC_NAME

/************* PCI implementation limits ********************************/
#define PCI_MAX_BRIDGES         15

/************* Ethernet implementation limits ***************************/
#define MAX_ETHERNET_CARDS      10

/********************** Floppy limits ***********************************/
#define MAX_FLOPPY_DRIVES      2

/************* PCI Passthrough implementation limits ********************/
#define MAX_PCI_PASSTHRU_DEVICES 128

/************* Test device implementation limits ********************/
#define MAX_PCI_TEST_DEVICES 128

/************* VDTI PCI Device implementation limits ********************/
#define MAX_VDTI_PCI_DEVICES 16

/************* USB implementation limits ********************************/
#define MAX_USB_DEVICES_PER_HOST_CONTROLLER 127

/************* NVDIMM implementation limits ********************************/
#define NVDIMM_MAX_CONTROLLERS   1
#define MAX_NVDIMM 64

/************* vRDMA implementation limits ******************************/
#define MAX_VRDMA_DEVICES 1

/************* QAT implementation limits ********************/
#define MAX_QAT_PCI_DEVICES 4

<<<<<<< HEAD
=======
/************* PrecisionClock implementation limits ********************/
#define MAX_PRECISIONCLOCK_DEVICES 1

/************* DeviceGroup implementation limits ********************/
#define MAX_DEVICE_GROUP_DEVICES 4

>>>>>>> 30568780
/************* Strings for Host USB Driver *******************************/

#ifdef _WIN32

/*
 * Globally unique ID for the VMware device interface. Define INITGUID before including
 * this header file to instantiate the variable.
 */
DEFINE_GUID(GUID_DEVICE_INTERFACE_VMWARE_USB_DEVICES, 
0x2da1fe75, 0xaab3, 0x4d2c, 0xac, 0xdf, 0x39, 0x8, 0x8c, 0xad, 0xa6, 0x65);

/*
 * Globally unique ID for the VMware device setup class.
 */
DEFINE_GUID(GUID_CLASS_VMWARE_USB_DEVICES, 
0x3b3e62a5, 0x3556, 0x4d7e, 0xad, 0xad, 0xf5, 0xfa, 0x3a, 0x71, 0x2b, 0x56);

/*
 * This string defines the device ID string of a VMware USB device.
 * The format is USB\Vid_XXXX&Pid_YYYY, where XXXX and YYYY are the
 * hexadecimal representations of the vendor and product ids, respectively.
 *
 * The official vendor ID for VMware, Inc. is 0x0E0F.
 * The product id for USB generic devices is 0x0001.
 */
#define USB_VMWARE_DEVICE_ID_WIDE L"USB\\Vid_0E0F&Pid_0001"
#define USB_DEVICE_ID_LENGTH (sizeof(USB_VMWARE_DEVICE_ID_WIDE) / sizeof(WCHAR))

#ifdef UNICODE
#define USB_PNP_SETUP_CLASS_NAME L"VMwareUSBDevices"
#define USB_PNP_DRIVER_NAME L"vmusb"
#else
#define USB_PNP_SETUP_CLASS_NAME "VMwareUSBDevices"
#define USB_PNP_DRIVER_NAME "vmusb"
#endif
#endif

/*
 * Our JEDEC 2 Manufacturer ID number is 2 in bank 10.  Our number is nine
 * bytes of continuation code (with an odd parity bit in bit 7) followed by the
 * number itself.
 *
 */
#define JEDEC_VENDOR_ID_VMWARE          0x289
#define JEDEC_DEVICE_ID_VMWARE_NVDIMM   0x1

#endif /* VM_DEVICE_VERSION_H */<|MERGE_RESOLUTION|>--- conflicted
+++ resolved
@@ -1,9 +1,5 @@
 /*********************************************************
-<<<<<<< HEAD
- * Copyright (C) 1998,2005-2012,2014-2018 VMware, Inc. All rights reserved.
-=======
  * Copyright (C) 1998,2005-2012,2014-2022 VMware, Inc. All rights reserved.
->>>>>>> 30568780
  *
  * This program is free software; you can redistribute it and/or modify it
  * under the terms of the GNU Lesser General Public License as published
@@ -47,6 +43,7 @@
 #define PCI_DEVICE_ID_LSISAS1068        0x0054
 
 /* Our own PCI IDs
+ *    VMware SBX (Sandbox device for graphics driver VM)
  *    VMware SVGA II (Unified VGA)
  *    VMware SVGA (PCI Accelerator)
  *    VMware vmxnet (Idealized NIC)
@@ -58,12 +55,9 @@
  *    VMware HD Audio controller
  */
 #define PCI_VENDOR_ID_VMWARE                    0x15AD
-<<<<<<< HEAD
-=======
 #define PCI_DEVICE_ID_VMWARE_SBX                0x0420
 #define PCI_DEVICE_ID_VMWARE_SVGA_EFI           0x0407
 #define PCI_DEVICE_ID_VMWARE_SVGA3              0x0406
->>>>>>> 30568780
 #define PCI_DEVICE_ID_VMWARE_SVGA2              0x0405
 #define PCI_DEVICE_ID_VMWARE_SVGA               0x0710
 #define PCI_DEVICE_ID_VMWARE_VGA                0x0711
@@ -154,23 +148,24 @@
  *    Intel 82545EM (e1000, server adapter, single port)
  *    Intel 82546EB (e1000, server adapter, dual port)
  *    Intel HECI (as embedded in ich9m)
- *    Intel XHCI (Panther Point / Intel 7 Series)
- */
-#define PCI_VENDOR_ID_INTEL             0x8086
-#define PCI_DEVICE_ID_INTEL_82439TX     0x7100
-#define PCI_DEVICE_ID_INTEL_82371AB_0   0x7110
-#define PCI_DEVICE_ID_INTEL_82371AB_2   0x7112
-#define PCI_DEVICE_ID_INTEL_82371AB_3   0x7113
-#define PCI_DEVICE_ID_INTEL_82371AB     0x7111
-#define PCI_DEVICE_ID_INTEL_82443BX     0x7190
-#define PCI_DEVICE_ID_INTEL_82443BX_1   0x7191
-#define PCI_DEVICE_ID_INTEL_82443BX_2   0x7192 /* Used when no AGP support */
-#define PCI_DEVICE_ID_INTEL_82545EM     0x100f
-#define PCI_DEVICE_ID_INTEL_82546EB     0x1010
-#define PCI_DEVICE_ID_INTEL_82574       0x10d3
-#define PCI_DEVICE_ID_INTEL_82574_APPLE 0x10f6
-#define PCI_DEVICE_ID_INTEL_HECI        0x2a74
+ *    Intel XHCI (Panther Point / Intel 7 Series, 5Gbps)
+ *    Intel XHCI (Cannon Lake / Intel 300 Series, 10Gbps)
+ */
+#define PCI_VENDOR_ID_INTEL                   0x8086
+#define PCI_DEVICE_ID_INTEL_82439TX           0x7100
+#define PCI_DEVICE_ID_INTEL_82371AB_0         0x7110
+#define PCI_DEVICE_ID_INTEL_82371AB_2         0x7112
+#define PCI_DEVICE_ID_INTEL_82371AB_3         0x7113
+#define PCI_DEVICE_ID_INTEL_82371AB           0x7111
+#define PCI_DEVICE_ID_INTEL_82443BX           0x7190
+#define PCI_DEVICE_ID_INTEL_82443BX_1         0x7191
+#define PCI_DEVICE_ID_INTEL_82443BX_2         0x7192 /* Used when no AGP support */
+#define PCI_DEVICE_ID_INTEL_82545EM           0x100f
+#define PCI_DEVICE_ID_INTEL_82546EB           0x1010
+#define PCI_DEVICE_ID_INTEL_82574             0x10d3
+#define PCI_DEVICE_ID_INTEL_82574_APPLE       0x10f6
 #define PCI_DEVICE_ID_INTEL_PANTHERPOINT_XHCI 0x1e31
+#define PCI_DEVICE_ID_INTEL_CANNONLAKE_XHCI   0xa36d
 
 /*
  *  From drivers/usb/host/xhci-pci.c:
@@ -348,20 +343,17 @@
 #define MAX_NVDIMM 64
 
 /************* vRDMA implementation limits ******************************/
-#define MAX_VRDMA_DEVICES 1
+#define MAX_VRDMA_DEVICES 10
 
 /************* QAT implementation limits ********************/
 #define MAX_QAT_PCI_DEVICES 4
 
-<<<<<<< HEAD
-=======
 /************* PrecisionClock implementation limits ********************/
 #define MAX_PRECISIONCLOCK_DEVICES 1
 
 /************* DeviceGroup implementation limits ********************/
 #define MAX_DEVICE_GROUP_DEVICES 4
 
->>>>>>> 30568780
 /************* Strings for Host USB Driver *******************************/
 
 #ifdef _WIN32
