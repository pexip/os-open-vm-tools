/*********************************************************
<<<<<<< HEAD
 * Copyright (C) 1998-2017 VMware, Inc. All rights reserved.
=======
 * Copyright (C) 1998-2021 VMware, Inc. All rights reserved.
>>>>>>> 30568780
 *
 * This program is free software; you can redistribute it and/or modify it
 * under the terms of the GNU Lesser General Public License as published
 * by the Free Software Foundation version 2.1 and no later version.
 *
 * This program is distributed in the hope that it will be useful, but
 * WITHOUT ANY WARRANTY; without even the implied warranty of MERCHANTABILITY
 * or FITNESS FOR A PARTICULAR PURPOSE.  See the Lesser GNU General Public
 * License for more details.
 *
 * You should have received a copy of the GNU Lesser General Public License
 * along with this program; if not, write to the Free Software Foundation, Inc.,
 * 51 Franklin St, Fifth Floor, Boston, MA  02110-1301 USA.
 *
 *********************************************************/

/*********************************************************
 * The contents of this file are subject to the terms of the Common
 * Development and Distribution License (the "License") version 1.0
 * and no later version.  You may not use this file except in
 * compliance with the License.
 *
 * You can obtain a copy of the License at
 *         http://www.opensource.org/licenses/cddl1.php
 *
 * See the License for the specific language governing permissions
 * and limitations under the License.
 *
 *********************************************************/

/*
 * vm_basic_asm_x86.h
 *
 *	Basic IA32 asm macros
 */

#ifndef _VM_BASIC_ASM_X86_H_
#define _VM_BASIC_ASM_X86_H_

#define INCLUDE_ALLOW_USERLEVEL

#define INCLUDE_ALLOW_MODULE
#define INCLUDE_ALLOW_VMMON
#define INCLUDE_ALLOW_VMK_MODULE
#define INCLUDE_ALLOW_VMKERNEL
#define INCLUDE_ALLOW_DISTRIBUTE
#define INCLUDE_ALLOW_VMCORE
#include "includeCheck.h"

#if defined __cplusplus
extern "C" {
#endif


#ifdef VM_X86_64
/*
 * The gcc inline asm uses the "A" constraint which differs in 32 & 64
 * bit mode.  32 bit means eax and edx, 64 means rax or rdx.
 */
#error "x86-64 not supported"
#endif

/*
 * XTEST
 *     Return TRUE if processor is in transaction region.
 *
 */
#if defined(__GNUC__) && (defined(VMM) || defined(VMKERNEL) || defined(FROBOS))
static INLINE Bool
xtest(void)
{
   uint8 al;
   __asm__ __volatile__(".byte 0x0f, 0x01, 0xd6    # xtest \n"
                        "setnz %%al\n"
                        : "=a"(al) : : "cc");
   return al;
}

#endif /* __GNUC__ */


/*
 * FXSAVE/FXRSTOR
 *     save/restore SIMD/MMX fpu state
 *
 * The pointer passed in must be 16-byte aligned.
 *
 * Intel and AMD processors behave differently w.r.t. fxsave/fxrstor. Intel
 * processors unconditionally save the exception pointer state (instruction
 * ptr., data ptr., and error instruction opcode). FXSAVE_ES1 and FXRSTOR_ES1
 * work correctly for Intel processors.
 *
 * AMD processors only save the exception pointer state if ES=1. This leads to a
 * security hole whereby one process/VM can inspect the state of another process
 * VM. The AMD recommended workaround involves clobbering the exception pointer
 * state unconditionally, and this is implemented in FXRSTOR_AMD_ES0. Note that
 * FXSAVE_ES1 will only save the exception pointer state for AMD processors if
 * ES=1.
 *
 * The workaround (FXRSTOR_AMD_ES0) only costs 1 cycle more than just doing an
 * fxrstor, on both AMD Opteron and Intel Core CPUs.
 */
#if defined(__GNUC__)
static INLINE void 
FXSAVE_ES1(void *save)
{
   __asm__ __volatile__ ("fxsave %0\n" : "=m" (*(uint8 *)save) : : "memory");
}

static INLINE void 
FXRSTOR_ES1(const void *load)
{
   __asm__ __volatile__ ("fxrstor %0\n"
                         : : "m" (*(const uint8 *)load) : "memory");
}

static INLINE void 
FXRSTOR_AMD_ES0(const void *load)
{
   uint64 dummy = 0;

   __asm__ __volatile__ 
       ("fnstsw  %%ax    \n"     // Grab x87 ES bit
        "bt      $7,%%ax \n"     // Test ES bit
        "jnc     1f      \n"     // Jump if ES=0
        "fnclex          \n"     // ES=1. Clear it so fild doesn't trap
        "1:              \n"
        "ffree   %%st(7) \n"     // Clear tag bit - avoid poss. stack overflow
        "fildl   %0      \n"     // Dummy Load from "safe address" changes all
                                 // x87 exception pointers.
        "fxrstor %1      \n"
        :  
        : "m" (dummy), "m" (*(const uint8 *)load)
        : "ax", "memory");
}
#endif /* __GNUC__ */

/*
 * XSAVE/XRSTOR
 *     save/restore GSSE/SIMD/MMX fpu state
 *
 * The pointer passed in must be 64-byte aligned.
 * See above comment for more information.
 */
#if defined(__GNUC__) && (defined(VMM) || defined(VMKERNEL) || defined(FROBOS))

static INLINE void 
XSAVE_ES1(void *save, uint64 mask)
{
#if __GNUC__ < 4 || __GNUC__ == 4 && __GNUC_MINOR__ == 1
   __asm__ __volatile__ (
        ".byte 0x0f, 0xae, 0x21 \n"
        :
        : "c" ((uint8 *)save), "a" ((uint32)mask), "d" ((uint32)(mask >> 32))
        : "memory");
#else
   __asm__ __volatile__ (
        "xsave %0 \n"
        : "=m" (*(uint8 *)save)
        : "a" ((uint32)mask), "d" ((uint32)(mask >> 32))
        : "memory");
#endif
}

static INLINE void 
XSAVEOPT_ES1(void *save, uint64 mask)
{
   __asm__ __volatile__ (
        ".byte 0x0f, 0xae, 0x31 \n"
        :
        : "c" ((uint8 *)save), "a" ((uint32)mask), "d" ((uint32)(mask >> 32))
        : "memory");
}

static INLINE void 
XRSTOR_ES1(const void *load, uint64 mask)
{
#if __GNUC__ < 4 || __GNUC__ == 4 && __GNUC_MINOR__ == 1
   __asm__ __volatile__ (
        ".byte 0x0f, 0xae, 0x29 \n"
        :
        : "c" ((const uint8 *)load),
          "a" ((uint32)mask), "d" ((uint32)(mask >> 32))
        : "memory");
#else
   __asm__ __volatile__ (
        "xrstor %0 \n"
        :
        : "m" (*(const uint8 *)load),
          "a" ((uint32)mask), "d" ((uint32)(mask >> 32))
        : "memory");
#endif
}

static INLINE void 
XRSTOR_AMD_ES0(const void *load, uint64 mask)
{
   uint64 dummy = 0;

   __asm__ __volatile__ 
       ("fnstsw  %%ax    \n"     // Grab x87 ES bit
        "bt      $7,%%ax \n"     // Test ES bit
        "jnc     1f      \n"     // Jump if ES=0
        "fnclex          \n"     // ES=1. Clear it so fild doesn't trap
        "1:              \n"
        "ffree   %%st(7) \n"     // Clear tag bit - avoid poss. stack overflow
        "fildl   %0      \n"     // Dummy Load from "safe address" changes all
                                 // x87 exception pointers.
        "mov %%ebx, %%eax \n"
#if __GNUC__ < 4 || __GNUC__ == 4 && __GNUC_MINOR__ == 1
        ".byte 0x0f, 0xae, 0x29 \n"
        :
        : "m" (dummy), "c" ((const uint8 *)load),
          "b" ((uint32)mask), "d" ((uint32)(mask >> 32))
#else
        "xrstor %1 \n"
        :
        : "m" (dummy), "m" (*(const uint8 *)load),
          "b" ((uint32)mask), "d" ((uint32)(mask >> 32))
#endif
        : "eax", "memory");
}
#endif /* __GNUC__ */

/*
 *-----------------------------------------------------------------------------
 *
 * Div643232 --
 *
 *    Unsigned integer division:
 *       The dividend is 64-bit wide
 *       The divisor  is 32-bit wide
 *       The quotient is 32-bit wide
 *
 *    Use this function if you are certain that:
 *    o Either the quotient will fit in 32 bits,
 *    o Or your code is ready to handle a #DE exception indicating overflow.
 *    If that is not the case, then use Div643264().
 *
 * Results:
 *    Quotient and remainder
 *
 * Side effects:
 *    None
 *
 *-----------------------------------------------------------------------------
 */

#if defined(__GNUC__)

static INLINE void
Div643232(uint64 dividend,   // IN
          uint32 divisor,    // IN
          uint32 *quotient,  // OUT
          uint32 *remainder) // OUT
{
   __asm__(
      "divl %4"
      : "=a" (*quotient),
        "=d" (*remainder)
      : "0" ((uint32)dividend),
        "1" ((uint32)(dividend >> 32)),
        "rm" (divisor)
      : "cc"
   );
}

#elif defined _MSC_VER

static INLINE void
Div643232(uint64 dividend,   // IN
          uint32 divisor,    // IN
          uint32 *quotient,  // OUT
          uint32 *remainder) // OUT
{
   __asm {
      mov  eax, DWORD PTR [dividend]
      mov  edx, DWORD PTR [dividend+4]
      div  DWORD PTR [divisor]
      mov  edi, DWORD PTR [quotient]
      mov  [edi], eax
      mov  edi, DWORD PTR [remainder]
      mov  [edi], edx
   }
}

#else
#error No compiler defined for Div643232
#endif


#if defined(__GNUC__)
/*
 *-----------------------------------------------------------------------------
 *
 * Div643264 --
 *
 *    Unsigned integer division:
 *       The dividend is 64-bit wide
 *       The divisor  is 32-bit wide
 *       The quotient is 64-bit wide
 *
 * Results:
 *    Quotient and remainder
 *
 * Side effects:
 *    None
 *
 *-----------------------------------------------------------------------------
 */

static INLINE void
Div643264(uint64 dividend,   // IN
          uint32 divisor,    // IN
          uint64 *quotient,  // OUT
          uint32 *remainder) // OUT
{
   uint32 hQuotient;
   uint32 lQuotient;

   __asm__(
      "divl %5"        "\n\t"
      "movl %%eax, %0" "\n\t"
      "movl %4, %%eax" "\n\t"
      "divl %5"
      : "=&rm" (hQuotient),
        "=a" (lQuotient),
        "=d" (*remainder)
      : "1" ((uint32)(dividend >> 32)),
        "g" ((uint32)dividend),
        "rm" (divisor),
        "2" (0)
      : "cc"
   );
   *quotient = (uint64)hQuotient << 32 | lQuotient;
}
#endif


/*
 *-----------------------------------------------------------------------------
 *
 * Mul64x3264 --
 *
 *    Unsigned integer by fixed point multiplication, with rounding:
 *       result = floor(multiplicand * multiplier * 2**(-shift) + 0.5)
 * 
 *       Unsigned 64-bit integer multiplicand.
 *       Unsigned 32-bit fixed point multiplier, represented as
 *         (multiplier, shift), where shift < 64.
 *
 * Result:
 *       Unsigned 64-bit integer product.
 *
 *-----------------------------------------------------------------------------
 */

#if defined(__GNUC__) && !defined(MUL64_NO_ASM)

static INLINE uint64
Mul64x3264(uint64 multiplicand, uint32 multiplier, uint32 shift)
{
   uint64 result;
   uint32 tmp1, tmp2;
   // ASSERT(shift >= 0 && shift < 64);
  
   __asm__("mov   %%eax, %2\n\t"      // Save lo(multiplicand)
           "mov   %%edx, %%eax\n\t"   // Get hi(multiplicand)
           "mull  %4\n\t"             // p2 = hi(multiplicand) * multiplier
           "xchg  %%eax, %2\n\t"      // Save lo(p2), get lo(multiplicand)
           "mov   %%edx, %1\n\t"      // Save hi(p2)
           "mull  %4\n\t"             // p1 = lo(multiplicand) * multiplier
           "addl  %2, %%edx\n\t"      // hi(p1) += lo(p2)
           "adcl  $0, %1\n\t"         // hi(p2) += carry from previous step
           "cmpl  $32, %%ecx\n\t"     // shift < 32?
           "jl    2f\n\t"             // Go if so
           "shll  $1, %%eax\n\t"      // Save lo(p1) bit 31 in CF in case shift=32
           "mov   %%edx, %%eax\n\t"   // result = hi(p2):hi(p1) >> (shift & 31)
           "mov   %1, %%edx\n\t"
           "shrdl %%edx, %%eax\n\t"
           "mov   $0, %2\n\t"
           "adcl  $0, %2\n\t"         // Get highest order bit shifted out, from CF
           "shrl  %%cl, %%edx\n\t"
           "jmp   3f\n"
        "2:\n\t"
           "xor   %2, %2\n\t"
           "shrdl %%edx, %%eax\n\t"   // result = hi(p2):hi(p1):lo(p1) >> shift
           "adcl  $0, %2\n\t"         // Get highest order bit shifted out, from CF
           "shrdl %1, %%edx\n"
        "3:\n\t"
           "addl  %2, %%eax\n\t"      // result += highest order bit shifted out
           "adcl  $0, %%edx"
           : "=A" (result), "=&r" (tmp1), "=&r" (tmp2)
           : "0" (multiplicand), "rm" (multiplier), "c" (shift)
           : "cc");
   return result;
}

#elif defined _MSC_VER
#pragma warning(disable: 4035)

static INLINE uint64
Mul64x3264(uint64 multiplicand, uint32 multiplier, uint32 shift)
{
   // ASSERT(shift >= 0 && shift < 64);

   __asm {
      mov  eax, DWORD PTR [multiplicand+4]  // Get hi(multiplicand)
      mul  DWORD PTR [multiplier]           // p2 = hi(multiplicand) * multiplier
      mov  ecx, eax                         // Save lo(p2)
      mov  ebx, edx                         // Save hi(p2)
      mov  eax, DWORD PTR [multiplicand]    // Get lo(multiplicand)
      mul  DWORD PTR [multiplier+0]         // p1 = lo(multiplicand) * multiplier
      add  edx, ecx                         // hi(p1) += lo(p2)
      adc  ebx, 0                           // hi(p2) += carry from previous step
      mov  ecx, DWORD PTR [shift]           // Get shift
      cmp  ecx, 32                          // shift < 32?
      jl   SHORT l2                         // Go if so
      shl  eax, 1                           // Save lo(p1) bit 31 in CF in case shift=32
      mov  eax, edx                         // result = hi(p2):hi(p1) >> (shift & 31)
      mov  edx, ebx
      shrd eax, edx, cl
      mov  esi, 0
      adc  esi, 0                           // Get highest order bit shifted out, from CF
      shr  edx, cl
      jmp  SHORT l3
   l2:
      xor  esi, esi
      shrd eax, edx, cl                     // result = hi(p2):hi(p1):lo(p1) >> shift
      adc  esi, 0                           // Get highest order bit shifted out, from CF
      shrd edx, ebx, cl
   l3:
      add  eax, esi                         // result += highest order bit shifted out
      adc  edx, 0
   }
   // return with result in edx:eax
}

#pragma warning(default: 4035)
#else
#define MUL64_NO_ASM 1
#include "mul64.h"
#endif

/*
 *-----------------------------------------------------------------------------
 *
 * Muls64x32s64 --
 *
 *    Signed integer by fixed point multiplication, with rounding:
 *       result = floor(multiplicand * multiplier * 2**(-shift) + 0.5)
 * 
 *       Signed 64-bit integer multiplicand.
 *       Unsigned 32-bit fixed point multiplier, represented as
 *         (multiplier, shift), where shift < 64.
 *
 * Result:
 *       Signed 64-bit integer product.
 *
 *-----------------------------------------------------------------------------
 */

#if defined(__GNUC__) && !defined(MUL64_NO_ASM)

static INLINE int64
Muls64x32s64(int64 multiplicand, uint32 multiplier, uint32 shift)
{
   int64 result;
   uint32 tmp1, tmp2;
   // ASSERT(shift >= 0 && shift < 64);

   __asm__("mov   %%eax, %2\n\t"      // Save lo(multiplicand)
           "mov   %%edx, %%eax\n\t"   // Get hi(multiplicand)
           "test  %%eax, %%eax\n\t"   // Check sign of multiplicand
           "jl    0f\n\t"             // Go if negative
           "mull  %4\n\t"             // p2 = hi(multiplicand) * multiplier
           "jmp   1f\n"
        "0:\n\t"
           "mull  %4\n\t"             // p2 = hi(multiplicand) * multiplier
           "sub   %4, %%edx\n"        // hi(p2) += -1 * multiplier
        "1:\n\t"
           "xchg  %%eax, %2\n\t"      // Save lo(p2), get lo(multiplicand)
           "mov   %%edx, %1\n\t"      // Save hi(p2)
           "mull  %4\n\t"             // p1 = lo(multiplicand) * multiplier
           "addl  %2, %%edx\n\t"      // hi(p1) += lo(p2)
           "adcl  $0, %1\n\t"         // hi(p2) += carry from previous step
           "cmpl  $32, %%ecx\n\t"     // shift < 32?
           "jl    2f\n\t"             // Go if so
           "shll  $1, %%eax\n\t"      // Save lo(p1) bit 31 in CF in case shift=32
           "mov   %%edx, %%eax\n\t"   // result = hi(p2):hi(p1) >> (shift & 31)
           "mov   %1, %%edx\n\t"
           "shrdl %%edx, %%eax\n\t"
           "mov   $0, %2\n\t"
           "adcl  $0, %2\n\t"         // Get highest order bit shifted out from CF
           "sarl  %%cl, %%edx\n\t"
           "jmp   3f\n"
        "2:\n\t"
           "xor   %2, %2\n\t"
           "shrdl %%edx, %%eax\n\t"   // result = hi(p2):hi(p1):lo(p1) >> shift
           "adcl  $0, %2\n\t"         // Get highest order bit shifted out from CF
           "shrdl %1, %%edx\n"
        "3:\n\t"
           "addl  %2, %%eax\n\t"      // result += highest order bit shifted out
           "adcl  $0, %%edx"
           : "=A" (result), "=&r" (tmp1), "=&rm" (tmp2)
           : "0" (multiplicand), "rm" (multiplier), "c" (shift)
           : "cc");
   return result;
}

#elif defined(_MSC_VER)
#pragma warning(disable: 4035)

static INLINE int64
Muls64x32s64(int64 multiplicand, uint32 multiplier, uint32 shift)
{
   //ASSERT(shift >= 0 && shift < 64);
  
   __asm {
      mov  eax, DWORD PTR [multiplicand+4]  // Get hi(multiplicand)
      test eax, eax                         // Check sign of multiplicand
      jl   SHORT l0                         // Go if negative
      mul  DWORD PTR [multiplier]           // p2 = hi(multiplicand) * multiplier
      jmp  SHORT l1
   l0:
      mul  DWORD PTR [multiplier]           // p2 = hi(multiplicand) * multiplier
      sub  edx, DWORD PTR [multiplier]      // hi(p2) += -1 * multiplier
   l1:
      mov  ecx, eax                         // Save lo(p2)
      mov  ebx, edx                         // Save hi(p2)
      mov  eax, DWORD PTR [multiplicand]    // Get lo(multiplicand)
      mul  DWORD PTR [multiplier]           // p1 = lo(multiplicand) * multiplier
      add  edx, ecx                         // hi(p1) += lo(p2)
      adc  ebx, 0                           // hi(p2) += carry from previous step
      mov  ecx, DWORD PTR [shift]           // Get shift
      cmp  ecx, 32                          // shift < 32?
      jl   SHORT l2                         // Go if so
      shl  eax, 1                           // Save lo(p1) bit 31 in CF in case shift=32
      mov  eax, edx                         // result = hi(p2):hi(p1) >> (shift & 31)
      mov  edx, ebx
      shrd eax, edx, cl
      mov  esi, 0
      adc  esi, 0                           // Get highest order bit shifted out, from CF
      sar  edx, cl
      jmp  SHORT l3
   l2:
      xor  esi, esi
      shrd eax, edx, cl                     // result = hi(p2):hi(p1):lo(p1) << shift
      adc  esi, 0                           // Get highest order bit shifted out, from CF
      shrd edx, ebx, cl
   l3:
      add  eax, esi                         // result += highest order bit shifted out
      adc  edx, 0
   }
   // return with result in edx:eax
}

#pragma warning(default: 4035)
#endif


#if defined __cplusplus
} // extern "C"
#endif

#endif // _VM_BASIC_ASM_X86_H_<|MERGE_RESOLUTION|>--- conflicted
+++ resolved
@@ -1,9 +1,5 @@
 /*********************************************************
-<<<<<<< HEAD
- * Copyright (C) 1998-2017 VMware, Inc. All rights reserved.
-=======
  * Copyright (C) 1998-2021 VMware, Inc. All rights reserved.
->>>>>>> 30568780
  *
  * This program is free software; you can redistribute it and/or modify it
  * under the terms of the GNU Lesser General Public License as published
@@ -70,16 +66,25 @@
  * XTEST
  *     Return TRUE if processor is in transaction region.
  *
+ *  Using condition codes as output values (=@ccnz) requires gcc6 or
+ *  above.  Clang does not support condition codes as output
+ *  constraints.
+ *
  */
 #if defined(__GNUC__) && (defined(VMM) || defined(VMKERNEL) || defined(FROBOS))
 static INLINE Bool
 xtest(void)
 {
-   uint8 al;
-   __asm__ __volatile__(".byte 0x0f, 0x01, 0xd6    # xtest \n"
-                        "setnz %%al\n"
-                        : "=a"(al) : : "cc");
-   return al;
+   Bool result;
+#if defined(__clang__)
+   __asm__ __volatile__("xtest\n"
+                        "setnz %%al"
+                        : "=a" (result) : : "cc");
+#else
+   __asm__ __volatile__("xtest"
+                        : "=@ccnz" (result) : : "cc");
+#endif
+   return result;
 }
 
 #endif /* __GNUC__ */
@@ -153,49 +158,32 @@
 static INLINE void 
 XSAVE_ES1(void *save, uint64 mask)
 {
-#if __GNUC__ < 4 || __GNUC__ == 4 && __GNUC_MINOR__ == 1
-   __asm__ __volatile__ (
-        ".byte 0x0f, 0xae, 0x21 \n"
-        :
-        : "c" ((uint8 *)save), "a" ((uint32)mask), "d" ((uint32)(mask >> 32))
-        : "memory");
-#else
    __asm__ __volatile__ (
         "xsave %0 \n"
         : "=m" (*(uint8 *)save)
         : "a" ((uint32)mask), "d" ((uint32)(mask >> 32))
         : "memory");
-#endif
 }
 
 static INLINE void 
 XSAVEOPT_ES1(void *save, uint64 mask)
 {
    __asm__ __volatile__ (
-        ".byte 0x0f, 0xae, 0x31 \n"
-        :
-        : "c" ((uint8 *)save), "a" ((uint32)mask), "d" ((uint32)(mask >> 32))
+        "xsaveopt %0 \n"
+        : "=m" (*(uint8 *)save)
+        : "a" ((uint32)mask), "d" ((uint32)(mask >> 32))
         : "memory");
 }
 
 static INLINE void 
 XRSTOR_ES1(const void *load, uint64 mask)
 {
-#if __GNUC__ < 4 || __GNUC__ == 4 && __GNUC_MINOR__ == 1
-   __asm__ __volatile__ (
-        ".byte 0x0f, 0xae, 0x29 \n"
-        :
-        : "c" ((const uint8 *)load),
-          "a" ((uint32)mask), "d" ((uint32)(mask >> 32))
-        : "memory");
-#else
    __asm__ __volatile__ (
         "xrstor %0 \n"
         :
         : "m" (*(const uint8 *)load),
           "a" ((uint32)mask), "d" ((uint32)(mask >> 32))
         : "memory");
-#endif
 }
 
 static INLINE void 
@@ -213,17 +201,10 @@
         "fildl   %0      \n"     // Dummy Load from "safe address" changes all
                                  // x87 exception pointers.
         "mov %%ebx, %%eax \n"
-#if __GNUC__ < 4 || __GNUC__ == 4 && __GNUC_MINOR__ == 1
-        ".byte 0x0f, 0xae, 0x29 \n"
-        :
-        : "m" (dummy), "c" ((const uint8 *)load),
-          "b" ((uint32)mask), "d" ((uint32)(mask >> 32))
-#else
         "xrstor %1 \n"
         :
         : "m" (dummy), "m" (*(const uint8 *)load),
           "b" ((uint32)mask), "d" ((uint32)(mask >> 32))
-#endif
         : "eax", "memory");
 }
 #endif /* __GNUC__ */
@@ -431,7 +412,7 @@
       shr  edx, cl
       jmp  SHORT l3
    l2:
-      xor  esi, esi
+      Xor  esi, esi
       shrd eax, edx, cl                     // result = hi(p2):hi(p1):lo(p1) >> shift
       adc  esi, 0                           // Get highest order bit shifted out, from CF
       shrd edx, ebx, cl
@@ -550,7 +531,7 @@
       sar  edx, cl
       jmp  SHORT l3
    l2:
-      xor  esi, esi
+      Xor  esi, esi
       shrd eax, edx, cl                     // result = hi(p2):hi(p1):lo(p1) << shift
       adc  esi, 0                           // Get highest order bit shifted out, from CF
       shrd edx, ebx, cl
