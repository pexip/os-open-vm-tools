--- conflicted
+++ resolved
@@ -1,9 +1,5 @@
 /*********************************************************
-<<<<<<< HEAD
- * Copyright (C) 2007-2017 VMware, Inc. All rights reserved.
-=======
  * Copyright (C) 2007-2021 VMware, Inc. All rights reserved.
->>>>>>> 30568780
  *
  * This program is free software; you can redistribute it and/or modify it
  * under the terms of the GNU Lesser General Public License as published
@@ -682,11 +678,11 @@
  *
  *      Use as:
  *
- *      VIX_DEBUG(("test debug message: %s %d\n", stringArg, intArg));
+ *      VIX_DEBUG("test debug message: %s %d\n", stringArg, intArg);
  *
  *       Output will go to logfile if VIX_DEBUG_PREFERENCE_NAME is non-zero
  *
- *      VIX_DEBUG_LEVEL(3, ("test debug message: %s %d\n", stringArg, intArg));
+ *      VIX_DEBUG_LEVEL(3, "test debug message: %s %d\n", stringArg, intArg);
  *
  *       Output will go to logfile if VIX_DEBUG_PREFERENCE_NAME is >=
  *       the first argument to the macro.
@@ -734,31 +730,47 @@
 #define DEFAULT_VIX_LOG_LEVEL    0
 #define DEFAULT_VIX_API_TRACE_LEVEL 0
 
-#define VIX_DEBUG_LEVEL(logLevel, s) if (logLevel <= vixDebugGlobalSpewLevel) \
-    {  char *debugString = VixAllocDebugString s; \
-       Log("Vix: [%s:%d]: %s", \
-           VixDebug_GetFileBaseName(__FILE__), __LINE__, debugString); \
-       free(debugString); }
-
-#define VIX_DEBUG(s) if (0 != vixDebugGlobalSpewLevel) \
-    {  char *debugString = VixAllocDebugString s; \
-       Log("Vix: [%s:%d]: %s", \
-           VixDebug_GetFileBaseName(__FILE__), __LINE__, debugString); \
-       free(debugString); }
-
-#define VIX_DEBUG_ALWAYS(s) {  char *debugString = VixAllocDebugString s; \
-       Log("Vix: [%s:%d]: %s", \
-           VixDebug_GetFileBaseName(__FILE__), __LINE__, debugString); \
-       free(debugString); }
+#define VIX_DEBUG_LEVEL(logLevel, ...)                       \
+   if (logLevel <= vixDebugGlobalSpewLevel) {                \
+      char *debugString = VixAllocDebugString(__VA_ARGS__);  \
+                                                             \
+      Log("Vix: [%s:%d]: %s",                                \
+          VixDebug_GetFileBaseName(__FILE__), __LINE__,      \
+          debugString);                                      \
+      free(debugString);                                     \
+   }
+
+#define VIX_DEBUG(...)                                       \
+   if (0 != vixDebugGlobalSpewLevel) {                       \
+      char *debugString = VixAllocDebugString(__VA_ARGS__);  \
+                                                             \
+      Log("Vix: [%s:%d]: %s",                                \
+          VixDebug_GetFileBaseName(__FILE__), __LINE__,      \
+          debugString);                                      \
+      free(debugString);                                     \
+   }
+
+#define VIX_DEBUG_ALWAYS(...)                                \
+   {                                                         \
+      char *debugString = VixAllocDebugString(__VA_ARGS__);  \
+                                                             \
+      Log("Vix: [%s:%d]: %s",                                \
+          VixDebug_GetFileBaseName(__FILE__), __LINE__,      \
+          debugString);                                      \
+       free(debugString);                                    \
+    }
 
 #define VIX_API_TRACE_ON() (vixApiTraceGlobalSpewLevel > 0)
 
-#define VIX_API_LOG(s) if (VIX_API_TRACE_ON())                       \
-    {  char *debugString = VixAllocDebugString s;                    \
-       Log("VixApiLog: %s %s\n", __FUNCTION__, debugString);         \
-       free(debugString); }
-
-// If no MSG is given, a description of err is suplemented.
+#define VIX_API_LOG(...)                                     \
+   if (VIX_API_TRACE_ON()) {                                 \
+      char *debugString = VixAllocDebugString(__VA_ARGS__);  \
+                                                             \
+      Log("VixApiLog: %s %s\n", __FUNCTION__, debugString);  \
+      free(debugString);                                     \
+   }
+
+// If no MSG is given, a description of err is supplemented.
 #define VIX_ERROR(err) (VIX_ERROR_MSG(err, NULL))
 #define VIX_ERROR_MSG(err, ...) (VixLogError(err, __FUNCTION__, __LINE__, \
       VixDebug_GetFileBaseName(__FILE__), __VA_ARGS__))
