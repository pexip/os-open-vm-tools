/*********************************************************
<<<<<<< HEAD
 * Copyright (C) 1998-2017 VMware, Inc. All rights reserved.
=======
 * Copyright (C) 1998-2022 VMware, Inc. All rights reserved.
>>>>>>> 30568780
 *
 * This program is free software; you can redistribute it and/or modify it
 * under the terms of the GNU Lesser General Public License as published
 * by the Free Software Foundation version 2.1 and no later version.
 *
 * This program is distributed in the hope that it will be useful, but
 * WITHOUT ANY WARRANTY; without even the implied warranty of MERCHANTABILITY
 * or FITNESS FOR A PARTICULAR PURPOSE.  See the Lesser GNU General Public
 * License for more details.
 *
 * You should have received a copy of the GNU Lesser General Public License
 * along with this program; if not, write to the Free Software Foundation, Inc.,
 * 51 Franklin St, Fifth Floor, Boston, MA  02110-1301 USA.
 *
 *********************************************************/

/*********************************************************
 * The contents of this file are subject to the terms of the Common
 * Development and Distribution License (the "License") version 1.0
 * and no later version.  You may not use this file except in
 * compliance with the License.
 *
 * You can obtain a copy of the License at
 *         http://www.opensource.org/licenses/cddl1.php
 *
 * See the License for the specific language governing permissions
 * and limitations under the License.
 *
 *********************************************************/

/*
 * sha1.h --
 *
 *	SHA1 encryption
 */

#ifndef _SHA1_H_
#define _SHA1_H_

#define INCLUDE_ALLOW_MODULE
#define INCLUDE_ALLOW_USERLEVEL
#define INCLUDE_ALLOW_VMKERNEL
#define INCLUDE_ALLOW_VMCORE
#include "includeCheck.h"

/* for uint32 */
#include "vm_basic_types.h"

#if defined(__cplusplus)
extern "C" {
#endif


#if defined __APPLE__ && defined USERLEVEL

/*
 * Apple provides basic crypto functions in its system runtime that are
 * maintained for both speed and security. Use those instead.
 */

#include <CommonCrypto/CommonDigest.h>

#define SHA1_HASH_LEN CC_SHA1_DIGEST_LENGTH
#define SHA1_CTX      CC_SHA1_CTX
#define SHA1Init      CC_SHA1_Init
#define SHA1Update    CC_SHA1_Update
#define SHA1Final     CC_SHA1_Final

#else

#ifndef VMKERNEL

/*
 * Prevent linkage conflicts with the SHA1 APIs brought in from
 * OpenSSL. (Pro tip: If you're doing anything security-related, you
 * _must_ be using lib/crypto hash routines to preserve FIPS
 * compatibility.)
 */

#define SHA1Init             VMW_SHA1Init
#define SHA1Update           VMW_SHA1Update
#define SHA1Final            VMW_SHA1Final

#endif /* !VMKERNEL */

/*
SHA-1 in C
By Steve Reid <steve@edmweb.com>
100% Public Domain

Test Vectors (from FIPS PUB 180-1)
"abc"
  A9993E36 4706816A BA3E2571 7850C26C 9CD0D89D
"abcdbcdecdefdefgefghfghighijhijkijkljklmklmnlmnomnopnopq"
  84983E44 1C3BD26E BAAE4AA1 F95129E5 E54670F1
A million repetitions of "a"
  34AA973C D4C4DAA4 F61EEB2B DBAD2731 6534016F
*/

/*
	12/15/98: JEB: Removed main and moved prototypes to sha1.h
			Made SHA1Transform a static function
*/

#define	SHA1_HASH_LEN	20

typedef struct SHA1_CTX {
    uint32 state[5];
    uint32 count[2];
    unsigned char buffer[64];
} SHA1_CTX;

#if defined VMKBOOT || defined VMKERNEL
/* New SHA1 uses are not allowed. Old uses are going away. SHA1 isn't secure. */
void SHA1Init_Legacy(SHA1_CTX* context);
void SHA1Update_Legacy(SHA1_CTX* context,
                       const unsigned char *data,
                       size_t len);
void SHA1Final_Legacy(unsigned char digest[SHA1_HASH_LEN], SHA1_CTX* context);
#else
void SHA1Init(SHA1_CTX* context);
void SHA1Update(SHA1_CTX* context,
                const unsigned char *data,
                size_t len);
void SHA1Final(unsigned char digest[SHA1_HASH_LEN], SHA1_CTX* context);
<<<<<<< HEAD

void SHA1RawBufferHash(const void *data,
                       uint32 size,
                       uint32 result[5]);
void SHA1RawTransformBlocks(uint32 state[5],
                            const unsigned char *buffer,
                            uint32 numBlocks);
void SHA1RawInit(uint32 state[5]);

#define SHA1_MULTI_MAX_BUFFERS 8

void SHA1MultiBuffer(uint32 numBuffers,
                     uint32 len,
                     const void *data[],
                     unsigned char *digests[]);
=======
#endif
>>>>>>> 30568780

#endif // defined __APPLE__ && defined USERLEVEL

#if defined(__cplusplus)
}  // extern "C"
#endif

#endif // ifndef _SHA1_H_<|MERGE_RESOLUTION|>--- conflicted
+++ resolved
@@ -1,9 +1,5 @@
 /*********************************************************
-<<<<<<< HEAD
- * Copyright (C) 1998-2017 VMware, Inc. All rights reserved.
-=======
  * Copyright (C) 1998-2022 VMware, Inc. All rights reserved.
->>>>>>> 30568780
  *
  * This program is free software; you can redistribute it and/or modify it
  * under the terms of the GNU Lesser General Public License as published
@@ -129,27 +125,32 @@
                 const unsigned char *data,
                 size_t len);
 void SHA1Final(unsigned char digest[SHA1_HASH_LEN], SHA1_CTX* context);
-<<<<<<< HEAD
-
-void SHA1RawBufferHash(const void *data,
-                       uint32 size,
-                       uint32 result[5]);
-void SHA1RawTransformBlocks(uint32 state[5],
-                            const unsigned char *buffer,
-                            uint32 numBlocks);
-void SHA1RawInit(uint32 state[5]);
-
-#define SHA1_MULTI_MAX_BUFFERS 8
-
-void SHA1MultiBuffer(uint32 numBuffers,
-                     uint32 len,
-                     const void *data[],
-                     unsigned char *digests[]);
-=======
 #endif
->>>>>>> 30568780
 
 #endif // defined __APPLE__ && defined USERLEVEL
+
+#if !defined VMKBOOT && !defined VMKERNEL
+
+/* Opaque handle */
+typedef union {
+#if defined __APPLE__
+   uint8 _private[104 + 8];  // sizeof CC_SHA256_CTX + extra field,
+                             // where SHA256 is largest CTX
+#elif defined _WIN32
+   uint8 _private[384];      // see CryptoHashInitCommon
+#else
+   uintptr_t _private;
+#endif
+} CryptoHash_SHA1_CTX;
+
+void CryptoHash_InitSHA1(CryptoHash_SHA1_CTX *ctx);
+void CryptoHash_UpdateSHA1(CryptoHash_SHA1_CTX *ctx,
+                           const void *data, size_t len);
+void CryptoHash_FinalSHA1(CryptoHash_SHA1_CTX *ctx,
+                          unsigned char digest[SHA1_HASH_LEN]);
+void CryptoHash_ComputeSHA1(const void *data, size_t len,
+                            unsigned char digest[SHA1_HASH_LEN]);
+#endif
 
 #if defined(__cplusplus)
 }  // extern "C"
