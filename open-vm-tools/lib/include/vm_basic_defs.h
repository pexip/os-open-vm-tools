/*********************************************************
<<<<<<< HEAD
 * Copyright (C) 2003-2018 VMware, Inc. All rights reserved.
=======
 * Copyright (C) 2003-2022 VMware, Inc. All rights reserved.
>>>>>>> 30568780
 *
 * This program is free software; you can redistribute it and/or modify it
 * under the terms of the GNU Lesser General Public License as published
 * by the Free Software Foundation version 2.1 and no later version.
 *
 * This program is distributed in the hope that it will be useful, but
 * WITHOUT ANY WARRANTY; without even the implied warranty of MERCHANTABILITY
 * or FITNESS FOR A PARTICULAR PURPOSE.  See the Lesser GNU General Public
 * License for more details.
 *
 * You should have received a copy of the GNU Lesser General Public License
 * along with this program; if not, write to the Free Software Foundation, Inc.,
 * 51 Franklin St, Fifth Floor, Boston, MA  02110-1301 USA.
 *
 *********************************************************/

/*********************************************************
 * Redistribution and use in source and binary forms, with or without
 * modification, are permitted provided that the following conditions
 * are met:
 *
 * 1. Redistributions of source code must retain the above copyright
 *    notice, this list of conditions and the following disclaimer.
 * 2. Redistributions in binary form must reproduce the above copyright
 *    notice, this list of conditions and the following disclaimer in the
 *    documentation and/or other materials provided with the distribution.
 *
 * THIS SOFTWARE IS PROVIDED BY THE REGENTS AND CONTRIBUTORS ``AS IS'' AND
 * ANY EXPRESS OR IMPLIED WARRANTIES, INCLUDING, BUT NOT LIMITED TO, THE
 * IMPLIED WARRANTIES OF MERCHANTABILITY AND FITNESS FOR A PARTICULAR PURPOSE
 * ARE DISCLAIMED.  IN NO EVENT SHALL THE REGENTS OR CONTRIBUTORS BE LIABLE
 * FOR ANY DIRECT, INDIRECT, INCIDENTAL, SPECIAL, EXEMPLARY, OR CONSEQUENTIAL
 * DAMAGES (INCLUDING, BUT NOT LIMITED TO, PROCUREMENT OF SUBSTITUTE GOODS
 * OR SERVICES; LOSS OF USE, DATA, OR PROFITS; OR BUSINESS INTERRUPTION)
 * HOWEVER CAUSED AND ON ANY THEORY OF LIABILITY, WHETHER IN CONTRACT, STRICT
 * LIABILITY, OR TORT (INCLUDING NEGLIGENCE OR OTHERWISE) ARISING IN ANY WAY
 * OUT OF THE USE OF THIS SOFTWARE, EVEN IF ADVISED OF THE POSSIBILITY OF
 * SUCH DAMAGE.
 *
 *********************************************************/

/*********************************************************
 * The contents of this file are subject to the terms of the Common
 * Development and Distribution License (the "License") version 1.0
 * and no later version.  You may not use this file except in
 * compliance with the License.
 *
 * You can obtain a copy of the License at
 *         http://www.opensource.org/licenses/cddl1.php
 *
 * See the License for the specific language governing permissions
 * and limitations under the License.
 *
 *********************************************************/

/*
 * vm_basic_defs.h --
 *
 *	Standard macros for VMware source code.
 */

#ifndef _VM_BASIC_DEFS_H_
#define _VM_BASIC_DEFS_H_

#define INCLUDE_ALLOW_USERLEVEL
#define INCLUDE_ALLOW_MODULE
#define INCLUDE_ALLOW_VMMON
#define INCLUDE_ALLOW_VMKERNEL
#define INCLUDE_ALLOW_VMKDRIVERS
#define INCLUDE_ALLOW_VMK_MODULE
#define INCLUDE_ALLOW_DISTRIBUTE
#define INCLUDE_ALLOW_VMCORE
#include "includeCheck.h"
#include "vm_basic_types.h" // For INLINE.

/* Checks for FreeBSD, filtering out VMKERNEL. */
#if !defined(VMKERNEL) && defined(__FreeBSD__)
#define __IS_FREEBSD__ 1
#else
#define __IS_FREEBSD__ 0
#endif
#define __IS_FREEBSD_VER__(ver) (__IS_FREEBSD__ && __FreeBSD_version >= (ver))

<<<<<<< HEAD
=======
/*
 * <stddef.h> provides definitions for:
 *   NULL, offsetof
 * References:
 *   C90 7.17, C99 7.19, C11 7.19
 */
/* Use linux/stddef.h when building Linux kernel modules. */
#ifdef KBUILD_MODNAME
#  include <linux/stddef.h>
#elif !defined(VMKERNEL)
#  include <stddef.h>
#else
   /*
    * Vmkernel's bogus __FreeBSD__ value causes gcc <stddef.h> to break.
    * Work around by doing similar things. Bug 2116887 and 2229647.
    */
#  ifndef offsetof
      /*
       * We use the builtin offset for gcc/clang, except when we're running
       * under the vmkernel's GDB macro preprocessor, since gdb doesn't
       * understand __builtin_offsetof.
       */
#     if defined VMKERNEL_GDB_MACRO_BUILDER
#        define offsetof(TYPE, MEMBER) ((size_t) &((TYPE *)0)->MEMBER)
#     else
#        define offsetof __builtin_offsetof
#     endif
#  endif

#  ifndef NULL
#     ifdef  __cplusplus
#        define NULL    0
#     else
#        define NULL    ((void *)0)
#     endif
#  endif

#endif  // VMKERNEL

>>>>>>> 30568780
#if defined _WIN32 && defined USERLEVEL
   #include <stddef.h>  /*
                         * We redefine offsetof macro from stddef; make
                         * sure that it's already defined before we do that.
                         */
   #include <windows.h>	// for Sleep() and LOWORD() etc.
   #undef GetFreeSpace  // Unpollute preprocessor namespace.
#endif


/*
 * Simple macros
 */

#ifndef vmw_offsetof
#define vmw_offsetof(TYPE, MEMBER) ((size_t) &((TYPE *)0)->MEMBER)
#endif

#if (defined __APPLE__ || defined __FreeBSD__) && \
    (!defined KERNEL && !defined _KERNEL && !defined VMKERNEL && !defined __KERNEL__)
#   include <stddef.h>
#else
#ifndef offsetof
#define VMW_DEFINED_OFFSETOF

/*
 * XXX While the _WIN32 implementation appears to be identical to vmw_offsetof
 * in terms of behavior, they need to be separate to match verbatim the
 * definition used by the respective compilers, to avoid a redefinition warning.
 *
 * This is necessary until we eliminate the inclusion of <windows.h> above.
 */
#ifdef _WIN32
#define offsetof(s,m)   (size_t)&(((s *)0)->m)
/*
 * We use the builtin offset for gcc/clang, except when we're running under the
 * vmkernel's GDB macro preprocessor, since gdb doesn't understand
 * __builtin_offsetof.
 */
#elif defined __GNUC__ && !defined VMKERNEL_GDB_MACRO_BUILDER
#define offsetof __builtin_offsetof
#else
#define offsetof vmw_offsetof
#endif

#endif // offsetof
#endif // __APPLE__

#define VMW_CONTAINER_OF(ptr, type, member) \
   ((type *)((char *)(ptr) - vmw_offsetof(type, member)))

#ifndef ARRAYSIZE
#define ARRAYSIZE(a) (sizeof (a) / sizeof *(a))
#endif

#ifndef MIN
#define MIN(_a, _b)   (((_a) < (_b)) ? (_a) : (_b))
#endif

/* The Solaris 9 cross-compiler complains about these not being used */
#ifndef sun
static INLINE int
Min(int a, int b)
{
   return a < b ? a : b;
}
#endif

#ifndef MAX
#define MAX(_a, _b)   (((_a) > (_b)) ? (_a) : (_b))
#endif

#ifndef sun
static INLINE int
Max(int a, int b)
{
   return a > b ? a : b;
}
#endif

#define VMW_CLAMP(x, min, max) \
   ((x) < (min) ? (min) : ((x) > (max) ? (max) : (x)))

#define ROUNDUP(x,y)		(((x) + (y) - 1) / (y) * (y))
#define ROUNDDOWN(x,y)		((x) / (y) * (y))
#define ROUNDUPBITS(x, bits)	(((uintptr_t) (x) + MASK(bits)) & ~MASK(bits))
#define ROUNDDOWNBITS(x, bits)	((uintptr_t) (x) & ~MASK(bits))
#define CEILING(x, y)		(((x) + (y) - 1) / (y))

#if defined VMKERNEL || defined VMKBOOT
# define CEIL(_a, _b)        CEILING(_a, _b)
# define FLOOR(_a, _b)       ((_a)/(_b))
# define ALIGN_DOWN(_a, _b)  ROUNDDOWN(_a, _b)
# define ALIGN_UP(_a, _b)    ROUNDUP(_a, _b)
# define IS_ALIGNED(_a, _b)  (ALIGN_DOWN(_a, _b) == _a)
#endif

#if defined __APPLE__
#include <machine/param.h>
#undef MASK
#include <mach/machine/vm_param.h>
#undef PAGE_SHIFT
#undef PAGE_SIZE
#undef PAGE_MASK
#endif

/*
 * The MASK macro behaves badly when given negative numbers or numbers larger
 * than the highest order bit number (e.g. 32 on a 32-bit machine) as an
 * argument. The range 0..31 is safe.
 */

#define MASK(n)		((1 << (n)) - 1)	    /* make an n-bit mask */
#define MASK64(n)	((CONST64U(1) << (n)) - 1)  /* make an n-bit mask */
/*
 * MASKRANGE64 makes a bit vector starting at bit lo and ending at bit hi.  No
 * checking for lo < hi is done.
 */
#define MASKRANGE64(hi, lo)      (MASK64((hi) - (lo) + 1) << (lo))

/* SIGNEXT64 sign extends a n-bit value to 64-bits. */
#define SIGNEXT64(val, n)       (((int64)(val) << (64 - (n))) >> (64 - (n)))

#define DWORD_ALIGN(x)          ((((x) + 3) >> 2) << 2)
#define QWORD_ALIGN(x)          ((((x) + 7) >> 3) << 3)

#define IMPLIES(a,b) (!(a) || (b))

/*
 * Not everybody (e.g., the monitor) has NULL
 */

#ifndef NULL
#ifdef  __cplusplus
#define NULL    0
#else
#define NULL    ((void *)0)
#endif
#endif


/*
 * Token concatenation
 *
 * The C preprocessor doesn't prescan arguments when they are
 * concatenated or stringified.  So we need extra levels of
 * indirection to convince the preprocessor to expand its
 * arguments.
 */

#define CONC(x, y)              x##y
#define XCONC(x, y)             CONC(x, y)
#define XXCONC(x, y)            XCONC(x, y)
#define MAKESTR(x)              #x
#define XSTR(x)                 MAKESTR(x)


/*
 * Wide versions of string constants.
 */

#ifndef WSTR
#define WSTR_(X)     L ## X
#define WSTR(X)      WSTR_(X)
#endif


/*
 * Page operations
 *
 * It has been suggested that these definitions belong elsewhere
 * (like cpu_types.h).  However, I deem them common enough
 * (since even regular user-level programs may want to do
 * page-based memory manipulation) to be here.
 * -- edward
 */

#define PAGE_SHIFT_4KB   12
#define PAGE_SHIFT_16KB  14
#define PAGE_SHIFT_64KB  16

#ifndef PAGE_SHIFT // {
<<<<<<< HEAD
#if defined VM_I386
   #define PAGE_SHIFT    12
=======
#if defined __x86_64__ || defined __i386__
   #define PAGE_SHIFT    PAGE_SHIFT_4KB
>>>>>>> 30568780
#elif defined __APPLE__
   #if defined VM_ARM_ANY
      #define PAGE_SHIFT    PAGE_SHIFT_16KB
   #else
      #define PAGE_SHIFT    PAGE_SHIFT_4KB
   #endif
#elif defined VM_ARM_64
   #define PAGE_SHIFT    PAGE_SHIFT_4KB
#elif defined __arm__
   #define PAGE_SHIFT    PAGE_SHIFT_4KB
#else
   #error
#endif
#endif // }

#define PAGE_SIZE_4KB    (1 << PAGE_SHIFT_4KB)
#define PAGE_SIZE_16KB   (1 << PAGE_SHIFT_16KB)
#define PAGE_SIZE_64KB   (1 << PAGE_SHIFT_64KB)

#ifndef PAGE_SIZE
#define PAGE_SIZE     (1 << PAGE_SHIFT)
#endif

#define PAGE_MASK_4KB    (PAGE_SIZE_4KB - 1)
#define PAGE_MASK_16KB   (PAGE_SIZE_16KB - 1)
#define PAGE_MASK_64KB   (PAGE_SIZE_64KB - 1)

#ifndef PAGE_MASK
#define PAGE_MASK     (PAGE_SIZE - 1)
#endif

#define PAGE_OFFSET_4KB(_addr)   ((uintptr_t)(_addr) & (PAGE_SIZE_4KB - 1))
#define PAGE_OFFSET_16KB(_addr)  ((uintptr_t)(_addr) & (PAGE_SIZE_16KB - 1))
#define PAGE_OFFSET_64KB(_addr)  ((uintptr_t)(_addr) & (PAGE_SIZE_64KB - 1))

#ifndef PAGE_OFFSET
#define PAGE_OFFSET(_addr)  ((uintptr_t)(_addr) & (PAGE_SIZE - 1))
#endif

#ifndef PAGE_NUMBER
#define PAGE_NUMBER(_addr)  ((uintptr_t)(_addr) / PAGE_SIZE)
#endif

#ifndef VM_PAGE_BASE
#define VM_PAGE_BASE(_addr)  ((_addr) & ~(PAGE_SIZE - 1))
#endif

#ifndef VM_PAGES_SPANNED
#define VM_PAGES_SPANNED(_addr, _size) \
   ((((_addr) & (PAGE_SIZE - 1)) + (_size) + (PAGE_SIZE - 1)) >> PAGE_SHIFT)
#endif

#ifndef BYTES_2_PAGES
#define BYTES_2_PAGES(_nbytes)  ((_nbytes) >> PAGE_SHIFT)
#endif

#ifndef BYTES_2_PAGES_4KB
#define BYTES_2_PAGES_4KB(_nbytes)  ((_nbytes) >> PAGE_SHIFT_4KB)
#endif

#ifndef PAGES_2_BYTES
#define PAGES_2_BYTES(_npages)  (((uint64)(_npages)) << PAGE_SHIFT)
#endif

#ifndef MBYTES_SHIFT
#define MBYTES_SHIFT 20
#endif

#ifndef GBYTES_SHIFT
#define GBYTES_SHIFT 30
#endif

#ifndef KBYTES_2_PAGES
#define KBYTES_2_PAGES(_nkbytes) \
   ((uint64)(_nkbytes) >> (PAGE_SHIFT - KBYTES_SHIFT))
#endif

#ifndef MBYTES_2_PAGES
#define MBYTES_2_PAGES(_nMbytes) \
   ((uint64)(_nMbytes) << (MBYTES_SHIFT - PAGE_SHIFT))
#endif

#ifndef MBYTES_2_PAGES_4KB
#define MBYTES_2_PAGES_4KB(_nMbytes) \
   ((uint64)(_nMbytes) << (MBYTES_SHIFT - PAGE_SHIFT_4KB))
#endif

#ifndef PAGES_2_MBYTES
#define PAGES_2_MBYTES(_npages) ((_npages) >> (MBYTES_SHIFT - PAGE_SHIFT))
#endif

#ifndef ROUNDUP_PAGES_2_MBYTES
#define ROUNDUP_PAGES_2_MBYTES(_npages) \
(((_npages) + MASK(MBYTES_SHIFT - PAGE_SHIFT)) >> (MBYTES_SHIFT - PAGE_SHIFT))
#endif

#ifndef ROUNDDOWN_PAGES_2_MBYTES
#define ROUNDDOWN_PAGES_2_MBYTES(_npages) \
((_npages) >> (MBYTES_SHIFT - PAGE_SHIFT))
#endif

#ifndef GBYTES_2_PAGES
#define GBYTES_2_PAGES(_nGbytes) \
   ((uint64)(_nGbytes) << (GBYTES_SHIFT - PAGE_SHIFT))
#endif

#ifndef PAGES_2_GBYTES
#define PAGES_2_GBYTES(_npages) ((_npages) >> (GBYTES_SHIFT - PAGE_SHIFT))
#endif

<<<<<<< HEAD
=======
#ifndef BYTES_2_KBYTES
#define BYTES_2_KBYTES(_nbytes) ((_nbytes) >> KBYTES_SHIFT)
#endif

#ifndef KBYTES_2_BYTES
#define KBYTES_2_BYTES(_nkbytes) ((uint64)(_nkbytes) << KBYTES_SHIFT)
#endif

>>>>>>> 30568780
#ifndef BYTES_2_MBYTES
#define BYTES_2_MBYTES(_nbytes) ((_nbytes) >> MBYTES_SHIFT)
#endif

#ifndef MBYTES_2_BYTES
#define MBYTES_2_BYTES(_nMbytes) ((uint64)(_nMbytes) << MBYTES_SHIFT)
#endif

#ifndef BYTES_2_GBYTES
#define BYTES_2_GBYTES(_nbytes) ((_nbytes) >> GBYTES_SHIFT)
#endif

#ifndef GBYTES_2_BYTES
#define GBYTES_2_BYTES(_nGbytes) ((uint64)(_nGbytes) << GBYTES_SHIFT)
#endif

#ifndef VM_PAE_LARGE_PAGE_SHIFT
#define VM_PAE_LARGE_PAGE_SHIFT 21
#endif

#ifndef VM_PAE_LARGE_PAGE_SIZE
#define VM_PAE_LARGE_PAGE_SIZE (1 << VM_PAE_LARGE_PAGE_SHIFT)
#endif

#ifndef VM_PAE_LARGE_PAGE_MASK
#define VM_PAE_LARGE_PAGE_MASK (VM_PAE_LARGE_PAGE_SIZE - 1)
#endif

#ifndef VM_PAE_LARGE_2_SMALL_PAGES
#define VM_PAE_LARGE_2_SMALL_PAGES (BYTES_2_PAGES(VM_PAE_LARGE_PAGE_SIZE))
#endif

#ifndef VM_PAE_LARGE_2_BYTES
#define VM_PAE_LARGE_2_BYTES(_2mbytes) ((_2mbytes) << VM_PAE_LARGE_PAGE_SHIFT)
#endif

#ifndef VM_1GB_PAGE_SHIFT
#define VM_1GB_PAGE_SHIFT 30
#endif

#ifndef VM_1GB_PAGE_SIZE
#define VM_1GB_PAGE_SIZE (1 << VM_1GB_PAGE_SHIFT)
#endif

#ifndef VM_1GB_2_PAGES
#define VM_1GB_2_PAGES (BYTES_2_PAGES(VM_1GB_PAGE_SIZE))
#endif

#ifndef VM_1GB_2_PDIRS
#define VM_1GB_2_PDIRS (VM_1GB_PAGE_SIZE / VM_PAE_LARGE_PAGE_SIZE)
#endif

/*
 * Word operations
 */

#ifndef LOWORD
#define LOWORD(_dw)   ((_dw) & 0xffff)
#endif
#ifndef HIWORD
#define HIWORD(_dw)   (((_dw) >> 16) & 0xffff)
#endif

#ifndef LOBYTE
#define LOBYTE(_w)    ((_w) & 0xff)
#endif
#ifndef HIBYTE
#define HIBYTE(_w)    (((_w) >> 8) & 0xff)
#endif

#ifndef HIDWORD
#define HIDWORD(_qw)   ((uint32)((_qw) >> 32))
#endif
#ifndef LODWORD
#define LODWORD(_qw)   ((uint32)(_qw))
#endif
#define QWORD(_hi, _lo)   ((((uint64)(_hi)) << 32) | ((uint32)(_lo)))


/*
 * Deposit a field _src at _pos bits from the right,
 * with a length of _len, into the integer _target.
 */

#define DEPOSIT_BITS(_src,_pos,_len,_target) { \
	unsigned mask = ((1 << _len) - 1); \
	unsigned shiftedmask = ((1 << _len) - 1) << _pos; \
	_target = (_target & ~shiftedmask) | ((_src & mask) << _pos); \
}


/*
 * Get return address.
 */

#ifdef _MSC_VER
#ifdef __cplusplus
extern "C"
#endif
void *_ReturnAddress(void);
#pragma intrinsic(_ReturnAddress)
#define GetReturnAddress() _ReturnAddress()
#elif __GNUC__
#define GetReturnAddress() __builtin_return_address(0)
#endif


#ifdef __GNUC__
#define GetFrameAddr() __builtin_frame_address(0)
#endif // __GNUC__

#ifdef __GNUC__
#  define PREFETCH_R(var) __builtin_prefetch((var), 0 /* read */, \
                                             3 /* high temporal locality */)
#  define PREFETCH_W(var) __builtin_prefetch((var), 1 /* write */, \
                                             3 /* high temporal locality */)
#endif /* __GNUC__ */


#ifdef USERLEVEL // {

/*
 * Standardize some Posix names on Windows.
 */

#ifdef _WIN32 // {

/* Conflict with definition of Visual Studio 2015 */
#if (_MSC_VER < 1900)
#define snprintf  _snprintf
#endif

#define strtok_r  strtok_s

#if (_MSC_VER < 1500)
#define	vsnprintf _vsnprintf
#endif

typedef int uid_t;
typedef int gid_t;

static INLINE void
sleep(unsigned int sec)
{
   Sleep(sec * 1000);
}

static INLINE int
usleep(unsigned long usec)
{
   Sleep(CEILING(usec, 1000));

   return 0;
}

typedef int pid_t;
#define       F_OK          0
#define       X_OK          1
#define       W_OK          2
#define       R_OK          4

#endif // }

/*
 * Macro for username comparison.
 */

#ifdef _WIN32 // {
#define USERCMP(x,y)  Str_Strcasecmp(x,y)
#else
#define USERCMP(x,y)  strcmp(x,y)
#endif // }


#endif // }

#ifndef va_copy

#ifdef _WIN32

/*
 * Windows needs va_copy. This works for both 32 and 64-bit Windows
 * based on inspection of how varags.h from the Visual C CRTL is
 * implemented. (Future versions of the RTL may break this).
 */

#define va_copy(dest, src) ((dest) = (src))

#elif defined(__APPLE__) && defined(KERNEL)

// The macOS kernel SDK defines va_copy in stdarg.h.
#include <stdarg.h>

#endif // _WIN32

#endif // va_copy

/*
 * This one is outside USERLEVEL because it's used by
 * files compiled into the Windows hgfs driver or the display
 * driver.
 */

#if defined(_WIN32) && defined(_MSC_VER)
#define PATH_MAX 256
#ifndef strcasecmp
#define strcasecmp(_s1,_s2)   _stricmp((_s1),(_s2))
#endif
#ifndef strncasecmp
#define strncasecmp(_s1,_s2,_n)   _strnicmp((_s1),(_s2),(_n))
#endif
#endif

/*
 * Convenience definitions of unicode characters.
 */

#ifndef UTF8_ELLIPSIS
#define UTF8_ELLIPSIS "\xe2\x80\xa6"
#endif

/*
 * Convenience macros and definitions. Can often be used instead of #ifdef.
 */

#undef ARM64_ONLY
#ifdef VM_ARM_64
#define ARM64_ONLY(x)    x
#else
#define ARM64_ONLY(x)
#endif

#undef X86_ONLY
#ifdef VM_X86_ANY
#define X86_ONLY(x)      x
#else
#define X86_ONLY(x)
#endif

#undef DEBUG_ONLY
#ifdef VMX86_DEBUG
#define vmx86_debug      1
#define DEBUG_ONLY(x)    x
#else
#define vmx86_debug      0
#define DEBUG_ONLY(x)
#endif

#if defined(VMX86_DEBUG) || defined(VMX86_ENABLE_SPLOCK_STATS)
#define LOCK_STATS_ON
#define LOCK_STATS_ONLY(...)  __VA_ARGS__
#else
#define LOCK_STATS_ONLY(...)
#endif

#ifdef VMX86_STATS
#define vmx86_stats   1
#define STATS_ONLY(x) x
#else
#define vmx86_stats   0
#define STATS_ONLY(x)
#endif

#ifdef VMX86_DEVEL
#define vmx86_devel   1
#define DEVEL_ONLY(x) x
#else
#define vmx86_devel   0
#define DEVEL_ONLY(x)
#endif

#ifdef VMX86_LOG
#define vmx86_log     1
#define LOG_ONLY(x)   x
#else
#define vmx86_log     0
#define LOG_ONLY(x)
#endif

#ifdef VMX86_BETA
#define vmx86_beta     1
#define BETA_ONLY(x)   x
#else
#define vmx86_beta     0
#define BETA_ONLY(x)
#endif

#ifdef VMX86_RELEASE
#define vmx86_release   1
#define RELEASE_ONLY(x) x
#else
#define vmx86_release   0
#define RELEASE_ONLY(x)
#endif

#ifdef VMX86_SERVER
#define vmx86_server 1
#define SERVER_ONLY(x) x
#define HOSTED_ONLY(x)
#else
#define vmx86_server 0
#define SERVER_ONLY(x)
#define HOSTED_ONLY(x) x
#endif

#ifdef VMX86_ESXIO
#define vmx86_esxio      1
#else
#define vmx86_esxio      0
#endif

#ifdef VMKERNEL
#define vmkernel 1
#define VMKERNEL_ONLY(x) x
#else
#define vmkernel 0
#define VMKERNEL_ONLY(x)
#endif

/*
 * In MSVC, _WIN32 is defined as 1 when the compilation target is
 * 32-bit ARM, 64-bit ARM, x86, or x64 (which implies _WIN64). This
 * is documented in C/C++ preprocessor section of the Microsoft C++,
 * C, and Assembler documentation (https://via.vmw.com/EchK).
 */

#ifdef _WIN32
#define WIN32_ONLY(x) x
#define POSIX_ONLY(x)
#define vmx86_win32 1
#else
#define WIN32_ONLY(x)
#define POSIX_ONLY(x) x
#define vmx86_win32 0
#endif

#ifdef __linux__
#define vmx86_linux 1
#define LINUX_ONLY(x) x
#else
#define vmx86_linux 0
#define LINUX_ONLY(x)
#endif

#ifdef __APPLE__
#define vmx86_apple 1
#define APPLE_ONLY(x) x
#else
#define vmx86_apple 0
#define APPLE_ONLY(x)
#endif

#if defined(__APPLE__) && defined(VMW_APPLE_SANDBOX)
#define vmw_apple_sandbox 1
#else
#define vmw_apple_sandbox 0
#endif

#if defined(__APPLE__) && defined(VMW_APPLE_APP_STORE)
#define vmw_apple_app_store 1
#else
#define vmw_apple_app_store 0
#endif

#ifdef VMM
#define VMM_ONLY(x) x
#else
#define VMM_ONLY(x)
#endif

<<<<<<< HEAD
=======
#ifdef ULM
#define vmx86_ulm 1
#define ULM_ONLY(x) x
#ifdef ULM_MAC
#define ulm_mac 1
#else
#define ulm_mac 0
#endif
#ifdef ULM_WIN
#define ulm_win 1
#else
#define ulm_win 0
#endif
#ifdef ULM_ESX
#define ulm_esx 1
#else
#define ulm_esx 0
#endif
#else
#define vmx86_ulm 0
#define ulm_mac 0
#define ulm_win 0
#define ulm_esx 0
#define ULM_ONLY(x)
#endif

#if defined(VMM) || defined(ULM)
#define MONITOR_ONLY(x) x
#else
#define MONITOR_ONLY(x)
#endif

>>>>>>> 30568780
#if defined(VMM) || defined(VMKERNEL)
#define USER_ONLY(x)
#else
#define USER_ONLY(x) x
#endif

#ifdef _WIN32
#define VMW_INVALID_HANDLE INVALID_HANDLE_VALUE
#else
#define VMW_INVALID_HANDLE (-1LL)
#endif

#ifdef _WIN32
#define fsync(fd) _commit(fd)
#define fileno(f) _fileno(f)
#else
#endif

/*
 * Debug output macros for Windows drivers (the Eng variant is for
 * display/printer drivers only.
 */
#ifdef _WIN32
#ifndef USES_OLD_WINDDK
#if defined(VMX86_LOG)
#ifdef _WIN64
#define WinDrvPrint(arg, ...) DbgPrintEx(DPFLTR_IHVDRIVER_ID, (ULONG)~0, arg, __VA_ARGS__)
#else
#define WinDrvPrint(arg, ...) DbgPrint(arg, __VA_ARGS__)
#endif
#define WinDrvEngPrint(arg, ...) EngDbgPrint(arg, __VA_ARGS__)
#else
#define WinDrvPrint(arg, ...)
#define WinDrvEngPrint(arg, ...)
#endif
#endif
#endif // _WIN32

#ifdef HOSTED_LG_PG
#define hosted_lg_pg 1
#else
#define hosted_lg_pg 0
#endif

/*
 * Use to initialize cbSize for this structure to preserve < Vista
 * compatibility.
 */
#define NONCLIENTMETRICSINFO_V1_SIZE CCSIZEOF_STRUCT(NONCLIENTMETRICS, \
                                                     lfMessageFont)

/* This is not intended to be thread-safe. */
#define DO_ONCE(code)                                                   \
   do {                                                                 \
      static Bool _doOnceDone = FALSE;                                  \
      if (UNLIKELY(!_doOnceDone)) {                                     \
         _doOnceDone = TRUE;                                            \
         code;                                                          \
      }                                                                 \
   } while (0)

/*
 * Bug 827422 and 838523.
 */

#if defined __GNUC__
#define VISIBILITY_HIDDEN __attribute__((visibility("hidden")))
#else
#define VISIBILITY_HIDDEN /* nothing */
#endif


/*
 * Bitfield extraction.
 */

#define EXTRACT_BITSLICE32(_val , _lsb, _msb)  \
   (((uint32)(_val) << (31 - (_msb))) >> ((31 - (_msb)) + (_lsb)))
#define EXTRACT_BITFIELD32(_val, _pos, _len) \
   EXTRACT_BITSLICE32((_val), (_pos), ((_pos) + (_len) - 1))
#define EXTRACT_BITSLICE64(_val, _lsb, _msb) \
   (((uint64)(_val) << (63 - (_msb))) >> ((63 - (_msb)) + (_lsb)))
#define EXTRACT_BITFIELD64(_val, _pos, _len) \
   EXTRACT_BITSLICE64((_val), (_pos), ((_pos) + (_len) - 1))

/*
 * Typical cache line size.  Use this for aligning structures to cache
 * lines for performance, but do not rely on it for correctness.
 *
 * On x86, all current processors newer than P4 have 64-byte lines,
 * but P4 had 128.
 *
 * On ARM, the line size can vary between cores.  64-byte lines are
 * common, but either larger or smaller powers of two are possible.
 */
#define CACHELINE_SIZE             64
#define CACHELINE_SHIFT            6
#define CACHELINE_ALIGNMENT_MASK   (CACHELINE_SIZE - 1)


/*
 * Bits to bytes sizes.
 */

#define SIZE_8BIT   1
#define SIZE_16BIT  2
#define SIZE_24BIT  3
#define SIZE_32BIT  4
#define SIZE_48BIT  6
#define SIZE_64BIT  8
#define SIZE_80BIT  10
#define SIZE_128BIT 16
#define SIZE_256BIT 32
#define SIZE_512BIT 64

/*
 * Allocate a variable of type _type, aligned to _align bytes, returning a
 * pointer to the variable in _var.  Potentially _align - 1 bytes may be
 * wasted.  On x86, GCC 6.3.0 behaves sub-optimally when variables are declared
 * on the stack using the aligned attribute, so this pattern is preferred.
 * See PRs 1795155, 1819963.
 *
 * GCC9 has been shown to exhibit aliasing issues when using
 * '-fstrict-aliasing=2' that did not happen under GCC6 with this
 * construct.
 * See @9503890, PR 2906490.
 */
#define WITH_PTR_TO_ALIGNED_VAR(_type, _align, _var)                     \
   do {                                                                  \
      uint8 _buf_##_var[sizeof(_type) + (_align) - 1];                   \
      _type *_var = (_type *) ((uintptr_t)(_buf_##_var + (_align) - 1) & \
                               ~((uintptr_t) ((_align) - 1)));

#define END_PTR_TO_ALIGNED_VAR \
   } while (0)

<<<<<<< HEAD
=======

/*
 * -Wswitch means that when you pass switch an enum that it's looking for
 * all values from that enum, and only that enum, to be accounted for.
 * "default:;" is fine for catching values you don't care about. But today
 * we have a bunch of code that uses internal and external enum values, or
 * in other words combines two enums into a single variable. This cast is
 * the workaround, but we really need to fix this mess.
 */
#define UNCHECKED_SWITCH__FIXME(x) switch ((uint64)(x))


/*
 * When clang static analyzer parses source files, it implicitly defines
 * __clang_analyzer__ macro. We use this to define our custom macro to stop
 * its execution for the current path of analysis by calling a function that
 * doesn't return, making it think that it hit a failed assertion.
 *
 * DO NOT use to silence the analyzer! See PR2447238.
 */
#ifdef __clang_analyzer__
#define VMW_CLANG_ANALYZER_NORETURN() Panic("Disable Clang static analyzer")
#else
#define VMW_CLANG_ANALYZER_NORETURN() ((void)0)
#endif

/* VMW_FALLTHROUGH
 *
 *   Instructs GCC 9 and above to not warn when a case label of a
 *   'switch' statement falls through to the next label.
 *
 *   If not GCC 9 or above, expands to nothing.
 */
#if __GNUC__ >= 9
#define VMW_FALLTHROUGH() __attribute__((fallthrough))
#else
#define VMW_FALLTHROUGH()
#endif

>>>>>>> 30568780
#endif // ifndef _VM_BASIC_DEFS_H_<|MERGE_RESOLUTION|>--- conflicted
+++ resolved
@@ -1,9 +1,5 @@
 /*********************************************************
-<<<<<<< HEAD
- * Copyright (C) 2003-2018 VMware, Inc. All rights reserved.
-=======
  * Copyright (C) 2003-2022 VMware, Inc. All rights reserved.
->>>>>>> 30568780
  *
  * This program is free software; you can redistribute it and/or modify it
  * under the terms of the GNU Lesser General Public License as published
@@ -87,8 +83,6 @@
 #endif
 #define __IS_FREEBSD_VER__(ver) (__IS_FREEBSD__ && __FreeBSD_version >= (ver))
 
-<<<<<<< HEAD
-=======
 /*
  * <stddef.h> provides definitions for:
  *   NULL, offsetof
@@ -128,13 +122,8 @@
 
 #endif  // VMKERNEL
 
->>>>>>> 30568780
 #if defined _WIN32 && defined USERLEVEL
-   #include <stddef.h>  /*
-                         * We redefine offsetof macro from stddef; make
-                         * sure that it's already defined before we do that.
-                         */
-   #include <windows.h>	// for Sleep() and LOWORD() etc.
+   #include <windows.h> // for Sleep() and LOWORD() etc.
    #undef GetFreeSpace  // Unpollute preprocessor namespace.
 #endif
 
@@ -143,42 +132,8 @@
  * Simple macros
  */
 
-#ifndef vmw_offsetof
-#define vmw_offsetof(TYPE, MEMBER) ((size_t) &((TYPE *)0)->MEMBER)
-#endif
-
-#if (defined __APPLE__ || defined __FreeBSD__) && \
-    (!defined KERNEL && !defined _KERNEL && !defined VMKERNEL && !defined __KERNEL__)
-#   include <stddef.h>
-#else
-#ifndef offsetof
-#define VMW_DEFINED_OFFSETOF
-
-/*
- * XXX While the _WIN32 implementation appears to be identical to vmw_offsetof
- * in terms of behavior, they need to be separate to match verbatim the
- * definition used by the respective compilers, to avoid a redefinition warning.
- *
- * This is necessary until we eliminate the inclusion of <windows.h> above.
- */
-#ifdef _WIN32
-#define offsetof(s,m)   (size_t)&(((s *)0)->m)
-/*
- * We use the builtin offset for gcc/clang, except when we're running under the
- * vmkernel's GDB macro preprocessor, since gdb doesn't understand
- * __builtin_offsetof.
- */
-#elif defined __GNUC__ && !defined VMKERNEL_GDB_MACRO_BUILDER
-#define offsetof __builtin_offsetof
-#else
-#define offsetof vmw_offsetof
-#endif
-
-#endif // offsetof
-#endif // __APPLE__
-
 #define VMW_CONTAINER_OF(ptr, type, member) \
-   ((type *)((char *)(ptr) - vmw_offsetof(type, member)))
+   ((type *)((char *)(ptr) - offsetof(type, member)))
 
 #ifndef ARRAYSIZE
 #define ARRAYSIZE(a) (sizeof (a) / sizeof *(a))
@@ -257,18 +212,6 @@
 
 #define IMPLIES(a,b) (!(a) || (b))
 
-/*
- * Not everybody (e.g., the monitor) has NULL
- */
-
-#ifndef NULL
-#ifdef  __cplusplus
-#define NULL    0
-#else
-#define NULL    ((void *)0)
-#endif
-#endif
-
 
 /*
  * Token concatenation
@@ -311,13 +254,8 @@
 #define PAGE_SHIFT_64KB  16
 
 #ifndef PAGE_SHIFT // {
-<<<<<<< HEAD
-#if defined VM_I386
-   #define PAGE_SHIFT    12
-=======
 #if defined __x86_64__ || defined __i386__
    #define PAGE_SHIFT    PAGE_SHIFT_4KB
->>>>>>> 30568780
 #elif defined __APPLE__
    #if defined VM_ARM_ANY
       #define PAGE_SHIFT    PAGE_SHIFT_16KB
@@ -382,6 +320,10 @@
 #define PAGES_2_BYTES(_npages)  (((uint64)(_npages)) << PAGE_SHIFT)
 #endif
 
+#ifndef KBYTES_SHIFT
+#define KBYTES_SHIFT 10
+#endif
+
 #ifndef MBYTES_SHIFT
 #define MBYTES_SHIFT 20
 #endif
@@ -405,6 +347,10 @@
    ((uint64)(_nMbytes) << (MBYTES_SHIFT - PAGE_SHIFT_4KB))
 #endif
 
+#ifndef PAGES_2_KBYTES
+#define PAGES_2_KBYTES(_npages) ((_npages) << (PAGE_SHIFT - KBYTES_SHIFT))
+#endif
+
 #ifndef PAGES_2_MBYTES
 #define PAGES_2_MBYTES(_npages) ((_npages) >> (MBYTES_SHIFT - PAGE_SHIFT))
 #endif
@@ -428,8 +374,6 @@
 #define PAGES_2_GBYTES(_npages) ((_npages) >> (GBYTES_SHIFT - PAGE_SHIFT))
 #endif
 
-<<<<<<< HEAD
-=======
 #ifndef BYTES_2_KBYTES
 #define BYTES_2_KBYTES(_nbytes) ((_nbytes) >> KBYTES_SHIFT)
 #endif
@@ -438,7 +382,6 @@
 #define KBYTES_2_BYTES(_nkbytes) ((uint64)(_nkbytes) << KBYTES_SHIFT)
 #endif
 
->>>>>>> 30568780
 #ifndef BYTES_2_MBYTES
 #define BYTES_2_MBYTES(_nbytes) ((_nbytes) >> MBYTES_SHIFT)
 #endif
@@ -573,10 +516,6 @@
 
 #define strtok_r  strtok_s
 
-#if (_MSC_VER < 1500)
-#define	vsnprintf _vsnprintf
-#endif
-
 typedef int uid_t;
 typedef int gid_t;
 
@@ -600,20 +539,9 @@
 #define       W_OK          2
 #define       R_OK          4
 
-#endif // }
-
-/*
- * Macro for username comparison.
- */
-
-#ifdef _WIN32 // {
-#define USERCMP(x,y)  Str_Strcasecmp(x,y)
-#else
-#define USERCMP(x,y)  strcmp(x,y)
-#endif // }
-
-
-#endif // }
+#endif // } _WIN32
+
+#endif // } USERLEVEL
 
 #ifndef va_copy
 
@@ -681,10 +609,10 @@
 #undef DEBUG_ONLY
 #ifdef VMX86_DEBUG
 #define vmx86_debug      1
-#define DEBUG_ONLY(x)    x
+#define DEBUG_ONLY(...)  __VA_ARGS__
 #else
 #define vmx86_debug      0
-#define DEBUG_ONLY(x)
+#define DEBUG_ONLY(...)
 #endif
 
 #if defined(VMX86_DEBUG) || defined(VMX86_ENABLE_SPLOCK_STATS)
@@ -804,13 +732,13 @@
 #endif
 
 #ifdef VMM
+#define vmx86_vmm 1
 #define VMM_ONLY(x) x
 #else
+#define vmx86_vmm 0
 #define VMM_ONLY(x)
 #endif
 
-<<<<<<< HEAD
-=======
 #ifdef ULM
 #define vmx86_ulm 1
 #define ULM_ONLY(x) x
@@ -843,7 +771,6 @@
 #define MONITOR_ONLY(x)
 #endif
 
->>>>>>> 30568780
 #if defined(VMM) || defined(VMKERNEL)
 #define USER_ONLY(x)
 #else
@@ -867,7 +794,6 @@
  * display/printer drivers only.
  */
 #ifdef _WIN32
-#ifndef USES_OLD_WINDDK
 #if defined(VMX86_LOG)
 #ifdef _WIN64
 #define WinDrvPrint(arg, ...) DbgPrintEx(DPFLTR_IHVDRIVER_ID, (ULONG)~0, arg, __VA_ARGS__)
@@ -879,14 +805,7 @@
 #define WinDrvPrint(arg, ...)
 #define WinDrvEngPrint(arg, ...)
 #endif
-#endif
 #endif // _WIN32
-
-#ifdef HOSTED_LG_PG
-#define hosted_lg_pg 1
-#else
-#define hosted_lg_pg 0
-#endif
 
 /*
  * Use to initialize cbSize for this structure to preserve < Vista
@@ -898,7 +817,7 @@
 /* This is not intended to be thread-safe. */
 #define DO_ONCE(code)                                                   \
    do {                                                                 \
-      static Bool _doOnceDone = FALSE;                                  \
+      static MONITOR_ONLY(PERVCPU) Bool _doOnceDone = FALSE;            \
       if (UNLIKELY(!_doOnceDone)) {                                     \
          _doOnceDone = TRUE;                                            \
          code;                                                          \
@@ -980,8 +899,6 @@
 #define END_PTR_TO_ALIGNED_VAR \
    } while (0)
 
-<<<<<<< HEAD
-=======
 
 /*
  * -Wswitch means that when you pass switch an enum that it's looking for
@@ -1021,5 +938,4 @@
 #define VMW_FALLTHROUGH()
 #endif
 
->>>>>>> 30568780
 #endif // ifndef _VM_BASIC_DEFS_H_