/*********************************************************
<<<<<<< HEAD
 * Copyright (C) 1998-2018 VMware, Inc. All rights reserved.
=======
 * Copyright (C) 1998-2022 VMware, Inc. All rights reserved.
>>>>>>> 30568780
 *
 * This program is free software; you can redistribute it and/or modify it
 * under the terms of the GNU Lesser General Public License as published
 * by the Free Software Foundation version 2.1 and no later version.
 *
 * This program is distributed in the hope that it will be useful, but
 * WITHOUT ANY WARRANTY; without even the implied warranty of MERCHANTABILITY
 * or FITNESS FOR A PARTICULAR PURPOSE.  See the Lesser GNU General Public
 * License for more details.
 *
 * You should have received a copy of the GNU Lesser General Public License
 * along with this program; if not, write to the Free Software Foundation, Inc.,
 * 51 Franklin St, Fifth Floor, Boston, MA  02110-1301 USA.
 *
 *********************************************************/

/*********************************************************
 * The contents of this file are subject to the terms of the Common
 * Development and Distribution License (the "License") version 1.0
 * and no later version.  You may not use this file except in
 * compliance with the License.
 *
 * You can obtain a copy of the License at
 *         http://www.opensource.org/licenses/cddl1.php
 *
 * See the License for the specific language governing permissions
 * and limitations under the License.
 *
 *********************************************************/

#ifndef _X86CPUID_H_
#define _X86CPUID_H_

/* http://www.sandpile.org/ia32/cpuid.htm */

#define INCLUDE_ALLOW_USERLEVEL
#define INCLUDE_ALLOW_VMX

#define INCLUDE_ALLOW_VMKERNEL
#define INCLUDE_ALLOW_MODULE
#define INCLUDE_ALLOW_DISTRIBUTE
#define INCLUDE_ALLOW_VMK_MODULE
#define INCLUDE_ALLOW_VMCORE
#define INCLUDE_ALLOW_VMMON
#include "includeCheck.h"

#include "vm_basic_types.h"
#include "community_source.h"
#include "x86vendor.h"
#include "vm_assert.h"

#if defined __cplusplus
extern "C" {
#endif


/*
 * The linux kernel's ptrace.h stupidly defines the bare
 * EAX/EBX/ECX/EDX, which wrecks havoc with our preprocessor tricks.
 */
#undef EAX
#undef EBX
#undef ECX
#undef EDX

typedef struct CPUIDRegs {
   uint32 eax, ebx, ecx, edx;
} CPUIDRegs;

typedef union CPUIDRegsUnion {
   uint32 array[4];
   CPUIDRegs regs;
} CPUIDRegsUnion;

/*
 * Results of calling cpuid(eax, ecx) on all host logical CPU.
 */
#ifdef _MSC_VER
// TODO: Move this under the push
#pragma warning (disable :4200) // non-std extension: zero-sized array in struct
#pragma warning (push)
#pragma warning (disable :4100) // unreferenced parameters
#endif

#if defined VMKERNEL || (!defined(__FreeBSD__) && !defined(__sun__))
/*
 * FreeBSD and Solaris do not support pragma pack until gcc-4.6,
 * but do not need these structures (which are part of vmmon).
 * Vmkernel sets __FreeBSD__ for a few files.
 */
#pragma pack(push, 1)
typedef struct CPUIDReply {
   /*
    * Unique host logical CPU identifier. It does not change across queries, so
    * we use it to correlate the replies of multiple queries.
    */
   uint64 tag;                // OUT

   CPUIDRegs regs;            // OUT
} CPUIDReply;

typedef struct CPUIDQuery {
   uint32 eax;                // IN
   uint32 ecx;                // IN
   uint32 numLogicalCPUs;     // IN/OUT
   CPUIDReply logicalCPUs[0]; // OUT
} CPUIDQuery;
#pragma pack(pop)
#endif

/*
 * Table of known CPUID levels.
 *
 * The first parameter defines whether the level has its default masks
 * generated from the values in this file. Any level which is marked as FALSE
 * here *must* have all monitor support types set to NA. A static assert in
 * lib/cpuidcompat/cpuidcompat.c will check this.
 *
 * The second parameter is the "short name" of the level. It's mainly used for
 * token concatenation in various macros.
 *
 * The third parameter is the actual numeric value of that level (the EAX input
 * value).
 *
 * The fourth parameter is a "subleaf count", where 0 means that ecx is
 * ignored, otherwise is the count of sub-leaves.
 *
 * The fifth parameter is the first hardware version that is *aware* of the
 * CPUID level (0 = existed since dawn of time), even though we may not expose
 * this level or parts of it to guest.
 */

<<<<<<< HEAD
#define CPUID_CACHED_LEVELS                         \
   CPUIDLEVEL(TRUE,  0,   0,          0,  0)        \
   CPUIDLEVEL(TRUE,  1,   1,          0,  0)        \
   CPUIDLEVEL(FALSE, 2,   2,          0,  0)        \
   CPUIDLEVEL(FALSE, 4,   4,          7,  0)        \
   CPUIDLEVEL(FALSE, 5,   5,          0,  0)        \
   CPUIDLEVEL(TRUE,  6,   6,          0,  0)        \
   CPUIDLEVEL(TRUE,  7,   7,          1,  0)        \
   CPUIDLEVEL(FALSE, A,   0xA,        0,  0)        \
   CPUIDLEVEL(FALSE, B,   0xB,        2,  0)        \
   CPUIDLEVEL(TRUE,  D,   0xD,       10,  0)        \
   CPUIDLEVEL(TRUE,  F,   0xF,        2, 13)        \
   CPUIDLEVEL(TRUE,  10,  0x10,       2, 13)        \
   CPUIDLEVEL(TRUE,  12,  0x12,       4, 13)        \
   CPUIDLEVEL(TRUE,  14,  0x14,       2, 13)        \
   CPUIDLEVEL(TRUE,  15,  0x15,       0, 13)        \
   CPUIDLEVEL(TRUE,  16,  0x16,       0, 13)        \
   CPUIDLEVEL(TRUE,  17,  0x17,       4, 14)        \
   CPUIDLEVEL(FALSE, 400, 0x40000000, 0,  0)        \
   CPUIDLEVEL(FALSE, 401, 0x40000001, 0,  0)        \
   CPUIDLEVEL(FALSE, 402, 0x40000002, 0,  0)        \
   CPUIDLEVEL(FALSE, 403, 0x40000003, 0,  0)        \
   CPUIDLEVEL(FALSE, 404, 0x40000004, 0,  0)        \
   CPUIDLEVEL(FALSE, 405, 0x40000005, 0,  0)        \
   CPUIDLEVEL(FALSE, 406, 0x40000006, 0,  0)        \
   CPUIDLEVEL(FALSE, 410, 0x40000010, 0,  0)        \
   CPUIDLEVEL(FALSE, 80,  0x80000000, 0,  0)        \
   CPUIDLEVEL(TRUE,  81,  0x80000001, 0,  0)        \
   CPUIDLEVEL(FALSE, 82,  0x80000002, 0,  0)        \
   CPUIDLEVEL(FALSE, 83,  0x80000003, 0,  0)        \
   CPUIDLEVEL(FALSE, 84,  0x80000004, 0,  0)        \
   CPUIDLEVEL(FALSE, 85,  0x80000005, 0,  0)        \
   CPUIDLEVEL(FALSE, 86,  0x80000006, 0,  0)        \
   CPUIDLEVEL(FALSE, 87,  0x80000007, 0,  0)        \
   CPUIDLEVEL(TRUE,  88,  0x80000008, 0,  0)        \
   CPUIDLEVEL(TRUE,  8A,  0x8000000A, 0,  0)        \
   CPUIDLEVEL(FALSE, 819, 0x80000019, 0,  0)        \
   CPUIDLEVEL(FALSE, 81A, 0x8000001A, 0,  0)        \
   CPUIDLEVEL(FALSE, 81B, 0x8000001B, 0,  0)        \
   CPUIDLEVEL(FALSE, 81C, 0x8000001C, 0,  0)        \
   CPUIDLEVEL(FALSE, 81D, 0x8000001D, 5,  0)        \
   CPUIDLEVEL(FALSE, 81E, 0x8000001E, 0,  0)        \
   CPUIDLEVEL(TRUE,  81F, 0x8000001F, 0, 14)
=======
/*            MASKS, LVL, VAL,      CNT, HWV */
#define CPUID_KNOWN_LEVELS                   \
   CPUIDLEVEL(TRUE,  0,   0x0,        0,  0) \
   CPUIDLEVEL(TRUE,  1,   0x1,        0,  0) \
   CPUIDLEVEL(FALSE, 2,   0x2,        0,  0) \
   CPUIDLEVEL(FALSE, 4,   0x4,        7,  0) \
   CPUIDLEVEL(FALSE, 5,   0x5,        0,  0) \
   CPUIDLEVEL(TRUE,  6,   0x6,        0,  0) \
   CPUIDLEVEL(TRUE,  7,   0x7,        3,  0) \
   CPUIDLEVEL(TRUE,  9,   0x9,        0, 17) \
   CPUIDLEVEL(FALSE, A,   0xa,        0,  0) \
   CPUIDLEVEL(FALSE, B,   0xb,        3,  0) \
   CPUIDLEVEL(TRUE,  D,   0xd,       19,  0) \
   CPUIDLEVEL(TRUE,  F,   0xf,        2, 13) \
   CPUIDLEVEL(TRUE,  10,  0x10,       4, 13) \
   CPUIDLEVEL(TRUE,  12,  0x12,       4, 13) \
   CPUIDLEVEL(TRUE,  14,  0x14,       2, 13) \
   CPUIDLEVEL(TRUE,  15,  0x15,       0, 13) \
   CPUIDLEVEL(TRUE,  16,  0x16,       0, 13) \
   CPUIDLEVEL(TRUE,  17,  0x17,       4, 14) \
   CPUIDLEVEL(TRUE,  18,  0x18,       8, 17) \
   CPUIDLEVEL(TRUE,  19,  0x19,       0, 20) \
   CPUIDLEVEL(TRUE,  1A,  0x1a,       0, 17) \
   CPUIDLEVEL(TRUE,  1B,  0x1b,       2, 17) \
   CPUIDLEVEL(TRUE,  1C,  0x1c,       0, 20) \
   CPUIDLEVEL(TRUE,  1D,  0x1d,       2, 19) \
   CPUIDLEVEL(TRUE,  1E,  0x1e,       1, 19) \
   CPUIDLEVEL(FALSE, 1F,  0x1f,       6, 17) \
   CPUIDLEVEL(TRUE,  20,  0x20,       1, 20) \
   CPUIDLEVEL(TRUE , 21,  0x21,       1, 20) \
   CPUIDLEVEL(FALSE, 400, 0x40000000, 0,  0) \
   CPUIDLEVEL(FALSE, 401, 0x40000001, 0,  0) \
   CPUIDLEVEL(FALSE, 402, 0x40000002, 0,  0) \
   CPUIDLEVEL(FALSE, 403, 0x40000003, 0,  0) \
   CPUIDLEVEL(FALSE, 404, 0x40000004, 0,  0) \
   CPUIDLEVEL(FALSE, 405, 0x40000005, 0,  0) \
   CPUIDLEVEL(FALSE, 406, 0x40000006, 0,  0) \
   CPUIDLEVEL(FALSE, 410, 0x40000010, 0,  0) \
   CPUIDLEVEL(FALSE, 80,  0x80000000, 0,  0) \
   CPUIDLEVEL(TRUE,  81,  0x80000001, 0,  0) \
   CPUIDLEVEL(FALSE, 82,  0x80000002, 0,  0) \
   CPUIDLEVEL(FALSE, 83,  0x80000003, 0,  0) \
   CPUIDLEVEL(FALSE, 84,  0x80000004, 0,  0) \
   CPUIDLEVEL(FALSE, 85,  0x80000005, 0,  0) \
   CPUIDLEVEL(FALSE, 86,  0x80000006, 0,  0) \
   CPUIDLEVEL(FALSE, 87,  0x80000007, 0,  0) \
   CPUIDLEVEL(TRUE,  88,  0x80000008, 0,  0) \
   CPUIDLEVEL(TRUE,  8A,  0x8000000a, 0,  0) \
   CPUIDLEVEL(FALSE, 819, 0x80000019, 0,  0) \
   CPUIDLEVEL(FALSE, 81A, 0x8000001a, 0,  0) \
   CPUIDLEVEL(FALSE, 81B, 0x8000001b, 0,  0) \
   CPUIDLEVEL(FALSE, 81C, 0x8000001c, 0,  0) \
   CPUIDLEVEL(FALSE, 81D, 0x8000001d, 5,  0) \
   CPUIDLEVEL(FALSE, 81E, 0x8000001e, 0,  0) \
   CPUIDLEVEL(TRUE,  81F, 0x8000001f, 0, 14) \
   CPUIDLEVEL(TRUE,  820, 0x80000020, 2, 17) \
   CPUIDLEVEL(TRUE,  821, 0x80000021, 0, 17) \
   CPUIDLEVEL(TRUE,  822, 0x80000022, 0, 20) \
   CPUIDLEVEL(TRUE,  823, 0x80000023, 0, 20) \
   CPUIDLEVEL(FALSE, 826, 0x80000026, 4, 20)
>>>>>>> 30568780

/* Define all CPUID levels in the form: CPUID_LEVEL_<ShortName> */
typedef enum {
#define CPUIDLEVEL(t, s, v, c, h) CPUID_LEVEL_##s,
   CPUID_KNOWN_LEVELS
#undef CPUIDLEVEL
   CPUID_NUM_KNOWN_LEVELS
} CpuidLevel;

/* Enum to translate between shorthand name and actual CPUID level value. */
enum {
#define CPUIDLEVEL(t, s, v, c, h) CPUID_LEVEL_VAL_##s = v,
   CPUID_KNOWN_LEVELS
#undef CPUIDLEVEL
};


/* Named feature leaves */
<<<<<<< HEAD
#define CPUID_FEATURE_INFORMATION  0x01
#define CPUID_PROCESSOR_TOPOLOGY   4
#define CPUID_MWAIT_FEATURES       5
#define CPUID_XSAVE_FEATURES       0xd
#define CPUID_SGX_FEATURES         0x12
#define CPUID_PT_FEATURES          0x14
#define CPUID_HYPERVISOR_LEVEL_0   0x40000000
#define CPUID_SVM_FEATURES         0x8000000a

=======
#define CPUID_FEATURE_INFORMATION    0x01
#define CPUID_PROCESSOR_TOPOLOGY     4
#define CPUID_MWAIT_FEATURES         5
#define CPUID_PMC_FEATURES           0xa
#define CPUID_XSAVE_FEATURES         0xd
#define CPUID_RDT_FEATURES           0x10
#define CPUID_SGX_FEATURES           0x12
#define CPUID_PT_FEATURES            0x14
#define CPUID_HYPERVISOR_LEVEL_0     0x40000000
#define CPUID_VMW_FEATURES           0x40000010
#define CPUID_HYPERVISOR_LEVEL_MAX   0x400000FF
#define CPUID_SVM_FEATURES           0x8000000a
#define CPUID_SEV_INFO               0x8000001f
>>>>>>> 30568780

/*
 * CPUID result registers
 */

#define CPUID_REGS                              \
   CPUIDREG(EAX, eax)                           \
   CPUIDREG(EBX, ebx)                           \
   CPUIDREG(ECX, ecx)                           \
   CPUIDREG(EDX, edx)

typedef enum {
#define CPUIDREG(uc, lc) CPUID_REG_##uc,
   CPUID_REGS
#undef CPUIDREG
   CPUID_NUM_REGS
} CpuidReg;

#define CPUID_INTEL_VENDOR_STRING       "GenuntelineI"
#define CPUID_AMD_VENDOR_STRING         "AuthcAMDenti"
#define CPUID_CYRIX_VENDOR_STRING       "CyriteadxIns"
#define CPUID_VIA_VENDOR_STRING         "CentaulsaurH"
#define CPUID_HYGON_VENDOR_STRING       "HygouinenGen"
#define CPUID_INTEL_TDX_VENDOR_STRING   "Inte    lTDX"

#define CPUID_HYPERV_HYPERVISOR_VENDOR_STRING  "Microsoft Hv"
#define CPUID_KVM_HYPERVISOR_VENDOR_STRING     "KVMKVMKVM\0\0\0"
#define CPUID_VMWARE_HYPERVISOR_VENDOR_STRING  "VMwareVMware"
#define CPUID_XEN_HYPERVISOR_VENDOR_STRING     "XenVMMXenVMM"

#define CPUID_INTEL_VENDOR_STRING_FIXED      "GenuineIntel"
#define CPUID_AMD_VENDOR_STRING_FIXED        "AuthenticAMD"
#define CPUID_CYRIX_VENDOR_STRING_FIXED      "CyrixInstead"
#define CPUID_VIA_VENDOR_STRING_FIXED        "CentaurHauls"
#define CPUID_HYGON_VENDOR_STRING_FIXED      "HygonGenuine"
#define CPUID_INTEL_TDX_VENDOR_STRING_FIXED  "IntelTDX    "

/*
 * FIELD can be defined to process the CPUID information provided in the
 * following CPUID_FIELD_DATA macro.
 *
 * The first parameter is the CPUID level of the feature (must be defined in
 * CPUID_KNOWN_LEVELS, above).
 *
 * The second parameter is the CPUID sub-level (subleaf) of the feature. Please
 * make sure here the number is consistent with the "subleaf count" in
 * CPUIDLEVEL macro. I.e., if a feature is being added to a _new_ subleaf,
 * update the subleaf count above as well.
 *
 * The third parameter is the result register.
 *
 * The fourth and fifth parameters are the bit position of the field and the
 * width, respectively.
 *
 * The sixth is the name of the field.
 *
 * The seventh parameter specifies the monitor support characteristics for
 * this field. The value must be a valid CpuidFieldSupported value (omitting
 * CPUID_FIELD_SUPPORT_ for convenience). The meaning of those values are
 * described below.
 *
 * The eighth parameter specifies the first virtual hardware version that
 * implements the field (if 7th field is YES or ANY), or 0 (if 7th field is
 * NO or NA).  The field's hardware version must match the version in
 * defaultMasks (cpuidcompat.c) if defined there, and must be less than or
 * equal to the version of the cpuid leaf it's in.
 *
 * The ninth parameter describes whether the feature is capable of being used
 * by usermode code (TRUE), or just CPL0 kernel code (FALSE).
 *
 * FLAG is defined identically to FIELD, but its accessors are more appropriate
 * for 1-bit flags, and compile-time asserts enforce that the size is 1 bit
 * wide.
 */


/*
 * CpuidFieldSupported is made up of the following values:
 *
 *     NO: A feature/field that IS NOT SUPPORTED by the monitor.  Even
 *     if the host supports this feature, we will never expose it to
 *     the guest.
 *
 *     YES: A feature/field that IS SUPPORTED by the monitor.  If the
 *     host supports this feature, we will expose it to the guest.  If
 *     not, then we will not set the feature.
 *
 *     ANY: A feature/field that IS ALWAYS SUPPORTED by the monitor.
 *     Even if the host does not support the feature, the monitor can
 *     expose the feature to the guest. As with "YES", the guest cpuid
 *     value defaults to the host/evc cpuid value.  But usually the
 *     guest cpuid value is recomputed at power on, ignoring the default
 *     value.
 *
 *
 *     NA: Only legal for levels not masked/tested by default (see
 *     above for this definition).  Such fields must always be marked
 *     as NA.
 *
 * These distinctions, when combined with the feature's CPL3
 * properties can be translated into a common CPUID mask string as
 * follows:
 *
 *     NO + CPL3 --> "R" (Reserved).  We don't support the feature,
 *     but we can't properly hide this from applications when using
 *     direct execution or HV with apps that do try/catch/fail, so we
 *     must still perform compatibility checks.
 *
 *     NO + !CPL3 --> "0" (Masked).  We can hide this from the guest.
 *
 *     YES --> "H" (Host).  We support the feature, so show it to the
 *     guest if the host has the feature.
 *
 *     ANY/NA --> "X" (Ignore).  By default, don't perform checks for
 *     this feature bit.  Per-GOS masks may choose to set this bit in
 *     the guest.  (e.g. the APIC feature bit is always set to 1.)
 *
 *     See lib/cpuidcompat/cpuidcompat.c for any possible overrides to
 *     these defaults.
 */
typedef enum {
   CPUID_FIELD_SUPPORTED_NO,
   CPUID_FIELD_SUPPORTED_YES,
   CPUID_FIELD_SUPPORTED_ANY,
   CPUID_FIELD_SUPPORTED_NA,
   CPUID_NUM_FIELD_SUPPORTEDS
} CpuidFieldSupported;

<<<<<<< HEAD
/*    LEVEL, SUB-LEVEL, REG, POS, SIZE, NAME,             MON SUPP, HWV, CPL3 */
#define CPUID_FIELD_DATA_LEVEL_0                                               \
FIELD(  0,  0, EAX,  0, 32, NUMLEVELS,                         ANY,  4, FALSE) \
FIELD(  0,  0, EBX,  0, 32, VENDOR1,                           YES,  4, TRUE)  \
FIELD(  0,  0, ECX,  0, 32, VENDOR3,                           YES,  4, TRUE)  \
FIELD(  0,  0, EDX,  0, 32, VENDOR2,                           YES,  4, TRUE)

/*    LEVEL, SUB-LEVEL, REG, POS, SIZE, NAME,             MON SUPP, HWV, CPL3 */
#define CPUID_FIELD_DATA_LEVEL_1                                               \
FIELD(  1,  0, EAX,  0,  4, STEPPING,                          ANY,  4, FALSE) \
FIELD(  1,  0, EAX,  4,  4, MODEL,                             ANY,  4, FALSE) \
FIELD(  1,  0, EAX,  8,  4, FAMILY,                            YES,  4, FALSE) \
FIELD(  1,  0, EAX, 12,  2, TYPE,                              ANY,  4, FALSE) \
FIELD(  1,  0, EAX, 16,  4, EXTENDED_MODEL,                    ANY,  4, FALSE) \
FIELD(  1,  0, EAX, 20,  8, EXTENDED_FAMILY,                   YES,  4, FALSE) \
FIELD(  1,  0, EBX,  0,  8, BRAND_ID,                          ANY,  4, FALSE) \
FIELD(  1,  0, EBX,  8,  8, CLFL_SIZE,                         ANY,  4, FALSE) \
FIELD(  1,  0, EBX, 16,  8, LCPU_COUNT,                        ANY,  4, FALSE) \
FIELD(  1,  0, EBX, 24,  8, APICID,                            ANY,  4, FALSE) \
FLAG(   1,  0, ECX,  0,  1, SSE3,                              YES,  4, TRUE)  \
FLAG(   1,  0, ECX,  1,  1, PCLMULQDQ,                         YES,  7, TRUE)  \
FLAG(   1,  0, ECX,  2,  1, DTES64,                            NO,   0, FALSE) \
FLAG(   1,  0, ECX,  3,  1, MWAIT,                             YES,  4, FALSE) \
FLAG(   1,  0, ECX,  4,  1, DSCPL,                             NO,   0, FALSE) \
FLAG(   1,  0, ECX,  5,  1, VMX,                               YES,  4, FALSE) \
FLAG(   1,  0, ECX,  6,  1, SMX,                               YES, 15, FALSE) \
FLAG(   1,  0, ECX,  7,  1, EIST,                              NO,   0, FALSE) \
FLAG(   1,  0, ECX,  8,  1, TM2,                               NO,   0, FALSE) \
FLAG(   1,  0, ECX,  9,  1, SSSE3,                             YES,  4, TRUE)  \
FLAG(   1,  0, ECX, 10,  1, CNXTID,                            NO,   0, FALSE) \
FLAG(   1,  0, ECX, 11,  1, SDBG,                              NO,   0, FALSE) \
FLAG(   1,  0, ECX, 12,  1, FMA,                               YES,  8, TRUE)  \
FLAG(   1,  0, ECX, 13,  1, CMPXCHG16B,                        YES,  4, TRUE)  \
FLAG(   1,  0, ECX, 14,  1, xTPR,                              NO,   0, FALSE) \
FLAG(   1,  0, ECX, 15,  1, PDCM,                              NO,   0, FALSE) \
FLAG(   1,  0, ECX, 17,  1, PCID,                              YES,  8, FALSE) \
FLAG(   1,  0, ECX, 18,  1, DCA,                               NO,   0, FALSE) \
FLAG(   1,  0, ECX, 19,  1, SSE41,                             YES,  4, TRUE)  \
FLAG(   1,  0, ECX, 20,  1, SSE42,                             YES,  4, TRUE)  \
FLAG(   1,  0, ECX, 21,  1, x2APIC,                            ANY,  9, FALSE) \
FLAG(   1,  0, ECX, 22,  1, MOVBE,                             YES,  7, TRUE)  \
FLAG(   1,  0, ECX, 23,  1, POPCNT,                            YES,  4, TRUE)  \
FLAG(   1,  0, ECX, 24,  1, TSC_DEADLINE,                      ANY, 11, FALSE) \
FLAG(   1,  0, ECX, 25,  1, AES,                               YES,  7, TRUE)  \
FLAG(   1,  0, ECX, 26,  1, XSAVE,                             YES,  8, FALSE) \
FLAG(   1,  0, ECX, 27,  1, OSXSAVE,                           ANY,  8, FALSE) \
FLAG(   1,  0, ECX, 28,  1, AVX,                               YES,  8, FALSE) \
FLAG(   1,  0, ECX, 29,  1, F16C,                              YES,  9, TRUE)  \
FLAG(   1,  0, ECX, 30,  1, RDRAND,                            YES,  9, TRUE)  \
FLAG(   1,  0, ECX, 31,  1, HYPERVISOR,                        ANY,  4, TRUE)  \
FLAG(   1,  0, EDX,  0,  1, FPU,                               YES,  4, TRUE)  \
FLAG(   1,  0, EDX,  1,  1, VME,                               YES,  4, FALSE) \
FLAG(   1,  0, EDX,  2,  1, DE,                                YES,  4, FALSE) \
FLAG(   1,  0, EDX,  3,  1, PSE,                               YES,  4, FALSE) \
FLAG(   1,  0, EDX,  4,  1, TSC,                               YES,  4, TRUE)  \
FLAG(   1,  0, EDX,  5,  1, MSR,                               YES,  4, FALSE) \
FLAG(   1,  0, EDX,  6,  1, PAE,                               YES,  4, FALSE) \
FLAG(   1,  0, EDX,  7,  1, MCE,                               YES,  4, FALSE) \
FLAG(   1,  0, EDX,  8,  1, CX8,                               YES,  4, TRUE)  \
FLAG(   1,  0, EDX,  9,  1, APIC,                              ANY,  4, FALSE) \
FLAG(   1,  0, EDX, 11,  1, SEP,                               YES,  4, TRUE)  \
FLAG(   1,  0, EDX, 12,  1, MTRR,                              YES,  4, FALSE) \
FLAG(   1,  0, EDX, 13,  1, PGE,                               YES,  4, FALSE) \
FLAG(   1,  0, EDX, 14,  1, MCA,                               YES,  4, FALSE) \
FLAG(   1,  0, EDX, 15,  1, CMOV,                              YES,  4, TRUE)  \
FLAG(   1,  0, EDX, 16,  1, PAT,                               YES,  4, FALSE) \
FLAG(   1,  0, EDX, 17,  1, PSE36,                             YES,  4, FALSE) \
FLAG(   1,  0, EDX, 18,  1, PSN,                               YES,  4, FALSE) \
FLAG(   1,  0, EDX, 19,  1, CLFSH,                             YES,  4, TRUE)  \
FLAG(   1,  0, EDX, 21,  1, DS,                                YES,  4, FALSE) \
FLAG(   1,  0, EDX, 22,  1, ACPI,                              ANY,  4, FALSE) \
FLAG(   1,  0, EDX, 23,  1, MMX,                               YES,  4, TRUE)  \
FLAG(   1,  0, EDX, 24,  1, FXSR,                              YES,  4, TRUE)  \
FLAG(   1,  0, EDX, 25,  1, SSE,                               YES,  4, TRUE)  \
FLAG(   1,  0, EDX, 26,  1, SSE2,                              YES,  4, TRUE)  \
FLAG(   1,  0, EDX, 27,  1, SS,                                YES,  4, FALSE) \
FLAG(   1,  0, EDX, 28,  1, HTT,                               ANY,  7, FALSE) \
FLAG(   1,  0, EDX, 29,  1, TM,                                NO,   0, FALSE) \
FLAG(   1,  0, EDX, 30,  1, IA64,                              NO,   0, FALSE) \
FLAG(   1,  0, EDX, 31,  1, PBE,                               NO,   0, FALSE)

/*    LEVEL, SUB-LEVEL, REG, POS, SIZE, NAME,             MON SUPP, HWV, CPL3 */
#define CPUID_FIELD_DATA_LEVEL_2                                               \
FIELD(  2,  0, EAX,  0,  8, LEAF2_COUNT,                       NA,   0, FALSE) \
FIELD(  2,  0, EAX,  8,  8, LEAF2_CACHE1,                      NA,   0, FALSE) \
FIELD(  2,  0, EAX, 16,  8, LEAF2_CACHE2,                      NA,   0, FALSE) \
FIELD(  2,  0, EAX, 24,  8, LEAF2_CACHE3,                      NA,   0, FALSE) \
FIELD(  2,  0, EBX,  0,  8, LEAF2_CACHE4,                      NA,   0, FALSE) \
FIELD(  2,  0, EBX,  8,  8, LEAF2_CACHE5,                      NA,   0, FALSE) \
FIELD(  2,  0, EBX, 16,  8, LEAF2_CACHE6,                      NA,   0, FALSE) \
FIELD(  2,  0, EBX, 24,  8, LEAF2_CACHE7,                      NA,   0, FALSE) \
FIELD(  2,  0, ECX,  0,  8, LEAF2_CACHE8,                      NA,   0, FALSE) \
FIELD(  2,  0, ECX,  8,  8, LEAF2_CACHE9,                      NA,   0, FALSE) \
FIELD(  2,  0, ECX, 16,  8, LEAF2_CACHE10,                     NA,   0, FALSE) \
FIELD(  2,  0, ECX, 24,  8, LEAF2_CACHE11,                     NA,   0, FALSE) \
FIELD(  2,  0, EDX,  0,  8, LEAF2_CACHE12,                     NA,   0, FALSE) \
FIELD(  2,  0, EDX,  8,  8, LEAF2_CACHE13,                     NA,   0, FALSE) \
FIELD(  2,  0, EDX, 16,  8, LEAF2_CACHE14,                     NA,   0, FALSE) \
FIELD(  2,  0, EDX, 24,  8, LEAF2_CACHE15,                     NA,   0, FALSE) \

/*    LEVEL, SUB-LEVEL, REG, POS, SIZE, NAME,             MON SUPP, HWV, CPL3 */
#define CPUID_FIELD_DATA_LEVEL_4                                               \
FIELD(  4,  0, EAX,  0,  5, LEAF4_CACHE_TYPE,                  NA,   0, FALSE) \
FIELD(  4,  0, EAX,  5,  3, LEAF4_CACHE_LEVEL,                 NA,   0, FALSE) \
FLAG(   4,  0, EAX,  8,  1, LEAF4_CACHE_SELF_INIT,             NA,   0, FALSE) \
FLAG(   4,  0, EAX,  9,  1, LEAF4_CACHE_FULLY_ASSOC,           NA,   0, FALSE) \
FIELD(  4,  0, EAX, 14, 12, LEAF4_CACHE_NUMHT_SHARING,         NA,   0, FALSE) \
FIELD(  4,  0, EAX, 26,  6, LEAF4_CORE_COUNT,                  NA,   0, FALSE) \
FIELD(  4,  0, EBX,  0, 12, LEAF4_CACHE_LINE,                  NA,   0, FALSE) \
FIELD(  4,  0, EBX, 12, 10, LEAF4_CACHE_PART,                  NA,   0, FALSE) \
FIELD(  4,  0, EBX, 22, 10, LEAF4_CACHE_WAYS,                  NA,   0, FALSE) \
FIELD(  4,  0, ECX,  0, 32, LEAF4_CACHE_SETS,                  NA,   0, FALSE) \
FLAG(   4,  0, EDX,  0,  1, LEAF4_CACHE_WBINVD_NOT_GUARANTEED, NA,   0, FALSE) \
FLAG(   4,  0, EDX,  1,  1, LEAF4_CACHE_IS_INCLUSIVE,          NA,   0, FALSE) \
FLAG(   4,  0, EDX,  2,  1, LEAF4_CACHE_COMPLEX_INDEXING,      NA,   0, FALSE)

/*     LEVEL, SUB-LEVEL, REG, POS, SIZE, NAME,            MON SUPP, HWV, CPL3 */
#define CPUID_FIELD_DATA_LEVEL_5                                               \
FIELD(  5,  0, EAX,  0, 16, MWAIT_MIN_SIZE,                    NA,   0, FALSE) \
FIELD(  5,  0, EBX,  0, 16, MWAIT_MAX_SIZE,                    NA,   0, FALSE) \
FLAG(   5,  0, ECX,  0,  1, MWAIT_EXTENSIONS,                  NA,   0, FALSE) \
FLAG(   5,  0, ECX,  1,  1, MWAIT_INTR_BREAK,                  NA,   0, FALSE) \
FIELD(  5,  0, EDX,  0,  4, MWAIT_C0_SUBSTATE,                 NA,   0, FALSE) \
FIELD(  5,  0, EDX,  4,  4, MWAIT_C1_SUBSTATE,                 NA,   0, FALSE) \
FIELD(  5,  0, EDX,  8,  4, MWAIT_C2_SUBSTATE,                 NA,   0, FALSE) \
FIELD(  5,  0, EDX, 12,  4, MWAIT_C3_SUBSTATE,                 NA,   0, FALSE) \
FIELD(  5,  0, EDX, 16,  4, MWAIT_C4_SUBSTATE,                 NA,   0, FALSE)

/*    LEVEL, SUB-LEVEL, REG, POS, SIZE, NAME,             MON SUPP, HWV, CPL3 */
#define CPUID_FIELD_DATA_LEVEL_6                                               \
FLAG(   6,  0, EAX,  0,  1, THERMAL_SENSOR,                    NO,   0, FALSE) \
FLAG(   6,  0, EAX,  1,  1, TURBO_MODE,                        NO,   0, FALSE) \
FLAG(   6,  0, EAX,  2,  1, APIC_INVARIANT,                    ANY, 13, FALSE) \
FLAG(   6,  0, EAX,  4,  1, PLN,                               NO,   0, FALSE) \
FLAG(   6,  0, EAX,  5,  1, ECMD,                              NO,   0, FALSE) \
FLAG(   6,  0, EAX,  6,  1, PTM,                               NO,   0, FALSE) \
FLAG(   6,  0, EAX,  7,  1, HWP,                               NO,   0, FALSE) \
FLAG(   6,  0, EAX,  8,  1, HWP_NOTIFICATION,                  NO,   0, FALSE) \
FLAG(   6,  0, EAX,  9,  1, HWP_ACTIVITY_WINDOW,               NO,   0, FALSE) \
FLAG(   6,  0, EAX, 10,  1, HWP_ENERGY_PERFORMANCE_PREFERENCE, NO,   0, FALSE) \
FLAG(   6,  0, EAX, 11,  1, HWP_PACKAGE_LEVEL_REQUEST,         NO,   0, FALSE) \
FLAG(   6,  0, EAX, 13,  1, HDC,                               NO,   0, FALSE) \
FIELD(  6,  0, EBX,  0,  4, NUM_INTR_THRESHOLDS,               NO,   0, FALSE) \
FLAG(   6,  0, ECX,  0,  1, HW_COORD_FEEDBACK,                 NO,   0, FALSE) \
FLAG(   6,  0, ECX,  1,  1, ACNT2,                             ANY, 13, FALSE) \
FLAG(   6,  0, ECX,  3,  1, ENERGY_PERF_BIAS,                  NO,   0, FALSE)

#define CPUID_7_EDX_28 \
FLAG(   7,  0, EDX, 28,  1, LEVEL7EDX_RSVD1,                    NO,  0, FALSE)

#define CPUID_7_EDX_31 \
FLAG(   7,  0, EDX, 31,  1, LEVEL7EDX_RSVD2,                    NO,  0, FALSE)

/*    LEVEL, SUB-LEVEL, REG, POS, SIZE, NAME,             MON SUPP, HWV, CPL3 */
#define CPUID_FIELD_DATA_LEVEL_7                                               \
FLAG(   7,  0, EBX,  0,  1, FSGSBASE,                          YES,  9, FALSE) \
FLAG(   7,  0, EBX,  1,  1, TSC_ADJUST,                        ANY, 11, FALSE) \
FLAG(   7,  0, EBX,  2,  1, SGX,                               YES, 16, FALSE) \
FLAG(   7,  0, EBX,  3,  1, BMI1,                              YES,  9, TRUE)  \
FLAG(   7,  0, EBX,  4,  1, HLE,                               YES, 11, TRUE)  \
FLAG(   7,  0, EBX,  5,  1, AVX2,                              YES, 11, TRUE)  \
FLAG(   7,  0, EBX,  6,  1, FDP_EXCPTN_ONLY,                   ANY, 13, TRUE)  \
FLAG(   7,  0, EBX,  7,  1, SMEP,                              YES,  9, FALSE) \
FLAG(   7,  0, EBX,  8,  1, BMI2,                              YES, 11, TRUE)  \
FLAG(   7,  0, EBX,  9,  1, ENFSTRG,                           YES,  9, FALSE) \
FLAG(   7,  0, EBX, 10,  1, INVPCID,                           YES, 11, FALSE) \
FLAG(   7,  0, EBX, 11,  1, RTM,                               YES, 11, TRUE)  \
FLAG(   7,  0, EBX, 12,  1, PQM,                               NO,   0, FALSE) \
FLAG(   7,  0, EBX, 13,  1, FP_SEGMENT_ZERO,                   ANY, 11, TRUE)  \
FLAG(   7,  0, EBX, 14,  1, MPX,                               YES, 13, TRUE)  \
FLAG(   7,  0, EBX, 15,  1, PQE,                               NO,   0, FALSE) \
FLAG(   7,  0, EBX, 16,  1, AVX512F,                           YES, 13, TRUE)  \
FLAG(   7,  0, EBX, 17,  1, AVX512DQ,                          YES, 13, TRUE)  \
FLAG(   7,  0, EBX, 18,  1, RDSEED,                            YES, 11, TRUE)  \
FLAG(   7,  0, EBX, 19,  1, ADX,                               YES, 11, TRUE)  \
FLAG(   7,  0, EBX, 20,  1, SMAP,                              YES, 11, FALSE) \
FLAG(   7,  0, EBX, 21,  1, AVX512IFMA,                        YES, 16, TRUE)  \
FLAG(   7,  0, EBX, 23,  1, CLFLUSHOPT,                        YES, 13, TRUE)  \
FLAG(   7,  0, EBX, 24,  1, CLWB,                              YES, 13, TRUE)  \
FLAG(   7,  0, EBX, 25,  1, PT,                                YES, 16, FALSE) \
FLAG(   7,  0, EBX, 26,  1, AVX512PF,                          YES, 13, TRUE)  \
FLAG(   7,  0, EBX, 27,  1, AVX512ER,                          YES, 13, TRUE)  \
FLAG(   7,  0, EBX, 28,  1, AVX512CD,                          YES, 13, TRUE)  \
FLAG(   7,  0, EBX, 29,  1, SHA,                               YES, 14, TRUE)  \
FLAG(   7,  0, EBX, 30,  1, AVX512BW,                          YES, 13, TRUE)  \
FLAG(   7,  0, EBX, 31,  1, AVX512VL,                          YES, 13, TRUE)  \
FLAG(   7,  0, ECX,  0,  1, PREFETCHWT1,                       YES, 13, TRUE)  \
FLAG(   7,  0, ECX,  1,  1, AVX512VBMI,                        YES, 16, TRUE)  \
FLAG(   7,  0, ECX,  2,  1, UMIP,                              NO,   0, FALSE) \
FLAG(   7,  0, ECX,  3,  1, PKU,                               YES, 13, TRUE)  \
FLAG(   7,  0, ECX,  4,  1, OSPKE,                             ANY, 13, TRUE)  \
FLAG(   7,  0, ECX,  6,  1, AVX512VBMI2,                       NO,   0, TRUE)  \
FLAG(   7,  0, ECX,  8,  1, GFNI,                              NO,   0, TRUE)  \
FLAG(   7,  0, ECX,  9,  1, VAES,                              NO,   0, TRUE)  \
FLAG(   7,  0, ECX, 10,  1, VPCLMULQDQ,                        NO,   0, TRUE)  \
FLAG(   7,  0, ECX, 11,  1, AVX512VNNI,                        NO,   0, TRUE)  \
FLAG(   7,  0, ECX, 12,  1, AVX512BITALG,                      NO,   0, TRUE)  \
FLAG(   7,  0, ECX, 14,  1, AVX512VPOPCNTDQ,                   YES, 15, TRUE)  \
FLAG(   7,  0, ECX, 16,  1, VA57,                              NO,   0, TRUE)  \
FIELD(  7,  0, ECX, 17,  5, MAWA,                              NO,   0, TRUE)  \
FLAG(   7,  0, ECX, 22,  1, RDPID,                             NO,   0, TRUE)  \
FLAG(   7,  0, ECX, 30,  1, SGX_LC,                            YES, 16, FALSE) \
FLAG(   7,  0, EDX,  2,  1, AVX512QVNNIW,                      YES, 15, TRUE)  \
FLAG(   7,  0, EDX,  3,  1, AVX512QFMAPS,                      YES, 15, TRUE)  \
FLAG(   7,  0, EDX, 26,  1, IBRSIBPB,                          ANY,  9, FALSE) \
FLAG(   7,  0, EDX, 27,  1, STIBP,                             YES,  9, FALSE) \
CPUID_7_EDX_28                                                                 \
FLAG(   7,  0, EDX, 29,  1, ARCH_CAPABILITIES,                 ANY,  9, FALSE) \
CPUID_7_EDX_31

/*    LEVEL, SUB-LEVEL, REG, POS, SIZE, NAME,             MON SUPP, HWV, CPL3 */
#define CPUID_FIELD_DATA_LEVEL_A                                               \
FIELD(  A,  0, EAX,  0,  8, PMC_VERSION,                       NA,   0, FALSE) \
FIELD(  A,  0, EAX,  8,  8, PMC_NUM_GEN,                       NA,   0, FALSE) \
FIELD(  A,  0, EAX, 16,  8, PMC_WIDTH_GEN,                     NA,   0, FALSE) \
FIELD(  A,  0, EAX, 24,  8, PMC_EBX_LENGTH,                    NA,   0, FALSE) \
FLAG(   A,  0, EBX,  0,  1, PMC_CORE_CYCLES,                   NA,   0, FALSE) \
FLAG(   A,  0, EBX,  1,  1, PMC_INSTR_RETIRED,                 NA,   0, FALSE) \
FLAG(   A,  0, EBX,  2,  1, PMC_REF_CYCLES,                    NA,   0, FALSE) \
FLAG(   A,  0, EBX,  3,  1, PMC_LAST_LVL_CREF,                 NA,   0, FALSE) \
FLAG(   A,  0, EBX,  4,  1, PMC_LAST_LVL_CMISS,                NA,   0, FALSE) \
FLAG(   A,  0, EBX,  5,  1, PMC_BR_INST_RETIRED,               NA,   0, FALSE) \
FLAG(   A,  0, EBX,  6,  1, PMC_BR_MISS_RETIRED,               NA,   0, FALSE) \
FIELD(  A,  0, EDX,  0,  5, PMC_NUM_FIXED,                     NA,   0, FALSE) \
FIELD(  A,  0, EDX,  5,  8, PMC_WIDTH_FIXED,                   NA,   0, FALSE)

/*    LEVEL, SUB-LEVEL, REG, POS, SIZE, NAME,             MON SUPP, HWV, CPL3 */
#define CPUID_FIELD_DATA_LEVEL_B                                               \
FIELD(  B,  0, EAX,  0,  5, TOPOLOGY_MASK_WIDTH,               NA,   0, FALSE) \
FIELD(  B,  0, EBX,  0, 16, TOPOLOGY_CPUS_SHARING_LEVEL,       NA,   0, FALSE) \
FIELD(  B,  0, ECX,  0,  8, TOPOLOGY_LEVEL_NUMBER,             NA,   0, FALSE) \
FIELD(  B,  0, ECX,  8,  8, TOPOLOGY_LEVEL_TYPE,               NA,   0, FALSE) \
FIELD(  B,  0, EDX,  0, 32, TOPOLOGY_X2APIC_ID,                NA,   0, FALSE)

/*    LEVEL, SUB-LEVEL, REG, POS, SIZE, NAME,             MON SUPP, HWV, CPL3 */
#define CPUID_FIELD_DATA_LEVEL_D                                               \
FLAG(   D,  0, EAX,  0,  1, XCR0_MASTER_LEGACY_FP,             YES,  8, FALSE) \
FLAG(   D,  0, EAX,  1,  1, XCR0_MASTER_SSE,                   YES,  8, FALSE) \
FLAG(   D,  0, EAX,  2,  1, XCR0_MASTER_YMM_H,                 YES,  8, FALSE) \
FLAG(   D,  0, EAX,  3,  1, XCR0_MASTER_BNDREGS,               YES, 13, FALSE) \
FLAG(   D,  0, EAX,  4,  1, XCR0_MASTER_BNDCSR,                YES, 13, FALSE) \
FLAG(   D,  0, EAX,  5,  1, XCR0_MASTER_OPMASK,                YES, 13, FALSE) \
FLAG(   D,  0, EAX,  6,  1, XCR0_MASTER_ZMM_H,                 YES, 13, FALSE) \
FLAG(   D,  0, EAX,  7,  1, XCR0_MASTER_HI16_ZMM,              YES, 13, FALSE) \
FLAG(   D,  0, EAX,  8,  1, XCR0_MASTER_XSS,                   NO,   0, FALSE) \
FLAG(   D,  0, EAX,  9,  1, XCR0_MASTER_PKRU,                  YES, 13, FALSE) \
FIELD(  D,  0, EAX,  10,22, XCR0_MASTER_LOWER,                 NO,   0, FALSE) \
FIELD(  D,  0, EBX,  0, 32, XSAVE_ENABLED_SIZE,                ANY,  8, FALSE) \
FIELD(  D,  0, ECX,  0, 32, XSAVE_MAX_SIZE,                    YES,  8, FALSE) \
FIELD(  D,  0, EDX,  0, 29, XCR0_MASTER_UPPER,                 NO,   0, FALSE) \
FLAG(   D,  0, EDX, 30,  1, XCR0_MASTER_LWP,                   NO,   0, FALSE) \
FLAG(   D,  0, EDX, 31,  1, XCR0_MASTER_EXTENDED_XSAVE,        NO,   0, FALSE) \
FLAG(   D,  1, EAX,  0,  1, XSAVEOPT,                          YES, 11, FALSE) \
FLAG(   D,  1, EAX,  1,  1, XSAVEC,                            YES, 13, FALSE) \
FLAG(   D,  1, EAX,  2,  1, XGETBV_ECX1,                       NO,   0, FALSE) \
FLAG(   D,  1, EAX,  3,  1, XSAVES,                            YES, 13, FALSE) \
FIELD(  D,  1, EBX,  0, 32, XSAVES_ENABLED_SIZE,               ANY, 13, FALSE) \
FIELD(  D,  1, ECX,  0,  7, XSS_XCR0_USED0,                    NO,   0, FALSE) \
FLAG(   D,  1, ECX,  8,  1, XSS_PT,                            NO,   0, FALSE) \
FIELD(  D,  1, ECX,  9,  1, XSS_XCR0_USED1,                    NO,   0, FALSE) \
FIELD(  D,  1, ECX,  10,22, XSS_RSVD0,                         NO,   0, FALSE) \
FIELD(  D,  1, EDX,  0, 32, XSS_RSVD1,                         NO,   0, FALSE) \
FIELD(  D,  2, EAX,  0, 32, XSAVE_YMM_SIZE,                    YES,  9, FALSE) \
FIELD(  D,  2, EBX,  0, 32, XSAVE_YMM_OFFSET,                  YES,  9, FALSE) \
FLAG(   D,  2, ECX,  0,  1, XSAVE_YMM_SUP_BY_XSS,              NO,   0, FALSE) \
FLAG(   D,  2, ECX,  1,  1, XSAVE_YMM_ALIGN,                   YES, 13, FALSE) \
FIELD(  D,  2, ECX,  2, 30, XSAVE_YMM_RSVD1,                   NO,   0, FALSE) \
FIELD(  D,  2, EDX,  0, 32, XSAVE_YMM_RSVD2,                   NO,   0, FALSE) \
FIELD(  D,  3, EAX,  0, 32, XSAVE_BNDREGS_SIZE,                YES, 13, FALSE) \
FIELD(  D,  3, EBX,  0, 32, XSAVE_BNDREGS_OFFSET,              YES, 13, FALSE) \
FLAG(   D,  3, ECX,  0,  1, XSAVE_BNDREGS_SUP_BY_XSS,          NO,   0, FALSE) \
FLAG(   D,  3, ECX,  1,  1, XSAVE_BNDREGS_ALIGN,               YES, 13, FALSE) \
FIELD(  D,  3, ECX,  2, 30, XSAVE_BNDREGS_RSVD1,               NO,   0, FALSE) \
FIELD(  D,  3, EDX,  0, 32, XSAVE_BNDREGS_RSVD2,               NO,   0, FALSE) \
FIELD(  D,  4, EAX,  0, 32, XSAVE_BNDCSR_SIZE,                 YES, 13, FALSE) \
FIELD(  D,  4, EBX,  0, 32, XSAVE_BNDCSR_OFFSET,               YES, 13, FALSE) \
FLAG(   D,  4, ECX,  0,  1, XSAVE_BNDCSR_SUP_BY_XSS,           NO,   0, FALSE) \
FLAG(   D,  4, ECX,  1,  1, XSAVE_BNDCSR_ALIGN,                YES, 13, FALSE) \
FIELD(  D,  4, ECX,  2, 30, XSAVE_BNDCSR_RSVD1,                NO,   0, FALSE) \
FIELD(  D,  4, EDX,  0, 32, XSAVE_BNDCSR_RSVD2,                NO,   0, FALSE) \
FIELD(  D,  5, EAX,  0, 32, XSAVE_OPMASK_SIZE,                 YES, 13, FALSE) \
FIELD(  D,  5, EBX,  0, 32, XSAVE_OPMASK_OFFSET,               YES, 13, FALSE) \
FLAG(   D,  5, ECX,  0,  1, XSAVE_OPMASK_SUP_BY_XSS,           NO,   0, FALSE) \
FLAG(   D,  5, ECX,  1,  1, XSAVE_OPMASK_ALIGN,                YES, 13, FALSE) \
FIELD(  D,  5, ECX,  2, 30, XSAVE_OPMASK_RSVD1,                NO,   0, FALSE) \
FIELD(  D,  5, EDX,  0, 32, XSAVE_OPMASK_RSVD2,                NO,   0, FALSE) \
FIELD(  D,  6, EAX,  0, 32, XSAVE_ZMM_H_SIZE,                  YES, 13, FALSE) \
FIELD(  D,  6, EBX,  0, 32, XSAVE_ZMM_H_OFFSET,                YES, 13, FALSE) \
FLAG(   D,  6, ECX,  0,  1, XSAVE_ZMM_H_SUP_BY_XSS,            NO,   0, FALSE) \
FLAG(   D,  6, ECX,  1,  1, XSAVE_ZMM_H_ALIGN,                 YES, 13, FALSE) \
FIELD(  D,  6, ECX,  2, 30, XSAVE_ZMM_H_RSVD1,                 NO,   0, FALSE) \
FIELD(  D,  6, EDX,  0, 32, XSAVE_ZMM_H_RSVD2,                 NO,   0, FALSE) \
FIELD(  D,  7, EAX,  0, 32, XSAVE_HI16_ZMM_SIZE,               YES, 13, FALSE) \
FIELD(  D,  7, EBX,  0, 32, XSAVE_HI16_ZMM_OFFSET,             YES, 13, FALSE) \
FLAG(   D,  7, ECX,  0,  1, XSAVE_HI16_ZMM_SUP_BY_XSS,         NO,   0, FALSE) \
FLAG(   D,  7, ECX,  1,  1, XSAVE_HI16_ZMM_ALIGN,              YES, 13, FALSE) \
FIELD(  D,  7, ECX,  2, 30, XSAVE_HI16_ZMM_RSVD1,              NO,   0, FALSE) \
FIELD(  D,  7, EDX,  0, 32, XSAVE_HI16_ZMM_RSVD2,              NO,   0, FALSE) \
FIELD(  D,  8, EAX,  0, 32, XSAVE_PT_STATE_SIZE,               NO,   0, FALSE) \
FIELD(  D,  8, EBX,  0, 32, XSAVE_PT_STATE_OFFSET,             NO,   0, FALSE) \
FLAG(   D,  8, ECX,  0,  1, XSAVE_PT_STATE_SUP_BY_XSS,         NO,   0, FALSE) \
FLAG(   D,  8, ECX,  1,  1, XSAVE_PT_STATE_ALIGN,              NO,   0, FALSE) \
FIELD(  D,  8, ECX,  2, 30, XSAVE_PT_STATE_RSVD1,              NO,   0, FALSE) \
FIELD(  D,  8, EDX,  0, 32, XSAVE_PT_STATE_RSVD2,              NO,   0, FALSE) \
FIELD(  D,  9, EAX,  0, 32, XSAVE_PKRU_SIZE,                   YES, 13, FALSE) \
FIELD(  D,  9, EBX,  0, 32, XSAVE_PKRU_OFFSET,                 YES, 13, FALSE) \
FLAG(   D,  9, ECX,  0,  1, XSAVE_PKRU_SUP_BY_XSS,             NO,   0, FALSE) \
FLAG(   D,  9, ECX,  1,  1, XSAVE_PKRU_ALIGN,                  YES, 13, FALSE) \
FIELD(  D,  9, ECX,  2, 30, XSAVE_PKRU_RSVD1,                  NO,   0, FALSE) \
FIELD(  D,  9, EDX,  0, 32, XSAVE_PKRU_RSVD2,                  NO,   0, FALSE) \
FIELD(  D, 62, EAX,  0, 32, XSAVE_LWP_SIZE,                    NO,   0, FALSE) \
FIELD(  D, 62, EBX,  0, 32, XSAVE_LWP_OFFSET,                  NO,   0, FALSE) \
FIELD(  D, 62, ECX,  0, 32, XSAVE_LWP_RSVD1,                   NO,   0, FALSE) \
FIELD(  D, 62, EDX,  0, 32, XSAVE_LWP_RSVD2,                   NO,   0, FALSE)

/*    LEVEL, SUB-LEVEL, REG, POS, SIZE, NAME,             MON SUPP, HWV, CPL3 */
#define CPUID_FIELD_DATA_LEVEL_F                                               \
FIELD(  F,  0, EBX,  0, 32, PQM_MAX_RMID,                      NO,   0, FALSE) \
FLAG(   F,  0, EDX,  1,  1, PQM_CMT_SUPPORT,                   NO,   0, FALSE) \
FIELD(  F,  1, EBX,  0, 32, PQM_CMT_CONV,                      NO,   0, FALSE) \
FIELD(  F,  1, ECX,  0, 32, PQM_CMT_NUM_RMID,                  NO,   0, FALSE) \
FLAG(   F,  1, EDX,  0,  1, PQM_CMT_OCCUPANCY,                 NO,   0, FALSE)

/*    LEVEL, SUB-LEVEL, REG, POS, SIZE, NAME,             MON SUPP, HWV, CPL3 */
#define CPUID_FIELD_DATA_LEVEL_10                                              \
FLAG(  10,  0, EBX,  1,  1, L3_QOS_ENFORCEMENT,                NO,   0, FALSE) \
FIELD( 10,  1, EAX,  0,  4, RESID_CAPACITY_MASK_LENGTH,        NO,   0, FALSE) \
FIELD( 10,  1, EBX,  0, 32, ISOLATION_UNIT_MAP,                NO,   0, FALSE) \
FLAG(  10,  1, ECX,  1,  1, INFREQUENT_COS_UPDATE,             NO,   0, FALSE) \
FLAG(  10,  1, ECX,  2,  1, CODE_AND_DATA_PRIORITIZATION,      NO,   0, FALSE) \
FIELD( 10,  1, EDX,  0, 16, MAX_COS_NUMBER,                    NO,   0, FALSE)

/*    LEVEL, SUB-LEVEL, REG, POS, SIZE, NAME,             MON SUPP, HWV, CPL3 */
#define CPUID_FIELD_DATA_LEVEL_12                                              \
FLAG(  12,  0, EAX,  0,  1, SGX1,                              YES, 16, FALSE) \
FLAG(  12,  0, EAX,  1,  1, SGX2,                              NO,   0, FALSE) \
FLAG(  12,  0, EBX,  0,  1, SGX_MISCSELECT_EXINFO,             YES, 16, FALSE) \
FIELD( 12,  0, EBX,  1, 31, SGX_MISCSELECT_RSVD,               NO,   0, FALSE) \
FIELD( 12,  0, EDX,  0,  8, MAX_ENCLAVE_SIZE_NOT64,            YES, 16, FALSE) \
FIELD( 12,  0, EDX,  8,  8, MAX_ENCLAVE_SIZE_64,               YES, 16, FALSE) \
FIELD( 12,  1, EAX,  0, 32, SECS_ATTRIBUTES0,                  YES, 16, FALSE) \
FIELD( 12,  1, EBX,  0, 32, SECS_ATTRIBUTES1,                  YES, 16, FALSE) \
FIELD( 12,  1, ECX,  0, 32, SECS_ATTRIBUTES2,                  YES, 16, FALSE) \
FIELD( 12,  1, EDX,  0, 32, SECS_ATTRIBUTES3,                  YES, 16, FALSE) \
FIELD( 12,  2, EAX,  0, 15, EPC00_VALID,                       YES, 16, FALSE) \
FIELD( 12,  2, EAX, 12, 20, EPC00_BASE_LOW,                    YES, 16, FALSE) \
FIELD( 12,  2, EBX,  0, 20, EPC00_BASE_HIGH,                   YES, 16, FALSE) \
FIELD( 12,  2, ECX,  0, 15, EPC00_PROTECTED,                   YES, 16, FALSE) \
FIELD( 12,  2, ECX, 12, 20, EPC00_SIZE_LOW,                    YES, 16, FALSE) \
FIELD( 12,  2, EDX,  0, 20, EPC00_SIZE_HIGH,                   YES, 16, FALSE) \
FIELD( 12,  3, EAX,  0,  4, EPC01_VALID,                       NO,   0, FALSE) \
FIELD( 12,  3, EAX, 12, 20, EPC01_BASE_LOW,                    NO,   0, FALSE) \
FIELD( 12,  3, EBX,  0, 20, EPC01_BASE_HIGH,                   NO,   0, FALSE) \
FIELD( 12,  3, ECX,  0,  4, EPC01_PROTECTED,                   NO,   0, FALSE) \
FIELD( 12,  3, ECX, 12, 20, EPC01_SIZE_LOW,                    NO,   0, FALSE) \
FIELD( 12,  3, EDX,  0, 20, EPC01_SIZE_HIGH,                   NO,   0, FALSE)

/*    LEVEL, SUB-LEVEL, REG, POS, SIZE, NAME,             MON SUPP, HWV, CPL3 */
#define CPUID_FIELD_DATA_LEVEL_14                                              \
FIELD( 14,  0, EAX,  0, 32, MAX_PT_SUB_LEAF,                   YES, 16, FALSE) \
FLAG(  14,  0, EBX,  0,  1, CR3FTR_AND_MATCHMSR_AVAILABLE,     YES, 16, FALSE) \
FLAG(  14,  0, EBX,  1,  1, PSB_AND_CYCLE_ACCURATE_MODE,       YES, 16, FALSE) \
FLAG(  14,  0, EBX,  2,  1, IP_TRACESTOP_FTR_PTMSR_PERSIST,    YES, 16, FALSE) \
FLAG(  14,  0, EBX,  3,  1, MTC_PKT_GENERATION_SUPPORTED,      YES, 16, FALSE) \
FLAG(  14,  0, ECX,  0,  1, TOPA_OUTPUT_SUPPORTED,             YES, 16, FALSE) \
FLAG(  14,  0, ECX,  1,  1, TOPA_ALLOW_MULTIPLE_ENTRIES,       YES, 16, FALSE) \
FLAG(  14,  0, ECX,  2,  1, SINGLE_RANGE_OUTPUT_SCHEME,        YES, 16, FALSE) \
FLAG(  14,  0, ECX,  3,  1, TRACE_TRANSPORT_SUBSYSTEM,         NO,   0, FALSE) \
FLAG(  14,  0, ECX, 31,  1, LIP_PRESENT_FOR_IP_PAYLOADS,       YES, 16, FALSE) \
FIELD( 14,  1, EAX,  0,  2, NUM_ADDR_RANGE_FOR_FILTERING,      YES, 16, FALSE) \
FIELD( 14,  1, EAX, 16, 16, SUPPORTED_MTC_ENCODINGS,           YES, 16, FALSE) \
FIELD( 14,  1, EBX,  0, 16, SUPPORTED_CYCLE_THRESHOLD_ENCODINGS, YES,16,FALSE) \
FIELD( 14,  1, EBX, 16, 16, SUPPORTED_PSB_FREQ_ENCODINGS,      YES, 16, FALSE) \

/*    LEVEL, SUB-LEVEL, REG, POS, SIZE, NAME,             MON SUPP, HWV, CPL3 */
#define CPUID_FIELD_DATA_LEVEL_15                                              \
FIELD( 15,  0, EAX,  0, 32, DENOM_TSC_TO_CORE_CRYSTAL_CLK,     NO,   0, FALSE) \
FIELD( 15,  0, EBX,  0, 32, NUMER_TSC_TO_CORE_CRYSTAL_CLK,     NO,   0, FALSE) \

/*    LEVEL, SUB-LEVEL, REG, POS, SIZE, NAME,             MON SUPP, HWV, CPL3 */
#define CPUID_FIELD_DATA_LEVEL_16                                              \
FIELD( 16,  0, EAX,  0, 16, PROC_BASE_FREQ,                    NO,   0, FALSE) \
FIELD( 16,  0, EBX,  0, 16, PROC_MIN_FREQ,                     NO,   0, FALSE) \
FIELD( 16,  0, ECX,  0, 16, BUS_FREQ,                          NO,   0, FALSE) \

/*    LEVEL, SUB-LEVEL, REG, POS, SIZE, NAME,             MON SUPP, HWV, CPL3 */
#define CPUID_FIELD_DATA_LEVEL_17                                              \
FIELD( 17,  0, EAX,  0, 31, MAX_SOCID_INDEX,                   NO,   0, FALSE) \
FIELD( 17,  0, EBX,  0, 16, SOC_VENDOR_ID,                     NO,   0, FALSE) \
FIELD( 17,  0, EBX, 16,  1, SOC_INDUSTRY_STD,                  NO,   0, FALSE) \
FIELD( 17,  0, ECX,  0, 31, SOC_PROJECT_ID,                    NO,   0, FALSE) \
FIELD( 17,  0, EDX,  0, 31, SOC_STEPPING_ID,                   NO,   0, FALSE) \
FIELD( 17,  1, EAX,  0, 32, SOC_VENDOR_BRAND_STRING_1_0,       NO,   0, FALSE) \
FIELD( 17,  1, EBX,  0, 32, SOC_VENDOR_BRAND_STRING_1_1,       NO,   0, FALSE) \
FIELD( 17,  1, ECX,  0, 32, SOC_VENDOR_BRAND_STRING_1_2,       NO,   0, FALSE) \
FIELD( 17,  1, EDX,  0, 32, SOC_VENDOR_BRAND_STRING_1_3,       NO,   0, FALSE) \
FIELD( 17,  2, EAX,  0, 32, SOC_VENDOR_BRAND_STRING_2_0,       NO,   0, FALSE) \
FIELD( 17,  2, EBX,  0, 32, SOC_VENDOR_BRAND_STRING_2_1,       NO,   0, FALSE) \
FIELD( 17,  2, ECX,  0, 32, SOC_VENDOR_BRAND_STRING_2_2,       NO,   0, FALSE) \
FIELD( 17,  2, EDX,  0, 32, SOC_VENDOR_BRAND_STRING_2_3,       NO,   0, FALSE) \
FIELD( 17,  3, EAX,  0, 32, SOC_VENDOR_BRAND_STRING_3_0,       NO,   0, FALSE) \
FIELD( 17,  3, EBX,  0, 32, SOC_VENDOR_BRAND_STRING_3_1,       NO,   0, FALSE) \
FIELD( 17,  3, ECX,  0, 32, SOC_VENDOR_BRAND_STRING_3_2,       NO,   0, FALSE) \
FIELD( 17,  3, EDX,  0, 32, SOC_VENDOR_BRAND_STRING_3_3,       NO,   0, FALSE) \

/*    LEVEL, SUB-LEVEL, REG, POS, SIZE, NAME,             MON SUPP, HWV, CPL3 */
#define CPUID_FIELD_DATA_LEVEL_400                                             \
FIELD(400,  0, EAX,  0, 32, MAX_HYP_LEVEL,                     NA,   0, FALSE) \
FIELD(400,  0, EBX,  0, 32, HYPERVISOR_VENDOR0,                NA,   0, FALSE) \
FIELD(400,  0, ECX,  0, 32, HYPERVISOR_VENDOR1,                NA,   0, FALSE) \
FIELD(400,  0, EDX,  0, 32, HYPERVISOR_VENDOR2,                NA,   0, FALSE)

/*    LEVEL, SUB-LEVEL, REG, POS, SIZE, NAME,             MON SUPP, HWV, CPL3 */
#define CPUID_FIELD_DATA_LEVEL_401                                             \
FIELD(401,  0, EAX,  0, 32, HV_INTERFACE_SIGNATURE,            NA,   0, FALSE)

/*    LEVEL, SUB-LEVEL, REG, POS, SIZE, NAME,             MON SUPP, HWV, CPL3 */
#define CPUID_FIELD_DATA_LEVEL_402                                             \
FIELD(402,  0, EAX,  0, 32, BUILD_NUMBER,                      NA,   0, FALSE) \
FIELD(402,  0, EBX,  0, 16, MINOR_VERSION,                     NA,   0, FALSE) \
FIELD(402,  0, EBX, 16, 16, MAJOR_VERSION,                     NA,   0, FALSE) \
FIELD(402,  0, ECX,  0, 32, SERVICE_PACK,                      NA,   0, FALSE) \
FIELD(402,  0, EDX,  0, 24, SERVICE_NUMBER,                    NA,   0, FALSE) \
FIELD(402,  0, EDX, 24,  8, SERVICE_BRANCH,                    NA,   0, FALSE)

/*    LEVEL, SUB-LEVEL, REG, POS, SIZE, NAME,             MON SUPP, HWV, CPL3 */
#define CPUID_FIELD_DATA_LEVEL_403                                             \
FLAG( 403,  0, EAX,  0,  1, VP_RUNTIME_AVAIL,                  NA,   0, FALSE) \
FLAG( 403,  0, EAX,  1,  1, REF_COUNTER_AVAIL,                 NA,   0, FALSE) \
FLAG( 403,  0, EAX,  2,  1, BASIC_SYNIC_MSRS_AVAIL,            NA,   0, FALSE) \
FLAG( 403,  0, EAX,  3,  1, SYNTH_TIMER_MSRS_AVAIL,            NA,   0, FALSE) \
FLAG( 403,  0, EAX,  4,  1, APIC_ACCESS_MSRS_AVAIL,            NA,   0, FALSE) \
FLAG( 403,  0, EAX,  5,  1, HYPERCALL_MSRS_AVAIL,              NA,   0, FALSE) \
FLAG( 403,  0, EAX,  6,  1, VP_INDEX_MSR_AVAIL,                NA,   0, FALSE) \
FLAG( 403,  0, EAX,  7,  1, VIRT_RESET_MSR_AVAIL,              NA,   0, FALSE) \
FLAG( 403,  0, EAX,  8,  1, STATS_PAGES_MSRS_AVAIL,            NA,   0, FALSE) \
FLAG( 403,  0, EAX,  9,  1, REF_TSC_AVAIL,                     NA,   0, FALSE) \
FLAG( 403,  0, EAX, 10,  1, GUEST_IDLE_MSR_AVAIL,              NA,   0, FALSE) \
FLAG( 403,  0, EAX, 11,  1, FREQUENCY_MSRS_AVAIL,              NA,   0, FALSE) \
FLAG( 403,  0, EAX, 12,  1, SYNTH_DEBUG_MSRS_AVAIL,            NA,   0, FALSE) \
FLAG( 403,  0, EBX,  0,  1, CREATE_PARTITIONS_FLAG,            NA,   0, FALSE) \
FLAG( 403,  0, EBX,  1,  1, ACCESS_PARTITION_ID_FLAG,          NA,   0, FALSE) \
FLAG( 403,  0, EBX,  2,  1, ACCESS_MEMORY_POOL_FLAG,           NA,   0, FALSE) \
FLAG( 403,  0, EBX,  3,  1, ADJUST_MESSAGE_BUFFERS_FLAG,       NA,   0, FALSE) \
FLAG( 403,  0, EBX,  4,  1, POST_MESSAGES_FLAG,                NA,   0, FALSE) \
FLAG( 403,  0, EBX,  5,  1, SIGNAL_EVENTS_FLAG,                NA,   0, FALSE) \
FLAG( 403,  0, EBX,  6,  1, CREATE_PORT_FLAG,                  NA,   0, FALSE) \
FLAG( 403,  0, EBX,  7,  1, CONNECT_PORT_FLAG,                 NA,   0, FALSE) \
FLAG( 403,  0, EBX,  8,  1, ACCESS_STATS_FLAG,                 NA,   0, FALSE) \
FLAG( 403,  0, EBX, 11,  1, DEBUGGING_FLAG,                    NA,   0, FALSE) \
FLAG( 403,  0, EBX, 12,  1, CPU_MANAGEMENT_FLAG,               NA,   0, FALSE) \
FLAG( 403,  0, EBX, 13,  1, CONFIGURE_PROFILER_FLAG,           NA,   0, FALSE) \
FLAG( 403,  0, EBX, 14,  1, ENABLE_EXPANDED_STACKWALKING_FLAG, NA,   0, FALSE) \
FIELD(403,  0, ECX,  0,  4, MAX_POWER_STATE,                   NA,   0, FALSE) \
FLAG( 403,  0, ECX,  4,  1, HPET_NEEDED_FOR_C3,                NA,   0, FALSE) \
FLAG( 403,  0, EDX,  0,  1, MWAIT_AVAIL,                       NA,   0, FALSE) \
FLAG( 403,  0, EDX,  1,  1, GUEST_DEBUGGING_AVAIL,             NA,   0, FALSE) \
FLAG( 403,  0, EDX,  2,  1, PERFORMANCE_MONITOR_AVAIL,         NA,   0, FALSE) \
FLAG( 403,  0, EDX,  3,  1, CPU_DYN_PARTITIONING_AVAIL,        NA,   0, FALSE) \
FLAG( 403,  0, EDX,  4,  1, XMM_REGISTERS_FOR_HYPERCALL_AVAIL, NA,   0, FALSE) \
FLAG( 403,  0, EDX,  5,  1, GUEST_IDLE_AVAIL,                  NA,   0, FALSE) \
FLAG( 403,  0, EDX,  6,  1, HYPERVISOR_SLEEP_STATE_AVAIL,      NA,   0, FALSE) \
FLAG( 403,  0, EDX,  7,  1, NUMA_DISTANCE_QUERY_AVAIL,         NA,   0, FALSE) \
FLAG( 403,  0, EDX,  8,  1, TIMER_FREQUENCY_AVAIL,             NA,   0, FALSE) \
FLAG( 403,  0, EDX,  9,  1, SYNTH_MACHINE_CHECK_AVAIL,         NA,   0, FALSE) \
FLAG( 403,  0, EDX, 10,  1, GUEST_CRASH_MSRS_AVAIL,            NA,   0, FALSE) \
FLAG( 403,  0, EDX, 11,  1, DEBUG_MSRS_AVAIL,                  NA,   0, FALSE) \
FLAG( 403,  0, EDX, 12,  1, NPIEP1_AVAIL,                      NA,   0, FALSE) \
FLAG( 403,  0, EDX, 13,  1, DISABLE_HYPERVISOR_AVAIL,          NA,   0, FALSE)

/*    LEVEL, SUB-LEVEL, REG, POS, SIZE, NAME,             MON SUPP, HWV, CPL3 */
#define CPUID_FIELD_DATA_LEVEL_404                                             \
FLAG( 404,  0, EAX,  0,  1, USE_HYPERCALL_TO_SWITCH_ADDR_SPACE,NA,   0, FALSE) \
FLAG( 404,  0, EAX,  1,  1, USE_HYPERCALL_TO_FLUSH_TLB,        NA,   0, FALSE) \
FLAG( 404,  0, EAX,  2,  1, USE_HYPERCALL_FOR_TLB_SHOOTDOWN,   NA,   0, FALSE) \
FLAG( 404,  0, EAX,  3,  1, USE_MSRS_FOR_EOI_ICR_TPR,          NA,   0, FALSE) \
FLAG( 404,  0, EAX,  4,  1, USE_MSR_FOR_RESET,                 NA,   0, FALSE) \
FLAG( 404,  0, EAX,  5,  1, USE_RELAXED_TIMING,                NA,   0, FALSE) \
FLAG( 404,  0, EAX,  6,  1, USE_DMA_REMAPPING,                 NA,   0, FALSE) \
FLAG( 404,  0, EAX,  7,  1, USE_INTERRUPT_REMAPPING,           NA,   0, FALSE) \
FLAG( 404,  0, EAX,  8,  1, USE_X2APIC,                        NA,   0, FALSE) \
FLAG( 404,  0, EAX,  9,  1, DEPRECATE_AUTOEOI,                 NA,   0, FALSE) \
FIELD(404,  0, EBX,  0, 32, SPINLOCK_RETRIES,                  NA,   0, FALSE)

/*    LEVEL, SUB-LEVEL, REG, POS, SIZE, NAME,             MON SUPP, HWV, CPL3 */
#define CPUID_FIELD_DATA_LEVEL_405                                             \
FIELD(405,  0, EAX,  0, 32, MAX_VCPU,                          NA,   0, FALSE) \
FIELD(405,  0, EBX,  0, 32, MAX_LCPU,                          NA,   0, FALSE) \
FIELD(405,  0, ECX,  0, 32, MAX_REMAPPABLE_VECTORS,            NA,   0, FALSE)

/*    LEVEL, SUB-LEVEL, REG, POS, SIZE, NAME,             MON SUPP, HWV, CPL3 */
#define CPUID_FIELD_DATA_LEVEL_406                                             \
FLAG( 406,  0, EAX,  0,  1, APIC_OVERLAY_ASSIST,               NA,   0, FALSE) \
FLAG( 406,  0, EAX,  1,  1, MSR_BITMAPS,                       NA,   0, FALSE) \
FLAG( 406,  0, EAX,  2,  1, ARCH_PMCS,                         NA,   0, FALSE) \
FLAG( 406,  0, EAX,  3,  1, SLAT,                              NA,   0, FALSE) \
FLAG( 406,  0, EAX,  4,  1, DMA_REMAPPING,                     NA,   0, FALSE) \
FLAG( 406,  0, EAX,  5,  1, INTERRUPT_REMAPPING,               NA,   0, FALSE) \
FLAG( 406,  0, EAX,  6,  1, MEMORY_PATROL_SCRUBBER,            NA,   0, FALSE)

/*    LEVEL, SUB-LEVEL, REG, POS, SIZE, NAME,             MON SUPP, HWV, CPL3 */
#define CPUID_FIELD_DATA_LEVEL_410                                             \
FIELD(410,  0, EAX,  0, 32, TSC_HZ,                            NA,   0, FALSE) \
FIELD(410,  0, EBX,  0, 32, APICBUS_HZ,                        NA,   0, FALSE)

/*    LEVEL, SUB-LEVEL, REG, POS, SIZE, NAME,             MON SUPP, HWV, CPL3 */
#define CPUID_FIELD_DATA_LEVEL_80                                              \
FIELD( 80,  0, EAX,  0, 32, NUM_EXT_LEVELS,                    NA,   0, FALSE) \
FIELD( 80,  0, EBX,  0, 32, LEAF80_VENDOR1,                    NA,   0, FALSE) \
FIELD( 80,  0, ECX,  0, 32, LEAF80_VENDOR3,                    NA,   0, FALSE) \
FIELD( 80,  0, EDX,  0, 32, LEAF80_VENDOR2,                    NA,   0, FALSE)

/*    LEVEL, SUB-LEVEL, REG, POS, SIZE, NAME,             MON SUPP, HWV, CPL3 */
#define CPUID_FIELD_DATA_LEVEL_81                                              \
FIELD( 81,  0, EAX,  0, 32, UNKNOWN81EAX,                      ANY,  4, FALSE) \
FIELD( 81,  0, EAX,  0,  4, LEAF81_STEPPING,                   ANY,  4, FALSE) \
FIELD( 81,  0, EAX,  4,  4, LEAF81_MODEL,                      ANY,  4, FALSE) \
FIELD( 81,  0, EAX,  8,  4, LEAF81_FAMILY,                     ANY,  4, FALSE) \
FIELD( 81,  0, EAX, 12,  2, LEAF81_TYPE,                       ANY,  4, FALSE) \
FIELD( 81,  0, EAX, 16,  4, LEAF81_EXTENDED_MODEL,             ANY,  4, FALSE) \
FIELD( 81,  0, EAX, 20,  8, LEAF81_EXTENDED_FAMILY,            ANY,  4, FALSE) \
FIELD( 81,  0, EBX,  0, 32, UNKNOWN81EBX,                      ANY,  4, FALSE) \
FIELD( 81,  0, EBX,  0, 16, LEAF81_BRAND_ID,                   ANY,  4, FALSE) \
FIELD( 81,  0, EBX, 16, 16, UNDEF,                             ANY,  4, FALSE) \
FLAG(  81,  0, ECX,  0,  1, LAHF64,                            YES,  4, TRUE)  \
FLAG(  81,  0, ECX,  1,  1, CMPLEGACY,                         ANY,  9, FALSE) \
FLAG(  81,  0, ECX,  2,  1, SVM,                               YES,  7, FALSE) \
FLAG(  81,  0, ECX,  3,  1, EXTAPICSPC,                        YES,  4, FALSE) \
FLAG(  81,  0, ECX,  4,  1, CR8AVAIL,                          YES,  4, FALSE) \
FLAG(  81,  0, ECX,  5,  1, ABM,                               YES,  7, TRUE)  \
FLAG(  81,  0, ECX,  6,  1, SSE4A,                             YES,  4, TRUE)  \
FLAG(  81,  0, ECX,  7,  1, MISALIGNED_SSE,                    YES,  4, TRUE)  \
FLAG(  81,  0, ECX,  8,  1, 3DNPREFETCH,                       YES,  4, TRUE)  \
FLAG(  81,  0, ECX,  9,  1, OSVW,                              ANY,  8, FALSE) \
FLAG(  81,  0, ECX, 10,  1, IBS,                               NO,   0, FALSE) \
FLAG(  81,  0, ECX, 11,  1, XOP,                               YES,  8, TRUE)  \
FLAG(  81,  0, ECX, 12,  1, SKINIT,                            NO,   0, FALSE) \
FLAG(  81,  0, ECX, 13,  1, WATCHDOG,                          NO,   0, FALSE) \
FLAG(  81,  0, ECX, 15,  1, LWP,                               NO,   0, FALSE) \
FLAG(  81,  0, ECX, 16,  1, FMA4,                              YES,  8, TRUE)  \
FLAG(  81,  0, ECX, 17,  1, TCE,                               NO,   0, FALSE) \
FLAG(  81,  0, ECX, 19,  1, NODEID_MSR,                        NO,   0, FALSE) \
FLAG(  81,  0, ECX, 21,  1, TBM,                               YES,  9, TRUE)  \
FLAG(  81,  0, ECX, 22,  1, TOPOLOGY,                          NO,   0, FALSE) \
FLAG(  81,  0, ECX, 23,  1, PERFCORE,                          ANY,  4, TRUE)  \
FLAG(  81,  0, ECX, 24,  1, PERFNB,                            NO,   0, FALSE) \
FLAG(  81,  0, ECX, 26,  1, DATABK,                            NO,   0, FALSE) \
FLAG(  81,  0, ECX, 27,  1, PERFTSC,                           NO,   0, FALSE) \
FLAG(  81,  0, ECX, 28,  1, PERFL3,                            NO,   0, FALSE) \
FLAG(  81,  0, ECX, 29,  1, MWAITX,                            NO,   0, FALSE) \
FLAG(  81,  0, EDX,  0,  1, LEAF81_FPU,                        YES,  4, TRUE)  \
FLAG(  81,  0, EDX,  1,  1, LEAF81_VME,                        YES,  4, FALSE) \
FLAG(  81,  0, EDX,  2,  1, LEAF81_DE,                         YES,  4, FALSE) \
FLAG(  81,  0, EDX,  3,  1, LEAF81_PSE,                        YES,  4, FALSE) \
FLAG(  81,  0, EDX,  4,  1, LEAF81_TSC,                        YES,  4, TRUE)  \
FLAG(  81,  0, EDX,  5,  1, LEAF81_MSR,                        YES,  4, FALSE) \
FLAG(  81,  0, EDX,  6,  1, LEAF81_PAE,                        YES,  4, FALSE) \
FLAG(  81,  0, EDX,  7,  1, LEAF81_MCE,                        YES,  4, FALSE) \
FLAG(  81,  0, EDX,  8,  1, LEAF81_CX8,                        YES,  4, TRUE)  \
FLAG(  81,  0, EDX,  9,  1, LEAF81_APIC,                       ANY,  4, FALSE) \
FLAG(  81,  0, EDX, 11,  1, SYSC,                              ANY,  4, TRUE)  \
FLAG(  81,  0, EDX, 12,  1, LEAF81_MTRR,                       YES,  4, FALSE) \
FLAG(  81,  0, EDX, 13,  1, LEAF81_PGE,                        YES,  4, FALSE) \
FLAG(  81,  0, EDX, 14,  1, LEAF81_MCA,                        YES,  4, FALSE) \
FLAG(  81,  0, EDX, 15,  1, LEAF81_CMOV,                       YES,  4, TRUE)  \
FLAG(  81,  0, EDX, 16,  1, LEAF81_PAT,                        YES,  4, FALSE) \
FLAG(  81,  0, EDX, 17,  1, LEAF81_PSE36,                      YES,  4, FALSE) \
FLAG(  81,  0, EDX, 20,  1, NX,                                YES,  4, FALSE) \
FLAG(  81,  0, EDX, 22,  1, MMXEXT,                            YES,  4, TRUE)  \
FLAG(  81,  0, EDX, 23,  1, LEAF81_MMX,                        YES,  4, TRUE)  \
FLAG(  81,  0, EDX, 24,  1, LEAF81_FXSR,                       YES,  4, TRUE)  \
FLAG(  81,  0, EDX, 25,  1, FFXSR,                             YES,  4, FALSE) \
FLAG(  81,  0, EDX, 26,  1, PDPE1GB,                           YES,  7, FALSE) \
FLAG(  81,  0, EDX, 27,  1, RDTSCP,                            YES,  4, TRUE)  \
FLAG(  81,  0, EDX, 29,  1, LM,                                YES,  4, FALSE) \
FLAG(  81,  0, EDX, 30,  1, 3DNOWPLUS,                         YES,  4, TRUE)  \
FLAG(  81,  0, EDX, 31,  1, 3DNOW,                             YES,  4, TRUE)

/*    LEVEL, SUB-LEVEL, REG, POS, SIZE, NAME,             MON SUPP, HWV, CPL3 */
#define CPUID_FIELD_DATA_LEVEL_82                                              \
FIELD( 82,  0, EAX,  0, 32, LEAF82_BRAND_STRING_EAX,           NA,   0, FALSE) \
FIELD( 82,  0, EBX,  0, 32, LEAF82_BRAND_STRING_EBX,           NA,   0, FALSE) \
FIELD( 82,  0, ECX,  0, 32, LEAF82_BRAND_STRING_ECX,           NA,   0, FALSE) \
FIELD( 82,  0, EDX,  0, 32, LEAF82_BRAND_STRING_EDX,           NA,   0, FALSE)

/*    LEVEL, SUB-LEVEL, REG, POS, SIZE, NAME,             MON SUPP, HWV, CPL3 */
#define CPUID_FIELD_DATA_LEVEL_83                                              \
FIELD( 83,  0, EAX,  0, 32, LEAF83_BRAND_STRING_EAX,           NA,   0, FALSE) \
FIELD( 83,  0, EBX,  0, 32, LEAF83_BRAND_STRING_EBX,           NA,   0, FALSE) \
FIELD( 83,  0, ECX,  0, 32, LEAF83_BRAND_STRING_ECX,           NA,   0, FALSE) \
FIELD( 83,  0, EDX,  0, 32, LEAF83_BRAND_STRING_EDX,           NA,   0, FALSE)

/*    LEVEL, SUB-LEVEL, REG, POS, SIZE, NAME,             MON SUPP, HWV, CPL3 */
#define CPUID_FIELD_DATA_LEVEL_84                                              \
FIELD( 84,  0, EAX,  0, 32, LEAF84_BRAND_STRING_EAX,           NA,   0, FALSE) \
FIELD( 84,  0, EBX,  0, 32, LEAF84_BRAND_STRING_EBX,           NA,   0, FALSE) \
FIELD( 84,  0, ECX,  0, 32, LEAF84_BRAND_STRING_ECX,           NA,   0, FALSE) \
FIELD( 84,  0, EDX,  0, 32, LEAF84_BRAND_STRING_EDX,           NA,   0, FALSE)

/*    LEVEL, REG, POS, SIZE, NAME,                        MON SUPP, HWV, CPL3 */
#define CPUID_FIELD_DATA_LEVEL_85                                              \
FIELD( 85,  0, EAX,  0,  8, ITLB_ENTRIES_2M4M_PGS,             NA,   0, FALSE) \
FIELD( 85,  0, EAX,  8,  8, ITLB_ASSOC_2M4M_PGS,               NA,   0, FALSE) \
FIELD( 85,  0, EAX, 16,  8, DTLB_ENTRIES_2M4M_PGS,             NA,   0, FALSE) \
FIELD( 85,  0, EAX, 24,  8, DTLB_ASSOC_2M4M_PGS,               NA,   0, FALSE) \
FIELD( 85,  0, EBX,  0,  8, ITLB_ENTRIES_4K_PGS,               NA,   0, FALSE) \
FIELD( 85,  0, EBX,  8,  8, ITLB_ASSOC_4K_PGS,                 NA,   0, FALSE) \
FIELD( 85,  0, EBX, 16,  8, DTLB_ENTRIES_4K_PGS,               NA,   0, FALSE) \
FIELD( 85,  0, EBX, 24,  8, DTLB_ASSOC_4K_PGS,                 NA,   0, FALSE) \
FIELD( 85,  0, ECX,  0,  8, L1_DCACHE_LINE_SIZE,               NA,   0, FALSE) \
FIELD( 85,  0, ECX,  8,  8, L1_DCACHE_LINES_PER_TAG,           NA,   0, FALSE) \
FIELD( 85,  0, ECX, 16,  8, L1_DCACHE_ASSOC,                   NA,   0, FALSE) \
FIELD( 85,  0, ECX, 24,  8, L1_DCACHE_SIZE,                    NA,   0, FALSE) \
FIELD( 85,  0, EDX,  0,  8, L1_ICACHE_LINE_SIZE,               NA,   0, FALSE) \
FIELD( 85,  0, EDX,  8,  8, L1_ICACHE_LINES_PER_TAG,           NA,   0, FALSE) \
FIELD( 85,  0, EDX, 16,  8, L1_ICACHE_ASSOC,                   NA,   0, FALSE) \
FIELD( 85,  0, EDX, 24,  8, L1_ICACHE_SIZE,                    NA,   0, FALSE)

/*    LEVEL, REG, POS, SIZE, NAME,                        MON SUPP, HWV, CPL3 */
#define CPUID_FIELD_DATA_LEVEL_86                                              \
FIELD( 86,  0, EAX,  0, 12, L2_ITLB_ENTRIES_2M4M_PGS,          NA,   0, FALSE) \
FIELD( 86,  0, EAX, 12,  4, L2_ITLB_ASSOC_2M4M_PGS,            NA,   0, FALSE) \
FIELD( 86,  0, EAX, 16, 12, L2_DTLB_ENTRIES_2M4M_PGS,          NA,   0, FALSE) \
FIELD( 86,  0, EAX, 28,  4, L2_DTLB_ASSOC_2M4M_PGS,            NA,   0, FALSE) \
FIELD( 86,  0, EBX,  0, 12, L2_ITLB_ENTRIES_4K_PGS,            NA,   0, FALSE) \
FIELD( 86,  0, EBX, 12,  4, L2_ITLB_ASSOC_4K_PGS,              NA,   0, FALSE) \
FIELD( 86,  0, EBX, 16, 12, L2_DTLB_ENTRIES_4K_PGS,            NA,   0, FALSE) \
FIELD( 86,  0, EBX, 28,  4, L2_DTLB_ASSOC_4K_PGS,              NA,   0, FALSE) \
FIELD( 86,  0, ECX,  0,  8, L2CACHE_LINE,                      NA,   0, FALSE) \
FIELD( 86,  0, ECX,  8,  4, L2CACHE_LINE_PER_TAG,              NA,   0, FALSE) \
FIELD( 86,  0, ECX, 12,  4, L2CACHE_WAYS,                      NA,   0, FALSE) \
FIELD( 86,  0, ECX, 16, 16, L2CACHE_SIZE,                      NA,   0, FALSE) \
FIELD( 86,  0, EDX,  0,  8, L3CACHE_LINE,                      NA,   0, FALSE) \
FIELD( 86,  0, EDX,  8,  4, L3CACHE_LINE_PER_TAG,              NA,   0, FALSE) \
FIELD( 86,  0, EDX, 12,  4, L3CACHE_WAYS,                      NA,   0, FALSE) \
FIELD( 86,  0, EDX, 18, 14, L3CACHE_SIZE,                      NA,   0, FALSE)

/*    LEVEL, REG, POS, SIZE, NAME,                        MON SUPP, HWV, CPL3 */
#define CPUID_FIELD_DATA_LEVEL_87                                              \
FLAG(  87,  0, EBX,  0,  1, MCA_OVERFLOW_RECOV,                NA,   0, FALSE) \
FLAG(  87,  0, EBX,  1,  1, SUCCOR,                            NA,   0, FALSE) \
FLAG(  87,  0, EBX,  2,  1, HWA,                               NA,   0, FALSE) \
FLAG(  87,  0, EBX,  3,  1, SCALABLE_MCA,                      NA,   0, FALSE) \
FLAG(  87,  0, EBX,  4,  1, PFEH_SUPPORT_PRESENT,              NA,   0, FALSE) \
FLAG(  87,  0, EDX,  0,  1, TS,                                NA,   0, FALSE) \
FLAG(  87,  0, EDX,  1,  1, FID,                               NA,   0, FALSE) \
FLAG(  87,  0, EDX,  2,  1, VID,                               NA,   0, FALSE) \
FLAG(  87,  0, EDX,  3,  1, TTP,                               NA,   0, FALSE) \
FLAG(  87,  0, EDX,  4,  1, LEAF87_TM,                         NA,   0, FALSE) \
FLAG(  87,  0, EDX,  5,  1, STC,                               NA,   0, FALSE) \
FLAG(  87,  0, EDX,  6,  1, 100MHZSTEPS,                       NA,   0, FALSE) \
FLAG(  87,  0, EDX,  7,  1, HWPSTATE,                          NA,   0, FALSE) \
FLAG(  87,  0, EDX,  8,  1, TSC_INVARIANT,                     NA,   0, FALSE) \
FLAG(  87,  0, EDX,  9,  1, CORE_PERF_BOOST,                   NA,   0, FALSE)

#define CPUID_88_EBX_14 \
FLAG(  88,  0, EBX, 14,  1, LEAF88_RSVD1,                       NO,  0, FALSE)
#define CPUID_88_EBX_15 \
FLAG(  88,  0, EBX, 15,  1, LEAF88_RSVD2,                       NO,  0, FALSE)
#define CPUID_88_EBX_16 \
FLAG(  88,  0, EBX, 16,  1, LEAF88_RSVD3,                       NO,  0, FALSE)
#define CPUID_88_EBX_17 \
FLAG(  88,  0, EBX, 17,  1, LEAF88_RSVD4,                       NO,  0, FALSE)
#define CPUID_88_EBX_18 \
FLAG(  88,  0, EBX, 18,  1, LEAF88_RSVD5,                       NO,  0, FALSE)

/*    LEVEL, REG, POS, SIZE, NAME,                        MON SUPP, HWV, CPL3 */
#define CPUID_FIELD_DATA_LEVEL_88                                              \
FIELD( 88,  0, EAX,  0,  8, PHYS_BITS,                         YES,  4, FALSE) \
FIELD( 88,  0, EAX,  8,  8, VIRT_BITS,                         YES,  4, FALSE) \
FIELD( 88,  0, EAX, 16,  8, GUEST_PHYS_ADDR_SZ,                YES,  8, FALSE) \
FLAG(  88,  0, EBX,  0,  1, CLZERO,                            YES, 14, TRUE)  \
FLAG(  88,  0, EBX,  1,  1, IRPERF,                            NO,   0, FALSE) \
FLAG(  88,  0, EBX,  2,  1, XSAVE_ERR_PTR,                     NO,   0, FALSE) \
FLAG(  88,  0, EBX, 12,  1, LEAF88_IBPB,                       ANY,  9, FALSE) \
CPUID_88_EBX_14 \
CPUID_88_EBX_15 \
CPUID_88_EBX_16 \
CPUID_88_EBX_17 \
CPUID_88_EBX_18 \
FIELD( 88,  0, ECX,  0,  8, LEAF88_CORE_COUNT,                 YES,  4, FALSE) \
FIELD( 88,  0, ECX, 12,  4, APICID_COREID_SIZE,                YES,  7, FALSE) \
FIELD( 88,  0, ECX, 16,  2, PERFTSC_SIZE,                      NO,   0, FALSE)
=======
/*    LEVEL, SUB-LEVEL, REG, POS, SIZE, NAME,               MON SUPP, HWV  */
#define CPUID_FIELD_DATA_LEVEL_0                                            \
FIELD(  0,  0, EAX,  0, 32, NUMLEVELS,                           ANY,   4 ) \
FIELD(  0,  0, EBX,  0, 32, VENDOR1,                             YES,   4 ) \
FIELD(  0,  0, ECX,  0, 32, VENDOR3,                             YES,   4 ) \
FIELD(  0,  0, EDX,  0, 32, VENDOR2,                             YES,   4 )

/*    LEVEL, SUB-LEVEL, REG, POS, SIZE, NAME,               MON SUPP, HWV  */
#define CPUID_FIELD_DATA_LEVEL_1                                            \
FIELD(  1,  0, EAX,  0,  4, STEPPING,                            ANY,   4 ) \
FIELD(  1,  0, EAX,  4,  4, MODEL,                               ANY,   4 ) \
FIELD(  1,  0, EAX,  8,  4, FAMILY,                              YES,   4 ) \
FIELD(  1,  0, EAX, 12,  2, TYPE,                                ANY,   4 ) \
FIELD(  1,  0, EAX, 16,  4, EXTENDED_MODEL,                      ANY,   4 ) \
FIELD(  1,  0, EAX, 20,  8, EXTENDED_FAMILY,                     YES,   4 ) \
FIELD(  1,  0, EBX,  0,  8, BRAND_ID,                            ANY,   4 ) \
FIELD(  1,  0, EBX,  8,  8, CLFL_SIZE,                           ANY,   4 ) \
FIELD(  1,  0, EBX, 16,  8, LCPU_COUNT,                          ANY,   4 ) \
FIELD(  1,  0, EBX, 24,  8, APICID,                              ANY,   4 ) \
FLAG(   1,  0, ECX,  0,  1, SSE3,                                YES,   4 ) \
FLAG(   1,  0, ECX,  1,  1, PCLMULQDQ,                           YES,   4 ) \
FLAG(   1,  0, ECX,  2,  1, DTES64,                              NO,    0 ) \
FLAG(   1,  0, ECX,  3,  1, MWAIT,                               YES,   7 ) \
FLAG(   1,  0, ECX,  4,  1, DSCPL,                               NO,    0 ) \
FLAG(   1,  0, ECX,  5,  1, VMX,                                 YES,   8 ) \
FLAG(   1,  0, ECX,  6,  1, SMX,                                 YES, FUT ) \
FLAG(   1,  0, ECX,  7,  1, EIST,                                NO,    0 ) \
FLAG(   1,  0, ECX,  8,  1, TM2,                                 NO,    0 ) \
FLAG(   1,  0, ECX,  9,  1, SSSE3,                               YES,   4 ) \
FLAG(   1,  0, ECX, 10,  1, CNXTID,                              NO,    0 ) \
FLAG(   1,  0, ECX, 11,  1, SDBG,                                NO,    0 ) \
FLAG(   1,  0, ECX, 12,  1, FMA,                                 YES,   8 ) \
FLAG(   1,  0, ECX, 13,  1, CMPXCHG16B,                          YES,   4 ) \
FLAG(   1,  0, ECX, 14,  1, xTPR,                                NO,    0 ) \
FLAG(   1,  0, ECX, 15,  1, PDCM,                                NO,    0 ) \
FLAG(   1,  0, ECX, 17,  1, PCID,                                YES,   9 ) \
FLAG(   1,  0, ECX, 18,  1, DCA,                                 NO,    0 ) \
FLAG(   1,  0, ECX, 19,  1, SSE41,                               YES,   4 ) \
FLAG(   1,  0, ECX, 20,  1, SSE42,                               YES,   4 ) \
FLAG(   1,  0, ECX, 21,  1, x2APIC,                              ANY,   9 ) \
FLAG(   1,  0, ECX, 22,  1, MOVBE,                               YES,   4 ) \
FLAG(   1,  0, ECX, 23,  1, POPCNT,                              YES,   4 ) \
FLAG(   1,  0, ECX, 24,  1, TSC_DEADLINE,                        ANY,  11 ) \
FLAG(   1,  0, ECX, 25,  1, AES,                                 YES,   4 ) \
FLAG(   1,  0, ECX, 26,  1, XSAVE,                               YES,   8 ) \
FLAG(   1,  0, ECX, 27,  1, OSXSAVE,                             ANY,   8 ) \
FLAG(   1,  0, ECX, 28,  1, AVX,                                 YES,   8 ) \
FLAG(   1,  0, ECX, 29,  1, F16C,                                YES,   9 ) \
FLAG(   1,  0, ECX, 30,  1, RDRAND,                              YES,   9 ) \
FLAG(   1,  0, ECX, 31,  1, HYPERVISOR,                          ANY,   4 ) \
FLAG(   1,  0, EDX,  0,  1, FPU,                                 YES,   4 ) \
FLAG(   1,  0, EDX,  1,  1, VME,                                 YES,   4 ) \
FLAG(   1,  0, EDX,  2,  1, DE,                                  YES,   4 ) \
FLAG(   1,  0, EDX,  3,  1, PSE,                                 YES,   4 ) \
FLAG(   1,  0, EDX,  4,  1, TSC,                                 YES,   4 ) \
FLAG(   1,  0, EDX,  5,  1, MSR,                                 YES,   4 ) \
FLAG(   1,  0, EDX,  6,  1, PAE,                                 YES,   4 ) \
FLAG(   1,  0, EDX,  7,  1, MCE,                                 YES,   4 ) \
FLAG(   1,  0, EDX,  8,  1, CX8,                                 YES,   4 ) \
FLAG(   1,  0, EDX,  9,  1, APIC,                                ANY,   4 ) \
FLAG(   1,  0, EDX, 11,  1, SEP,                                 YES,   4 ) \
FLAG(   1,  0, EDX, 12,  1, MTRR,                                YES,   4 ) \
FLAG(   1,  0, EDX, 13,  1, PGE,                                 YES,   4 ) \
FLAG(   1,  0, EDX, 14,  1, MCA,                                 YES,   4 ) \
FLAG(   1,  0, EDX, 15,  1, CMOV,                                YES,   4 ) \
FLAG(   1,  0, EDX, 16,  1, PAT,                                 YES,   4 ) \
FLAG(   1,  0, EDX, 17,  1, PSE36,                               YES,   4 ) \
FLAG(   1,  0, EDX, 18,  1, PSN,                                 YES,   4 ) \
FLAG(   1,  0, EDX, 19,  1, CLFSH,                               YES,   4 ) \
FLAG(   1,  0, EDX, 21,  1, DS,                                  YES,   4 ) \
FLAG(   1,  0, EDX, 22,  1, ACPI,                                ANY,   4 ) \
FLAG(   1,  0, EDX, 23,  1, MMX,                                 YES,   4 ) \
FLAG(   1,  0, EDX, 24,  1, FXSR,                                YES,   4 ) \
FLAG(   1,  0, EDX, 25,  1, SSE,                                 YES,   4 ) \
FLAG(   1,  0, EDX, 26,  1, SSE2,                                YES,   4 ) \
FLAG(   1,  0, EDX, 27,  1, SS,                                  YES,   4 ) \
FLAG(   1,  0, EDX, 28,  1, HTT,                                 ANY,   7 ) \
FLAG(   1,  0, EDX, 29,  1, TM,                                  NO,    0 ) \
FLAG(   1,  0, EDX, 30,  1, IA64,                                NO,    0 ) \
FLAG(   1,  0, EDX, 31,  1, PBE,                                 NO,    0 )

/*    LEVEL, SUB-LEVEL, REG, POS, SIZE, NAME,               MON SUPP, HWV  */
#define CPUID_FIELD_DATA_LEVEL_2                                            \
FIELD(  2,  0, EAX,  0,  8, LEAF2_COUNT,                         NA,    0 ) \
FIELD(  2,  0, EAX,  8,  8, LEAF2_CACHE1,                        NA,    0 ) \
FIELD(  2,  0, EAX, 16,  8, LEAF2_CACHE2,                        NA,    0 ) \
FIELD(  2,  0, EAX, 24,  8, LEAF2_CACHE3,                        NA,    0 ) \
FIELD(  2,  0, EBX,  0,  8, LEAF2_CACHE4,                        NA,    0 ) \
FIELD(  2,  0, EBX,  8,  8, LEAF2_CACHE5,                        NA,    0 ) \
FIELD(  2,  0, EBX, 16,  8, LEAF2_CACHE6,                        NA,    0 ) \
FIELD(  2,  0, EBX, 24,  8, LEAF2_CACHE7,                        NA,    0 ) \
FIELD(  2,  0, ECX,  0,  8, LEAF2_CACHE8,                        NA,    0 ) \
FIELD(  2,  0, ECX,  8,  8, LEAF2_CACHE9,                        NA,    0 ) \
FIELD(  2,  0, ECX, 16,  8, LEAF2_CACHE10,                       NA,    0 ) \
FIELD(  2,  0, ECX, 24,  8, LEAF2_CACHE11,                       NA,    0 ) \
FIELD(  2,  0, EDX,  0,  8, LEAF2_CACHE12,                       NA,    0 ) \
FIELD(  2,  0, EDX,  8,  8, LEAF2_CACHE13,                       NA,    0 ) \
FIELD(  2,  0, EDX, 16,  8, LEAF2_CACHE14,                       NA,    0 ) \
FIELD(  2,  0, EDX, 24,  8, LEAF2_CACHE15,                       NA,    0 ) \

/*    LEVEL, SUB-LEVEL, REG, POS, SIZE, NAME,               MON SUPP, HWV  */
#define CPUID_FIELD_DATA_LEVEL_4                                            \
FIELD(  4,  0, EAX,  0,  5, LEAF4_CACHE_TYPE,                    NA,    0 ) \
FIELD(  4,  0, EAX,  5,  3, LEAF4_CACHE_LEVEL,                   NA,    0 ) \
FLAG(   4,  0, EAX,  8,  1, LEAF4_CACHE_SELF_INIT,               NA,    0 ) \
FLAG(   4,  0, EAX,  9,  1, LEAF4_CACHE_FULLY_ASSOC,             NA,    0 ) \
FIELD(  4,  0, EAX, 14, 12, LEAF4_CACHE_NUMHT_SHARING,           NA,    0 ) \
FIELD(  4,  0, EAX, 26,  6, LEAF4_CORE_COUNT,                    NA,    0 ) \
FIELD(  4,  0, EBX,  0, 12, LEAF4_CACHE_LINE,                    NA,    0 ) \
FIELD(  4,  0, EBX, 12, 10, LEAF4_CACHE_PART,                    NA,    0 ) \
FIELD(  4,  0, EBX, 22, 10, LEAF4_CACHE_WAYS,                    NA,    0 ) \
FIELD(  4,  0, ECX,  0, 32, LEAF4_CACHE_SETS,                    NA,    0 ) \
FLAG(   4,  0, EDX,  0,  1, LEAF4_CACHE_WBINVD_NOT_GUARANTEED,   NA,    0 ) \
FLAG(   4,  0, EDX,  1,  1, LEAF4_CACHE_IS_INCLUSIVE,            NA,    0 ) \
FLAG(   4,  0, EDX,  2,  1, LEAF4_CACHE_COMPLEX_INDEXING,        NA,    0 )

/*     LEVEL, SUB-LEVEL, REG, POS, SIZE, NAME,              MON SUPP, HWV  */
#define CPUID_FIELD_DATA_LEVEL_5                                            \
FIELD(  5,  0, EAX,  0, 16, MWAIT_MIN_SIZE,                      NA,    0 ) \
FIELD(  5,  0, EBX,  0, 16, MWAIT_MAX_SIZE,                      NA,    0 ) \
FLAG(   5,  0, ECX,  0,  1, MWAIT_EXTENSIONS,                    NA,    0 ) \
FLAG(   5,  0, ECX,  1,  1, MWAIT_INTR_BREAK,                    NA,    0 ) \
FIELD(  5,  0, EDX,  0,  4, MWAIT_C0_SUBSTATE,                   NA,    0 ) \
FIELD(  5,  0, EDX,  4,  4, MWAIT_C1_SUBSTATE,                   NA,    0 ) \
FIELD(  5,  0, EDX,  8,  4, MWAIT_C2_SUBSTATE,                   NA,    0 ) \
FIELD(  5,  0, EDX, 12,  4, MWAIT_C3_SUBSTATE,                   NA,    0 ) \
FIELD(  5,  0, EDX, 16,  4, MWAIT_C4_SUBSTATE,                   NA,    0 )

/*    LEVEL, SUB-LEVEL, REG, POS, SIZE, NAME,               MON SUPP, HWV  */
#define CPUID_FIELD_DATA_LEVEL_6                                            \
FLAG(   6,  0, EAX,  0,  1, THERMAL_SENSOR,                      NO,    0 ) \
FLAG(   6,  0, EAX,  1,  1, TURBO_MODE,                          NO,    0 ) \
FLAG(   6,  0, EAX,  2,  1, APIC_INVARIANT,                      ANY,   4 ) \
FLAG(   6,  0, EAX,  4,  1, PLN,                                 NO,    0 ) \
FLAG(   6,  0, EAX,  5,  1, ECMD,                                NO,    0 ) \
FLAG(   6,  0, EAX,  6,  1, PTM,                                 NO,    0 ) \
FLAG(   6,  0, EAX,  7,  1, HWP,                                 NO,    0 ) \
FLAG(   6,  0, EAX,  8,  1, HWP_NOTIFICATION,                    NO,    0 ) \
FLAG(   6,  0, EAX,  9,  1, HWP_ACTIVITY_WINDOW,                 NO,    0 ) \
FLAG(   6,  0, EAX, 10,  1, HWP_ENERGY_PERFORMANCE_PREFERENCE,   NO,    0 ) \
FLAG(   6,  0, EAX, 11,  1, HWP_PACKAGE_LEVEL_REQUEST,           NO,    0 ) \
FLAG(   6,  0, EAX, 13,  1, HDC,                                 NO,    0 ) \
FLAG(   6,  0, EAX, 14,  1, TURBO_BOOST_MAX_3,                   NO,    0 ) \
FLAG(   6,  0, EAX, 15,  1, HWP_CAPABILITIES,                    NO,    0 ) \
FLAG(   6,  0, EAX, 16,  1, HWP_PECI,                            NO,    0 ) \
FLAG(   6,  0, EAX, 17,  1, HWP_FLEXIBLE,                        NO,    0 ) \
FLAG(   6,  0, EAX, 18,  1, HWP_FAST_ACCESS,                     NO,    0 ) \
FLAG(   6,  0, EAX, 19,  1, HW_FEEDBACK,                         NO,    0 ) \
FLAG(   6,  0, EAX, 20,  1, HWP_IGNORE_IDLE_REQUEST,             NO,    0 ) \
FLAG(   6,  0, EAX, 23,  1, HW_FEEDBACK_ENHANCED,                NO,    0 ) \
FIELD(  6,  0, EBX,  0,  4, NUM_INTR_THRESHOLDS,                 NO,    0 ) \
FLAG(   6,  0, ECX,  0,  1, HW_COORD_FEEDBACK,                   NO,    0 ) \
FLAG(   6,  0, ECX,  1,  1, ACNT2,                               ANY,  13 ) \
FLAG(   6,  0, ECX,  3,  1, ENERGY_PERF_BIAS,                    NO,    0 ) \
FIELD(  6,  0, ECX,  8,  4, HW_FEEDBACK_NUM_CLASSES,             NO,    0 ) \
FLAG(   6,  0, EDX,  0,  1, PERF_CAP_REPORTING,                  NO,    0 ) \
FLAG(   6,  0, EDX,  1,  1, ENERGY_CAP_REPORTING,                NO,    0 ) \
FIELD(  6,  0, EDX,  8,  4, HW_FEEDBACK_SIZE,                    NO,    0 ) \
FIELD(  6,  0, EDX, 16, 16, HW_FEEDBACK_INDEX,                   NO,    0 )

/*    LEVEL, SUB-LEVEL, REG, POS, SIZE, NAME,               MON SUPP, HWV  */
#define CPUID_FIELD_DATA_LEVEL_7                                            \
FIELD(  7,  0, EAX,  0, 32, LEAF_7_MAX_SUBLEVEL,                 YES,  18 ) \
FLAG(   7,  0, EBX,  0,  1, FSGSBASE,                            YES,   9 ) \
FLAG(   7,  0, EBX,  1,  1, TSC_ADJUST,                          ANY,  11 ) \
FLAG(   7,  0, EBX,  2,  1, SGX,                                 ANY,  17 ) \
FLAG(   7,  0, EBX,  3,  1, BMI1,                                YES,   9 ) \
FLAG(   7,  0, EBX,  4,  1, HLE,                                 ANY,  11 ) \
FLAG(   7,  0, EBX,  5,  1, AVX2,                                YES,  11 ) \
FLAG(   7,  0, EBX,  6,  1, FDP_EXCPTN_ONLY,                     ANY,   4 ) \
FLAG(   7,  0, EBX,  7,  1, SMEP,                                YES,   9 ) \
FLAG(   7,  0, EBX,  8,  1, BMI2,                                YES,  11 ) \
FLAG(   7,  0, EBX,  9,  1, ENFSTRG,                             YES,   9 ) \
FLAG(   7,  0, EBX, 10,  1, INVPCID,                             YES,  11 ) \
FLAG(   7,  0, EBX, 11,  1, RTM,                                 YES,  11 ) \
FLAG(   7,  0, EBX, 12,  1, PQM,                                 NO,    0 ) \
FLAG(   7,  0, EBX, 13,  1, FP_SEGMENT_ZERO,                     ANY,  11 ) \
FLAG(   7,  0, EBX, 14,  1, MPX,                                 ANY,  13 ) \
FLAG(   7,  0, EBX, 15,  1, PQE,                                 YES,  20 ) \
FLAG(   7,  0, EBX, 16,  1, AVX512F,                             YES,  13 ) \
FLAG(   7,  0, EBX, 17,  1, AVX512DQ,                            YES,  13 ) \
FLAG(   7,  0, EBX, 18,  1, RDSEED,                              YES,  11 ) \
FLAG(   7,  0, EBX, 19,  1, ADX,                                 YES,  11 ) \
FLAG(   7,  0, EBX, 20,  1, SMAP,                                YES,  11 ) \
FLAG(   7,  0, EBX, 21,  1, AVX512IFMA,                          YES,  17 ) \
FLAG(   7,  0, EBX, 23,  1, CLFLUSHOPT,                          YES,  13 ) \
FLAG(   7,  0, EBX, 24,  1, CLWB,                                YES,  13 ) \
FLAG(   7,  0, EBX, 25,  1, PT,                                  NO,    0 ) \
FLAG(   7,  0, EBX, 26,  1, AVX512PF,                            YES,  13 ) \
FLAG(   7,  0, EBX, 27,  1, AVX512ER,                            YES,  13 ) \
FLAG(   7,  0, EBX, 28,  1, AVX512CD,                            YES,  13 ) \
FLAG(   7,  0, EBX, 29,  1, SHA,                                 YES,  14 ) \
FLAG(   7,  0, EBX, 30,  1, AVX512BW,                            YES,  13 ) \
FLAG(   7,  0, EBX, 31,  1, AVX512VL,                            YES,  13 ) \
FLAG(   7,  0, ECX,  0,  1, PREFETCHWT1,                         YES,  13 ) \
FLAG(   7,  0, ECX,  1,  1, AVX512VBMI,                          YES,  17 ) \
FLAG(   7,  0, ECX,  2,  1, UMIP,                                YES,  17 ) \
FLAG(   7,  0, ECX,  3,  1, PKU,                                 YES,  13 ) \
FLAG(   7,  0, ECX,  4,  1, OSPKE,                               ANY,  13 ) \
FLAG(   7,  0, ECX,  5,  1, WAITPKG,                             YES, FUT ) \
FLAG(   7,  0, ECX,  6,  1, AVX512VBMI2,                         YES,  17 ) \
FLAG(   7,  0, ECX,  7,  1, CET_SS,                              YES,  20 ) \
FLAG(   7,  0, ECX,  8,  1, GFNI,                                YES,  17 ) \
FLAG(   7,  0, ECX,  9,  1, VAES,                                YES,  17 ) \
FLAG(   7,  0, ECX, 10,  1, VPCLMULQDQ,                          YES,  17 ) \
FLAG(   7,  0, ECX, 11,  1, AVX512VNNI,                          YES,  17 ) \
FLAG(   7,  0, ECX, 12,  1, AVX512BITALG,                        YES,  17 ) \
FLAG(   7,  0, ECX, 13,  1, TME_EN,                              NO,    0 ) \
FLAG(   7,  0, ECX, 14,  1, AVX512VPOPCNTDQ,                     YES,  16 ) \
FLAG(   7,  0, ECX, 16,  1, VA57,                                NO,    0 ) \
FIELD(  7,  0, ECX, 17,  5, MAWA,                                NO,    0 ) \
FLAG(   7,  0, ECX, 22,  1, RDPID,                               YES,  17 ) \
FLAG(   7,  0, ECX, 23,  1, KEY_LOCKER,                          NO,    0 ) \
FLAG(   7,  0, ECX, 24,  1, BUS_LOCK_DB,                         NO,    0 ) \
FLAG(   7,  0, ECX, 25,  1, CLDEMOTE,                            YES,  18 ) \
FLAG(   7,  0, ECX, 27,  1, MOVDIRI,                             YES,  18 ) \
FLAG(   7,  0, ECX, 28,  1, MOVDIR64B,                           YES,  18 ) \
FLAG(   7,  0, ECX, 29,  1, ENQCMD,                              NO,    0 ) \
FLAG(   7,  0, ECX, 30,  1, SGX_LC,                              ANY,  17 ) \
FLAG(   7,  0, ECX, 31,  1, PKS,                                 YES,  20 ) \
FLAG(   7,  0, EDX,  2,  1, AVX512QVNNIW,                        YES,  16 ) \
FLAG(   7,  0, EDX,  3,  1, AVX512QFMAPS,                        YES,  16 ) \
FLAG(   7,  0, EDX,  4,  1, FAST_SHORT_REPMOV,                   YES,  18 ) \
FLAG(   7,  0, EDX,  5,  1, UINTR,                               NO,    0 ) \
FLAG(   7,  0, EDX,  8,  1, AVX512VP2INTERSECT,                  YES,  18 ) \
FLAG(   7,  0, EDX, 10,  1, MDCLEAR,                             YES,   9 ) \
FLAG(   7,  0, EDX, 13,  1, TSX_FORCE_ABORT,                     NO,    0 ) \
FLAG(   7,  0, EDX, 14,  1, SERIALIZE,                           YES,  20 ) \
FLAG(   7,  0, EDX, 15,  1, HYBRID,                              NO,    0 ) \
FLAG(   7,  0, EDX, 16,  1, TSXLDTRK,                            NO,    0 ) \
FLAG(   7,  0, EDX, 18,  1, PCONFIG,                             NO,    0 ) \
FLAG(   7,  0, EDX, 19,  1, ARCH_LBR,                            YES,  20 ) \
FLAG(   7,  0, EDX, 20,  1, CET_IBT,                             YES,  20 ) \
FLAG(   7,  0, EDX, 22,  1, AMX_BF16,                            YES,  20 ) \
FLAG(   7,  0, EDX, 23,  1, AVX512FP16,                          YES,  20 ) \
FLAG(   7,  0, EDX, 24,  1, AMX_TILE,                            YES,  20 ) \
FLAG(   7,  0, EDX, 25,  1, AMX_INT8,                            YES,  20 ) \
FLAG(   7,  0, EDX, 26,  1, IBRSIBPB,                            ANY,   9 ) \
FLAG(   7,  0, EDX, 27,  1, STIBP,                               YES,   9 ) \
FLAG(   7,  0, EDX, 28,  1, FCMD,                                YES,   9 ) \
FLAG(   7,  0, EDX, 29,  1, ARCH_CAPABILITIES,                   ANY,   9 ) \
FLAG(   7,  0, EDX, 30,  1, CORE_CAPABILITIES,                   NO,    0 ) \
FLAG(   7,  0, EDX, 31,  1, SSBD,                                YES,   9 ) \
FLAG(   7,  1, EAX,  4,  1, AVX_VNNI,                            YES,  20 ) \
FLAG(   7,  1, EAX,  5,  1, AVX512BF16,                          YES,  18 ) \
FLAG(   7,  1, EAX, 10,  1, FAST_ZERO_MOVSB,                     YES,  20 ) \
FLAG(   7,  1, EAX, 11,  1, FAST_SHORT_STOSB,                    YES,  20 ) \
FLAG(   7,  1, EAX, 12,  1, FAST_SHORT_CMPSB_SCASB,              YES,  20 ) \
FLAG(   7,  1, EAX, 22,  1, HRESET,                              NO,    0 ) \
FLAG(   7,  1, EAX, 26,  1, LAM,                                 NO,    0 ) \
FLAG(   7,  2, EDX,  0,  1, PSFD,                                YES,  20 )

/*    LEVEL, SUB-LEVEL, REG, POS, SIZE, NAME,               MON SUPP, HWV  */
#define CPUID_FIELD_DATA_LEVEL_9                                            \
FIELD(  9,  0, EAX,  0, 32, IA32_PLATFORM_DCA_CAP_VAL,           NO,    0 )

/*    LEVEL, SUB-LEVEL, REG, POS, SIZE, NAME,               MON SUPP, HWV  */
#define CPUID_FIELD_DATA_LEVEL_A                                            \
FIELD(  A,  0, EAX,  0,  8, PMC_VERSION,                         NA,    0 ) \
FIELD(  A,  0, EAX,  8,  8, PMC_NUM_GEN,                         NA,    0 ) \
FIELD(  A,  0, EAX, 16,  8, PMC_WIDTH_GEN,                       NA,    0 ) \
FIELD(  A,  0, EAX, 24,  8, PMC_EBX_LENGTH,                      NA,    0 ) \
FLAG(   A,  0, EBX,  0,  1, PMC_CORE_CYCLES,                     NA,    0 ) \
FLAG(   A,  0, EBX,  1,  1, PMC_INSTR_RETIRED,                   NA,    0 ) \
FLAG(   A,  0, EBX,  2,  1, PMC_REF_CYCLES,                      NA,    0 ) \
FLAG(   A,  0, EBX,  3,  1, PMC_LAST_LVL_CREF,                   NA,    0 ) \
FLAG(   A,  0, EBX,  4,  1, PMC_LAST_LVL_CMISS,                  NA,    0 ) \
FLAG(   A,  0, EBX,  5,  1, PMC_BR_INST_RETIRED,                 NA,    0 ) \
FLAG(   A,  0, EBX,  6,  1, PMC_BR_MISS_RETIRED,                 NA,    0 ) \
FLAG(   A,  0, EBX,  7,  1, PMC_TOPDOWN_SLOTS,                   NA,    0 ) \
FLAG(   A,  0, ECX,  0,  1, PMC_FIXED0,                          NA,    0 ) \
FLAG(   A,  0, ECX,  1,  1, PMC_FIXED1,                          NA,    0 ) \
FLAG(   A,  0, ECX,  2,  1, PMC_FIXED2,                          NA,    0 ) \
FLAG(   A,  0, ECX,  3,  1, PMC_FIXED3,                          NA,    0 ) \
FIELD(  A,  0, EDX,  0,  5, PMC_NUM_FIXED,                       NA,    0 ) \
FIELD(  A,  0, EDX,  5,  8, PMC_WIDTH_FIXED,                     NA,    0 ) \
FLAG(   A,  0, EDX, 15,  1, PMC_ANYTHREAD_DEPRECATED,            NA,    0 )

/*    LEVEL, SUB-LEVEL, REG, POS, SIZE, NAME,               MON SUPP, HWV  */
#define CPUID_FIELD_DATA_LEVEL_B                                            \
FIELD(  B,  0, EAX,  0,  5, TOPOLOGY_MASK_WIDTH,                 NA,    0 ) \
FIELD(  B,  0, EBX,  0, 16, TOPOLOGY_CPUS_SHARING_LEVEL,         NA,    0 ) \
FIELD(  B,  0, ECX,  0,  8, TOPOLOGY_LEVEL_NUMBER,               NA,    0 ) \
FIELD(  B,  0, ECX,  8,  8, TOPOLOGY_LEVEL_TYPE,                 NA,    0 ) \
FIELD(  B,  0, EDX,  0, 32, TOPOLOGY_X2APIC_ID,                  NA,    0 )

/*    LEVEL, SUB-LEVEL, REG, POS, SIZE, NAME,               MON SUPP, HWV  */
#define CPUID_FIELD_DATA_LEVEL_D                                            \
FLAG(   D,  0, EAX,  0,  1, XCR0_MASTER_LEGACY_FP,               YES,   8 ) \
FLAG(   D,  0, EAX,  1,  1, XCR0_MASTER_SSE,                     YES,   8 ) \
FLAG(   D,  0, EAX,  2,  1, XCR0_MASTER_YMM_H,                   YES,   8 ) \
FLAG(   D,  0, EAX,  3,  1, XCR0_MASTER_BNDREGS,                 YES,  13 ) \
FLAG(   D,  0, EAX,  4,  1, XCR0_MASTER_BNDCSR,                  YES,  13 ) \
FLAG(   D,  0, EAX,  5,  1, XCR0_MASTER_OPMASK,                  YES,  13 ) \
FLAG(   D,  0, EAX,  6,  1, XCR0_MASTER_ZMM_H,                   YES,  13 ) \
FLAG(   D,  0, EAX,  7,  1, XCR0_MASTER_HI16_ZMM,                YES,  13 ) \
FLAG(   D,  0, EAX,  9,  1, XCR0_MASTER_PKRU,                    YES,  13 ) \
FLAG(   D,  0, EAX, 17,  1, XCR0_MASTER_XTILECFG,                YES,  20 ) \
FLAG(   D,  0, EAX, 18,  1, XCR0_MASTER_XTILEDATA,               YES,  20 ) \
FIELD(  D,  0, EBX,  0, 32, XSAVE_ENABLED_SIZE,                  ANY,   8 ) \
FIELD(  D,  0, ECX,  0, 32, XSAVE_MAX_SIZE,                      YES,   8 ) \
FIELD(  D,  0, EDX,  0, 29, XCR0_MASTER_UPPER,                   NO,    0 ) \
FLAG(   D,  0, EDX, 30,  1, XCR0_MASTER_LWP,                     NO,    0 ) \
FLAG(   D,  0, EDX, 31,  1, XCR0_MASTER_EXTENDED_XSAVE,          NO,    0 ) \
FLAG(   D,  1, EAX,  0,  1, XSAVEOPT,                            YES,  11 ) \
FLAG(   D,  1, EAX,  1,  1, XSAVEC,                              YES,  13 ) \
FLAG(   D,  1, EAX,  2,  1, XGETBV_ECX1,                         YES,  17 ) \
FLAG(   D,  1, EAX,  3,  1, XSAVES,                              YES,  13 ) \
FLAG(   D,  1, EAX,  4,  1, XFD,                                 YES,  20 ) \
FIELD(  D,  1, EBX,  0, 32, XSAVES_ENABLED_SIZE,                 ANY,  13 ) \
FLAG(   D,  1, ECX,  8,  1, XSS_MASTER_PT,                       NO,    0 ) \
FLAG(   D,  1, ECX, 10,  1, XSS_MASTER_PASID,                    NO,    0 ) \
FLAG(   D,  1, ECX, 11,  1, XSS_MASTER_CET_U,                    YES,  20 ) \
FLAG(   D,  1, ECX, 12,  1, XSS_MASTER_CET_S,                    YES,  20 ) \
FLAG(   D,  1, ECX, 13,  1, XSS_MASTER_HDC,                      NO,    0 ) \
FLAG(   D,  1, ECX, 14,  1, XSS_MASTER_UINTR,                    NO,    0 ) \
FLAG(   D,  1, ECX, 15,  1, XSS_MASTER_LBR,                      NO,    0 ) \
FLAG(   D,  1, ECX, 16,  1, XSS_MASTER_HWP,                      NO,    0 ) \
FIELD(  D,  1, EDX,  0, 32, XSS_MASTER_UPPER,                    NO,    0 ) \
FIELD(  D,  2, EAX,  0, 32, XSAVE_YMM_SIZE,                      YES,   8 ) \
FIELD(  D,  2, EBX,  0, 32, XSAVE_YMM_OFFSET,                    YES,   8 ) \
FLAG(   D,  2, ECX,  0,  1, XSAVE_YMM_SUP_BY_XSS,                NO,    0 ) \
FLAG(   D,  2, ECX,  1,  1, XSAVE_YMM_ALIGN,                     YES,  13 ) \
FLAG(   D,  2, ECX,  2,  1, XSAVE_YMM_XFD,                       NO,    0 ) \
FIELD(  D,  3, EAX,  0, 32, XSAVE_BNDREGS_SIZE,                  YES,  13 ) \
FIELD(  D,  3, EBX,  0, 32, XSAVE_BNDREGS_OFFSET,                YES,  13 ) \
FLAG(   D,  3, ECX,  0,  1, XSAVE_BNDREGS_SUP_BY_XSS,            NO,    0 ) \
FLAG(   D,  3, ECX,  1,  1, XSAVE_BNDREGS_ALIGN,                 YES,  13 ) \
FLAG(   D,  3, ECX,  2,  1, XSAVE_BNDREGS_XFD,                   NO,    0 ) \
FIELD(  D,  4, EAX,  0, 32, XSAVE_BNDCSR_SIZE,                   YES,  13 ) \
FIELD(  D,  4, EBX,  0, 32, XSAVE_BNDCSR_OFFSET,                 YES,  13 ) \
FLAG(   D,  4, ECX,  0,  1, XSAVE_BNDCSR_SUP_BY_XSS,             NO,    0 ) \
FLAG(   D,  4, ECX,  1,  1, XSAVE_BNDCSR_ALIGN,                  YES,  13 ) \
FLAG(   D,  4, ECX,  2,  1, XSAVE_BNDCSR_XFD,                    NO,    0 ) \
FIELD(  D,  5, EAX,  0, 32, XSAVE_OPMASK_SIZE,                   YES,  13 ) \
FIELD(  D,  5, EBX,  0, 32, XSAVE_OPMASK_OFFSET,                 YES,  13 ) \
FLAG(   D,  5, ECX,  0,  1, XSAVE_OPMASK_SUP_BY_XSS,             NO,    0 ) \
FLAG(   D,  5, ECX,  1,  1, XSAVE_OPMASK_ALIGN,                  YES,  13 ) \
FLAG(   D,  5, ECX,  2,  1, XSAVE_OPMASK_XFD,                    NO,    0 ) \
FIELD(  D,  6, EAX,  0, 32, XSAVE_ZMM_H_SIZE,                    YES,  13 ) \
FIELD(  D,  6, EBX,  0, 32, XSAVE_ZMM_H_OFFSET,                  YES,  13 ) \
FLAG(   D,  6, ECX,  0,  1, XSAVE_ZMM_H_SUP_BY_XSS,              NO,    0 ) \
FLAG(   D,  6, ECX,  1,  1, XSAVE_ZMM_H_ALIGN,                   YES,  13 ) \
FLAG(   D,  6, ECX,  2,  1, XSAVE_ZMM_H_XFD,                     NO,    0 ) \
FIELD(  D,  7, EAX,  0, 32, XSAVE_HI16_ZMM_SIZE,                 YES,  13 ) \
FIELD(  D,  7, EBX,  0, 32, XSAVE_HI16_ZMM_OFFSET,               YES,  13 ) \
FLAG(   D,  7, ECX,  0,  1, XSAVE_HI16_ZMM_SUP_BY_XSS,           NO,    0 ) \
FLAG(   D,  7, ECX,  1,  1, XSAVE_HI16_ZMM_ALIGN,                YES,  13 ) \
FLAG(   D,  7, ECX,  2,  1, XSAVE_HI16_ZMM_XFD,                  NO,    0 ) \
FIELD(  D,  8, EAX,  0, 32, XSAVES_PT_STATE_SIZE,                NO,    0 ) \
FLAG(   D,  8, ECX,  0,  1, XSAVES_PT_STATE_SUP_BY_XSS,          NO,    0 ) \
FLAG(   D,  8, ECX,  1,  1, XSAVES_PT_STATE_ALIGN,               NO,    0 ) \
FLAG(   D,  8, ECX,  2,  1, XSAVES_PT_STATE_XFD,                 NO,    0 ) \
FIELD(  D,  9, EAX,  0, 32, XSAVE_PKRU_SIZE,                     YES,  13 ) \
FIELD(  D,  9, EBX,  0, 32, XSAVE_PKRU_OFFSET,                   YES,  13 ) \
FLAG(   D,  9, ECX,  0,  1, XSAVE_PKRU_SUP_BY_XSS,               NO,    0 ) \
FLAG(   D,  9, ECX,  1,  1, XSAVE_PKRU_ALIGN,                    YES,  13 ) \
FLAG(   D,  9, ECX,  2,  1, XSAVE_PKRU_XFD,                      NO,    0 ) \
FIELD(  D, 10, EAX,  0, 32, XSAVES_PASID_STATE_SIZE,             NO,    0 ) \
FLAG(   D, 10, ECX,  0,  1, XSAVES_PASID_STATE_SUP_BY_XSS,       NO,    0 ) \
FLAG(   D, 10, ECX,  1,  1, XSAVES_PASID_STATE_ALIGN,            NO,    0 ) \
FLAG(   D, 10, ECX,  2,  1, XSAVES_PASID_STATE_XFD,              NO,    0 ) \
FIELD(  D, 11, EAX,  0, 32, XSAVES_CET_U_SIZE,                   YES,  20 ) \
FLAG(   D, 11, ECX,  0,  1, XSAVES_CET_U_SUP_BY_XSS,             YES,  20 ) \
FLAG(   D, 11, ECX,  1,  1, XSAVES_CET_U_ALIGN,                  YES,  20 ) \
FLAG(   D, 11, ECX,  2,  1, XSAVES_CET_U_XFD,                    YES,  20 ) \
FIELD(  D, 12, EAX,  0, 32, XSAVES_CET_S_SIZE,                   YES,  20 ) \
FLAG(   D, 12, ECX,  0,  1, XSAVES_CET_S_SUP_BY_XSS,             YES,  20 ) \
FLAG(   D, 12, ECX,  1,  1, XSAVES_CET_S_ALIGN,                  YES,  20 ) \
FLAG(   D, 12, ECX,  2,  1, XSAVES_CET_S_XFD,                    YES,  20 ) \
FIELD(  D, 13, EAX,  0, 32, XSAVES_HDT_SIZE,                     NO,    0 ) \
FLAG(   D, 13, ECX,  0,  1, XSAVES_HDT_SUP_BY_XSS,               NO,    0 ) \
FLAG(   D, 13, ECX,  1,  1, XSAVES_HDT_ALIGN,                    NO,    0 ) \
FLAG(   D, 13, ECX,  2,  1, XSAVES_HDT_XFD,                      NO,    0 ) \
FIELD(  D, 14, EAX,  0, 32, XSAVES_UINTR_SIZE,                   NO,    0 ) \
FLAG(   D, 14, ECX,  0,  1, XSAVES_UINTR_SUP_BY_XSS,             NO,    0 ) \
FLAG(   D, 14, ECX,  1,  1, XSAVES_UINTR_ALIGN,                  NO,    0 ) \
FLAG(   D, 14, ECX,  2,  1, XSAVES_UINTR_XFD,                    NO,    0 ) \
FIELD(  D, 15, EAX,  0, 32, XSAVES_LBR_SIZE,                     NO,    0 ) \
FLAG(   D, 15, ECX,  0,  1, XSAVES_LBR_SUP_BY_XSS,               NO,    0 ) \
FLAG(   D, 15, ECX,  1,  1, XSAVES_LBR_ALIGN,                    NO,    0 ) \
FLAG(   D, 15, ECX,  2,  1, XSAVES_LBR_XFD,                      NO,    0 ) \
FIELD(  D, 16, EAX,  0, 32, XSAVES_HWP_SIZE,                     NO,    0 ) \
FLAG(   D, 16, ECX,  0,  1, XSAVES_HWP_SUP_BY_XSS,               NO,    0 ) \
FLAG(   D, 16, ECX,  1,  1, XSAVES_HWP_ALIGN,                    NO,    0 ) \
FLAG(   D, 16, ECX,  2,  1, XSAVES_HWP_XFD,                      NO,    0 ) \
FIELD(  D, 17, EAX,  0, 32, XSAVE_XTILECFG_SIZE,                 YES,  20 ) \
FIELD(  D, 17, EBX,  0, 32, XSAVE_XTILECFG_OFFSET,               YES,  20 ) \
FLAG(   D, 17, ECX,  0,  1, XSAVE_XTILECFG_SUP_BY_XSS,           NO,    0 ) \
FLAG(   D, 17, ECX,  1,  1, XSAVE_XTILECFG_ALIGN,                YES,  20 ) \
FLAG(   D, 17, ECX,  2,  1, XSAVE_XTILECFG_XFD,                  YES,  20 ) \
FIELD(  D, 18, EAX,  0, 32, XSAVE_XTILEDATA_SIZE,                YES,  20 ) \
FIELD(  D, 18, EBX,  0, 32, XSAVE_XTILEDATA_OFFSET,              YES,  20 ) \
FLAG(   D, 18, ECX,  0,  1, XSAVE_XTILEDATA_SUP_BY_XSS,          NO,    0 ) \
FLAG(   D, 18, ECX,  1,  1, XSAVE_XTILEDATA_ALIGN,               YES,  20 ) \
FLAG(   D, 18, ECX,  2,  1, XSAVE_XTILEDATA_XFD,                 YES,  20 ) \
/* D, 62: AMD LWP leaf on BD, PD, SR. Dropped in Zen. Never referenced. */

/*    LEVEL, SUB-LEVEL, REG, POS, SIZE, NAME,               MON SUPP, HWV  */
#define CPUID_FIELD_DATA_LEVEL_F                                            \
FIELD(  F,  0, EBX,  0, 32, PQM_MAX_RMID,                        NO,    0 ) \
FLAG(   F,  0, EDX,  1,  1, PQM_CMT_SUPPORT,                     NO,    0 ) \
FIELD(  F,  1, EBX,  0, 32, PQM_CMT_CONV,                        NO,    0 ) \
FIELD(  F,  1, ECX,  0, 32, PQM_CMT_NUM_RMID,                    NO,    0 ) \
FLAG(   F,  1, EDX,  0,  1, PQM_CMT_OCCUPANCY,                   NO,    0 ) \
FLAG(   F,  1, EDX,  1,  1, PQM_MBM_TOTAL,                       NO,    0 ) \
FLAG(   F,  1, EDX,  2,  1, PQM_MBM_LOCAL,                       NO,    0 )

/*    LEVEL, SUB-LEVEL, REG, POS, SIZE, NAME,               MON SUPP, HWV  */
#define CPUID_FIELD_DATA_LEVEL_10                                           \
FLAG(  10,  0, EBX,  1,  1, PQE_L3,                              YES,  20 ) \
FLAG(  10,  0, EBX,  2,  1, PQE_L2,                              NO,    0 ) \
FLAG(  10,  0, EBX,  3,  1, PQE_MBA,                             NO,    0 ) \
FIELD( 10,  1, EAX,  0,  5, PQE_L3_MASK_LENGTH,                  YES,  20 ) \
FIELD( 10,  1, EBX,  0, 32, PQE_L3_ISOLATION_UNIT_MAP,           NO,    0 ) \
FLAG(  10,  1, ECX,  2,  1, PQE_L3_CDP,                          NO,    0 ) \
FIELD( 10,  1, EDX,  0, 16, PQE_L3_MAX_COS_NUMBER,               YES,  20 ) \
FIELD( 10,  2, EAX,  0,  5, PQE_L2_MASK_LENGTH,                  NO,    0 ) \
FIELD( 10,  2, EBX,  0, 32, PQE_L2_ISOLATION_UNIT_MAP,           NO,    0 ) \
FLAG(  10,  2, ECX,  2,  1, PQE_L2_CDP,                          NO,    0 ) \
FIELD( 10,  2, EDX,  0, 16, PQE_L2_MAX_COS_NUMBER,               NO,    0 )


/*    LEVEL, SUB-LEVEL, REG, POS, SIZE, NAME,               MON SUPP, HWV  */
#define CPUID_FIELD_DATA_LEVEL_12                                           \
FLAG(  12,  0, EAX,  0,  1, SGX1,                                ANY,  17 ) \
FLAG(  12,  0, EAX,  1,  1, SGX2,                                ANY, FUT ) \
FLAG(  12,  0, EAX,  5,  1, SGX_OVERSUB_ENCLV,                   ANY, FUT ) \
FLAG(  12,  0, EAX,  6,  1, SGX_OVERSUB_ENCLS,                   ANY, FUT ) \
FLAG(  12,  0, EBX,  0,  1, SGX_MISCSELECT_EXINFO,               ANY, FUT ) \
FIELD( 12,  0, EBX,  1, 31, SGX_MISCSELECT_RSVD,                 NO,    0 ) \
FIELD( 12,  0, EDX,  0,  8, MAX_ENCLAVE_SIZE_NOT64,              ANY,  17 ) \
FIELD( 12,  0, EDX,  8,  8, MAX_ENCLAVE_SIZE_64,                 ANY,  17 ) \
FIELD( 12,  1, EAX,  0, 32, SECS_ATTRIBUTES0,                    ANY,  17 ) \
FIELD( 12,  1, EBX,  0, 32, SECS_ATTRIBUTES1,                    ANY,  17 ) \
FIELD( 12,  1, ECX,  0, 32, SECS_ATTRIBUTES2,                    ANY,  17 ) \
FIELD( 12,  1, EDX,  0, 32, SECS_ATTRIBUTES3,                    ANY,  17 ) \
FIELD( 12,  2, EAX,  0,  4, EPC00_VALID,                         ANY,  17 ) \
FIELD( 12,  2, EAX, 12, 20, EPC00_BASE_LOW,                      ANY,  17 ) \
FIELD( 12,  2, EBX,  0, 20, EPC00_BASE_HIGH,                     ANY,  17 ) \
FIELD( 12,  2, ECX,  0,  4, EPC00_PROTECTED,                     ANY,  17 ) \
FIELD( 12,  2, ECX, 12, 20, EPC00_SIZE_LOW,                      ANY,  17 ) \
FIELD( 12,  2, EDX,  0, 20, EPC00_SIZE_HIGH,                     ANY,  17 ) \
FIELD( 12,  3, EAX,  0,  4, EPC01_VALID,                         NO,    0 ) \
FIELD( 12,  3, EAX, 12, 20, EPC01_BASE_LOW,                      NO,    0 ) \
FIELD( 12,  3, EBX,  0, 20, EPC01_BASE_HIGH,                     NO,    0 ) \
FIELD( 12,  3, ECX,  0,  4, EPC01_PROTECTED,                     NO,    0 ) \
FIELD( 12,  3, ECX, 12, 20, EPC01_SIZE_LOW,                      NO,    0 ) \
FIELD( 12,  3, EDX,  0, 20, EPC01_SIZE_HIGH,                     NO,    0 )

/*    LEVEL, SUB-LEVEL, REG, POS, SIZE, NAME,               MON SUPP, HWV  */
#define CPUID_FIELD_DATA_LEVEL_14                                           \
FIELD( 14,  0, EAX,  0, 32, PT_MAX_SUBLEAF,                      NO,    0 ) \
FLAG(  14,  0, EBX,  0,  1, PT_CR3_FILTER,                       NO,    0 ) \
FLAG(  14,  0, EBX,  1,  1, PT_CFG_PSB_CYC,                      NO,    0 ) \
FLAG(  14,  0, EBX,  2,  1, PT_IP_FILTER_PERSIST_MSR,            NO,    0 ) \
FLAG(  14,  0, EBX,  3,  1, PT_MTC,                              NO,    0 ) \
FLAG(  14,  0, EBX,  4,  1, PT_PTWRITE,                          NO,    0 ) \
FLAG(  14,  0, EBX,  5,  1, PT_POWER_EVENT,                      NO,    0 ) \
FLAG(  14,  0, ECX,  0,  1, PT_TOPA,                             NO,    0 ) \
FLAG(  14,  0, ECX,  1,  1, PT_TOPA_MULTI,                       NO,    0 ) \
FLAG(  14,  0, ECX,  2,  1, PT_SRO,                              NO,    0 ) \
FLAG(  14,  0, ECX,  3,  1, PT_TRACE_TRANS,                      NO,    0 ) \
FLAG(  14,  0, ECX, 31,  1, PT_LIP,                              NO,    0 ) \
FIELD( 14,  1, EAX,  0,  3, PT_NUM_ADDR_RANGES,                  NO,    0 ) \
FIELD( 14,  1, EAX, 16, 16, PT_AVAIL_MTC_ENCS,                   NO,    0 ) \
FIELD( 14,  1, EBX,  0, 16, PT_AVAIL_CYC_THRESH_ENCS,            NO,    0 ) \
FIELD( 14,  1, EBX, 16, 16, PT_AVAIL_PSB_FREQ_ENCS,              NO,    0 ) \

/*    LEVEL, SUB-LEVEL, REG, POS, SIZE, NAME,               MON SUPP, HWV  */
#define CPUID_FIELD_DATA_LEVEL_15                                           \
FIELD( 15,  0, EAX,  0, 32, DENOM_TSC_TO_CORE_CRYSTAL_CLK,       NO,    0 ) \
FIELD( 15,  0, EBX,  0, 32, NUMER_TSC_TO_CORE_CRYSTAL_CLK,       NO,    0 ) \
FIELD( 15,  0, ECX,  0, 32, CORE_CRYSTAL_CLK_FREQ,               NO,    0 ) \

/*    LEVEL, SUB-LEVEL, REG, POS, SIZE, NAME,               MON SUPP, HWV  */
#define CPUID_FIELD_DATA_LEVEL_16                                           \
FIELD( 16,  0, EAX,  0, 16, PROC_BASE_FREQ,                      NO,    0 ) \
FIELD( 16,  0, EBX,  0, 16, PROC_MIN_FREQ,                       NO,    0 ) \
FIELD( 16,  0, ECX,  0, 16, BUS_FREQ,                            NO,    0 ) \

/*    LEVEL, SUB-LEVEL, REG, POS, SIZE, NAME,               MON SUPP, HWV  */
#define CPUID_FIELD_DATA_LEVEL_17                                           \
FIELD( 17,  0, EAX,  0, 31, MAX_SOCID_INDEX,                     NO,    0 ) \
FIELD( 17,  0, EBX,  0, 16, SOC_VENDOR_ID,                       NO,    0 ) \
FIELD( 17,  0, EBX, 16,  1, SOC_INDUSTRY_STD,                    NO,    0 ) \
FIELD( 17,  0, ECX,  0, 31, SOC_PROJECT_ID,                      NO,    0 ) \
FIELD( 17,  0, EDX,  0, 31, SOC_STEPPING_ID,                     NO,    0 ) \
FIELD( 17,  1, EAX,  0, 32, SOC_VENDOR_BRAND_STRING_1_0,         NO,    0 ) \
FIELD( 17,  1, EBX,  0, 32, SOC_VENDOR_BRAND_STRING_1_1,         NO,    0 ) \
FIELD( 17,  1, ECX,  0, 32, SOC_VENDOR_BRAND_STRING_1_2,         NO,    0 ) \
FIELD( 17,  1, EDX,  0, 32, SOC_VENDOR_BRAND_STRING_1_3,         NO,    0 ) \
FIELD( 17,  2, EAX,  0, 32, SOC_VENDOR_BRAND_STRING_2_0,         NO,    0 ) \
FIELD( 17,  2, EBX,  0, 32, SOC_VENDOR_BRAND_STRING_2_1,         NO,    0 ) \
FIELD( 17,  2, ECX,  0, 32, SOC_VENDOR_BRAND_STRING_2_2,         NO,    0 ) \
FIELD( 17,  2, EDX,  0, 32, SOC_VENDOR_BRAND_STRING_2_3,         NO,    0 ) \
FIELD( 17,  3, EAX,  0, 32, SOC_VENDOR_BRAND_STRING_3_0,         NO,    0 ) \
FIELD( 17,  3, EBX,  0, 32, SOC_VENDOR_BRAND_STRING_3_1,         NO,    0 ) \
FIELD( 17,  3, ECX,  0, 32, SOC_VENDOR_BRAND_STRING_3_2,         NO,    0 ) \
FIELD( 17,  3, EDX,  0, 32, SOC_VENDOR_BRAND_STRING_3_3,         NO,    0 ) \

/*    LEVEL, SUB-LEVEL, REG, POS, SIZE, NAME,               MON SUPP, HWV  */
#define CPUID_FIELD_DATA_LEVEL_18                                           \
FIELD( 18,  0, EAX,  0, 32, TLB_INFO_MAX_SUBLEAF,                NO,    0 ) \
FLAG(  18,  0, EBX,  0,  1, TLB_INFO_LEVEL_SIZE_4K,              NO,    0 ) \
FLAG(  18,  0, EBX,  1,  1, TLB_INFO_LEVEL_SIZE_2M,              NO,    0 ) \
FLAG(  18,  0, EBX,  2,  1, TLB_INFO_LEVEL_SIZE_4M,              NO,    0 ) \
FLAG(  18,  0, EBX,  3,  1, TLB_INFO_LEVEL_SIZE_1G,              NO,    0 ) \
FIELD( 18,  0, EBX,  8,  3, TLB_INFO_PARTITIONING,               NO,    0 ) \
FIELD( 18,  0, EBX, 16, 16, TLB_INFO_NUM_WAYS,                   NO,    0 ) \
FIELD( 18,  0, ECX,  0, 32, TLB_INFO_NUM_SETS,                   NO,    0 ) \
FIELD( 18,  0, EDX,  0,  5, TLB_INFO_TYPE,                       NO,    0 ) \
FIELD( 18,  0, EDX,  5,  3, TLB_INFO_LEVEL,                      NO,    0 ) \
FLAG(  18,  0, EDX,  8,  1, TLB_INFO_FULLY_ASSOCIATIVE,          NO,    0 ) \
FIELD( 18,  0, EDX, 14, 12, TLB_INFO_MAX_ADDRESSABLE_IDS,        NO,    0 )

/*    LEVEL, SUB-LEVEL, REG, POS, SIZE, NAME,               MON SUPP, HWV  */
#define CPUID_FIELD_DATA_LEVEL_19                                           \
FLAG(  19,  0, EAX,  0,  1, KEY_LOCKER_CPL0_ONLY,                NO,    0 ) \
FLAG(  19,  0, EAX,  1,  1, KEY_LOCKER_NO_ENCRYPT,               NO,    0 ) \
FLAG(  19,  0, EAX,  2,  1, KEY_LOCKER_NO_DECRYPT,               NO,    0 ) \
FLAG(  19,  0, EBX,  0,  1, AESKLE,                              NO,    0 ) \
FLAG(  19,  0, EBX,  2,  1, AESKLE_WIDE,                         NO,    0 ) \
FLAG(  19,  0, EBX,  4,  1, KEY_LOCKER_MSRS,                     NO,    0 ) \
FLAG(  19,  0, ECX,  0,  1, LOADWKEY_NOBACKUP,                   NO,    0 ) \
FLAG(  19,  0, ECX,  1,  1, KEY_LOCKER_KEY_SOURCE,               NO,    0 )

/*    LEVEL, SUB-LEVEL, REG, POS, SIZE, NAME,               MON SUPP, HWV  */
#define CPUID_FIELD_DATA_LEVEL_1A                                           \
FIELD( 1A,  0, EAX,  0, 24, NATIVE_MODEL_ID,                     NO,    0 ) \
FIELD( 1A,  0, EAX, 24,  8, CORE_TYPE,                           NO,    0 )

/*    LEVEL, SUB-LEVEL, REG, POS, SIZE, NAME,               MON SUPP, HWV  */
#define CPUID_FIELD_DATA_LEVEL_1B                                           \
FIELD( 1B,  0, EAX,  0, 12, PCONFIG_SUBLEAF_TYPE,                NO,    0 ) \
FIELD( 1B,  0, EBX,  0, 32, PCONFIG_TARGET_ID1,                  NO,    0 ) \
FIELD( 1B,  0, ECX,  0, 32, PCONFIG_TARGET_ID2,                  NO,    0 ) \
FIELD( 1B,  0, EDX,  0, 32, PCONFIG_TARGET_ID3,                  NO,    0 )

/*    LEVEL, SUB-LEVEL, REG, POS, SIZE, NAME,               MON SUPP, HWV  */
#define CPUID_FIELD_DATA_LEVEL_1C                                           \
FIELD( 1C,  0, EAX,  0,  8, LBR_DEPTH,                           YES,  20 ) \
FLAG(  1C,  0, EAX, 30,  1, LBR_DEEP_CSTATE_RESET,               YES,  20 ) \
FLAG(  1C,  0, EAX, 31,  1, LBR_IP_CONTAINS_LIP,                 YES,  20 ) \
FLAG(  1C,  0, EBX,  0,  1, LBR_CPL_FILTERING,                   YES,  20 ) \
FLAG(  1C,  0, EBX,  1,  1, LBR_BRANCH_FILTERING,                YES,  20 ) \
FLAG(  1C,  0, EBX,  2,  1, LBR_CALL_STACK_MODE,                 YES,  20 ) \
FLAG(  1C,  0, ECX,  0,  1, LBR_MISPREDICT,                      YES,  20 ) \
FLAG(  1C,  0, ECX,  1,  1, LBR_TIMED_LBRS,                      YES,  20 ) \
FLAG(  1C,  0, ECX,  2,  1, LBR_BRANCH_TYPE,                     YES,  20 ) \

/*    LEVEL, SUB-LEVEL, REG, POS, SIZE, NAME,               MON SUPP, HWV  */
#define CPUID_FIELD_DATA_LEVEL_1D                                           \
FIELD( 1D,  0, EAX,  0, 32, TILE_PALETTE_MAX,                    YES,    20 ) \
FIELD( 1D,  1, EAX,  0, 16, TILE_PALETTE1_TOTAL_BYTES,           YES,    20 ) \
FIELD( 1D,  1, EAX, 16, 16, TILE_PALETTE1_BYTES_PER_TILE,        YES,    20 ) \
FIELD( 1D,  1, EBX,  0, 16, TILE_PALETTE1_BYTES_PER_ROW,         YES,    20 ) \
FIELD( 1D,  1, EBX, 16, 16, TILE_PALETTE1_NUM_REGS,              YES,    20 ) \
FIELD( 1D,  1, ECX,  0, 16, TILE_PALETTE1_MAX_ROWS,              YES,    20 )

/*    LEVEL, SUB-LEVEL, REG, POS, SIZE, NAME,               MON SUPP, HWV  */
#define CPUID_FIELD_DATA_LEVEL_1E                                           \
FIELD( 1E,  0, EBX,  0,  8, TMUL_MAX_K,                          YES,    20 ) \
FIELD( 1E,  0, EBX,  8, 16, TMUL_MAX_N,                          YES,    20 )

/*    LEVEL, SUB-LEVEL, REG, POS, SIZE, NAME,               MON SUPP, HWV  */
#define CPUID_FIELD_DATA_LEVEL_1F                                           \
FIELD( 1F,  0, EAX,  0,  5, TOPOLOGY_V2_MASK_WIDTH,              NA,    0 ) \
FIELD( 1F,  0, EBX,  0, 16, TOPOLOGY_V2_CPUS_SHARING_LEVEL,      NA,    0 ) \
FIELD( 1F,  0, ECX,  0,  8, TOPOLOGY_V2_LEVEL_NUMBER,            NA,    0 ) \
FIELD( 1F,  0, ECX,  8,  8, TOPOLOGY_V2_LEVEL_TYPE,              NA,    0 ) \
FIELD( 1F,  0, EDX,  0, 32, TOPOLOGY_V2_X2APIC_ID,               NA,    0 )

/*    LEVEL, SUB-LEVEL, REG, POS, SIZE, NAME,               MON SUPP, HWV  */
#define CPUID_FIELD_DATA_LEVEL_20                                           \
FIELD( 20,  0, EAX,  0, 32, HRESET_MAX_SUBLEAF,                  NO,    0 ) \
FIELD( 20,  0, EBX,  0, 32, HRESET_ENABLE_MSR_VALID_BITS,        NO,    0 )

/*    LEVEL, SUB-LEVEL, REG, POS, SIZE, NAME,               MON SUPP, HWV  */
#define CPUID_FIELD_DATA_LEVEL_21                                           \
FIELD( 21,  0, EAX,  0, 32, TDX_MAX_SUBLEAF,                     NO,    0 ) \
FIELD( 21,  0, EBX,  0, 32, TDX_VENDOR1,                         NO,    0 ) \
FIELD( 21,  0, ECX,  0, 32, TDX_VENDOR3,                         NO,    0 ) \
FIELD( 21,  0, EDX,  0, 32, TDX_VENDOR2,                         NO,    0 )

/*    LEVEL, SUB-LEVEL, REG, POS, SIZE, NAME,               MON SUPP, HWV  */
#define CPUID_FIELD_DATA_LEVEL_400                                          \
FIELD(400,  0, EAX,  0, 32, MAX_HYP_LEVEL,                       NA,    0 ) \
FIELD(400,  0, EBX,  0, 32, HYPERVISOR_VENDOR0,                  NA,    0 ) \
FIELD(400,  0, ECX,  0, 32, HYPERVISOR_VENDOR1,                  NA,    0 ) \
FIELD(400,  0, EDX,  0, 32, HYPERVISOR_VENDOR2,                  NA,    0 )

/*    LEVEL, SUB-LEVEL, REG, POS, SIZE, NAME,               MON SUPP, HWV  */
#define CPUID_FIELD_DATA_LEVEL_401                                          \
FIELD(401,  0, EAX,  0, 32, HV_INTERFACE_SIGNATURE,              NA,    0 )

/*    LEVEL, SUB-LEVEL, REG, POS, SIZE, NAME,               MON SUPP, HWV  */
#define CPUID_FIELD_DATA_LEVEL_402                                          \
FIELD(402,  0, EAX,  0, 32, BUILD_NUMBER,                        NA,    0 ) \
FIELD(402,  0, EBX,  0, 16, MINOR_VERSION,                       NA,    0 ) \
FIELD(402,  0, EBX, 16, 16, MAJOR_VERSION,                       NA,    0 ) \
FIELD(402,  0, ECX,  0, 32, SERVICE_PACK,                        NA,    0 ) \
FIELD(402,  0, EDX,  0, 24, SERVICE_NUMBER,                      NA,    0 ) \
FIELD(402,  0, EDX, 24,  8, SERVICE_BRANCH,                      NA,    0 )

/*    LEVEL, SUB-LEVEL, REG, POS, SIZE, NAME,               MON SUPP, HWV  */
#define CPUID_FIELD_DATA_LEVEL_403                                          \
FLAG( 403,  0, EAX,  0,  1, VP_RUNTIME_AVAIL,                    NA,    0 ) \
FLAG( 403,  0, EAX,  1,  1, REF_COUNTER_AVAIL,                   NA,    0 ) \
FLAG( 403,  0, EAX,  2,  1, BASIC_SYNIC_MSRS_AVAIL,              NA,    0 ) \
FLAG( 403,  0, EAX,  3,  1, SYNTH_TIMER_MSRS_AVAIL,              NA,    0 ) \
FLAG( 403,  0, EAX,  4,  1, APIC_ACCESS_MSRS_AVAIL,              NA,    0 ) \
FLAG( 403,  0, EAX,  5,  1, HYPERCALL_MSRS_AVAIL,                NA,    0 ) \
FLAG( 403,  0, EAX,  6,  1, VP_INDEX_MSR_AVAIL,                  NA,    0 ) \
FLAG( 403,  0, EAX,  7,  1, VIRT_RESET_MSR_AVAIL,                NA,    0 ) \
FLAG( 403,  0, EAX,  8,  1, STATS_PAGES_MSRS_AVAIL,              NA,    0 ) \
FLAG( 403,  0, EAX,  9,  1, REF_TSC_AVAIL,                       NA,    0 ) \
FLAG( 403,  0, EAX, 10,  1, GUEST_IDLE_MSR_AVAIL,                NA,    0 ) \
FLAG( 403,  0, EAX, 11,  1, FREQUENCY_MSRS_AVAIL,                NA,    0 ) \
FLAG( 403,  0, EAX, 12,  1, SYNTH_DEBUG_MSRS_AVAIL,              NA,    0 ) \
FLAG( 403,  0, EBX,  0,  1, CREATE_PARTITIONS_FLAG,              NA,    0 ) \
FLAG( 403,  0, EBX,  1,  1, ACCESS_PARTITION_ID_FLAG,            NA,    0 ) \
FLAG( 403,  0, EBX,  2,  1, ACCESS_MEMORY_POOL_FLAG,             NA,    0 ) \
FLAG( 403,  0, EBX,  3,  1, ADJUST_MESSAGE_BUFFERS_FLAG,         NA,    0 ) \
FLAG( 403,  0, EBX,  4,  1, POST_MESSAGES_FLAG,                  NA,    0 ) \
FLAG( 403,  0, EBX,  5,  1, SIGNAL_EVENTS_FLAG,                  NA,    0 ) \
FLAG( 403,  0, EBX,  6,  1, CREATE_PORT_FLAG,                    NA,    0 ) \
FLAG( 403,  0, EBX,  7,  1, CONNECT_PORT_FLAG,                   NA,    0 ) \
FLAG( 403,  0, EBX,  8,  1, ACCESS_STATS_FLAG,                   NA,    0 ) \
FLAG( 403,  0, EBX, 11,  1, DEBUGGING_FLAG,                      NA,    0 ) \
FLAG( 403,  0, EBX, 12,  1, CPU_MANAGEMENT_FLAG,                 NA,    0 ) \
FLAG( 403,  0, EBX, 13,  1, CONFIGURE_PROFILER_FLAG,             NA,    0 ) \
FLAG( 403,  0, EBX, 14,  1, ENABLE_EXPANDED_STACKWALKING_FLAG,   NA,    0 ) \
FLAG( 403,  0, EBX, 16,  1, ACCESS_VSM,                          NA,    0 ) \
FLAG( 403,  0, EBX, 17,  1, ACCESS_VP_REGISTERS,                 NA,    0 ) \
FIELD(403,  0, ECX,  0,  4, MAX_POWER_STATE,                     NA,    0 ) \
FLAG( 403,  0, ECX,  4,  1, HPET_NEEDED_FOR_C3,                  NA,    0 ) \
FLAG( 403,  0, EDX,  0,  1, MWAIT_AVAIL,                         NA,    0 ) \
FLAG( 403,  0, EDX,  1,  1, GUEST_DEBUGGING_AVAIL,               NA,    0 ) \
FLAG( 403,  0, EDX,  2,  1, PERFORMANCE_MONITOR_AVAIL,           NA,    0 ) \
FLAG( 403,  0, EDX,  3,  1, CPU_DYN_PARTITIONING_AVAIL,          NA,    0 ) \
FLAG( 403,  0, EDX,  4,  1, XMM_REGS_FOR_HYPERCALL_INPUT,        NA,    0 ) \
FLAG( 403,  0, EDX,  5,  1, GUEST_IDLE_AVAIL,                    NA,    0 ) \
FLAG( 403,  0, EDX,  6,  1, HYPERVISOR_SLEEP_STATE_AVAIL,        NA,    0 ) \
FLAG( 403,  0, EDX,  7,  1, NUMA_DISTANCE_QUERY_AVAIL,           NA,    0 ) \
FLAG( 403,  0, EDX,  8,  1, TIMER_FREQUENCY_AVAIL,               NA,    0 ) \
FLAG( 403,  0, EDX,  9,  1, SYNTH_MACHINE_CHECK_AVAIL,           NA,    0 ) \
FLAG( 403,  0, EDX, 10,  1, GUEST_CRASH_MSRS_AVAIL,              NA,    0 ) \
FLAG( 403,  0, EDX, 11,  1, DEBUG_MSRS_AVAIL,                    NA,    0 ) \
FLAG( 403,  0, EDX, 12,  1, NPIEP1_AVAIL,                        NA,    0 ) \
FLAG( 403,  0, EDX, 13,  1, DISABLE_HYPERVISOR_AVAIL,            NA,    0 ) \
FLAG( 403,  0, EDX, 15,  1, XMM_REGS_FOR_HYPERCALL_OUTPUT,       NA,    0 ) \
FLAG( 403,  0, EDX, 17,  1, SINT_POLLING_AVAIL,                  NA,    0 ) \
FLAG( 403,  0, EDX, 19,  1, DIRECT_SYN_TIMER,                    NA,    0 )

/*    LEVEL, SUB-LEVEL, REG, POS, SIZE, NAME,               MON SUPP, HWV  */
#define CPUID_FIELD_DATA_LEVEL_404                                         \
FLAG( 404,  0, EAX,  0,  1, USE_HYPERCALL_TO_SWITCH_ADDR_SPACE,  NA,    0 ) \
FLAG( 404,  0, EAX,  1,  1, USE_HYPERCALL_TO_FLUSH_TLB,          NA,    0 ) \
FLAG( 404,  0, EAX,  2,  1, USE_HYPERCALL_FOR_TLB_SHOOTDOWN,     NA,    0 ) \
FLAG( 404,  0, EAX,  3,  1, USE_MSRS_FOR_EOI_ICR_TPR,            NA,    0 ) \
FLAG( 404,  0, EAX,  4,  1, USE_MSR_FOR_RESET,                   NA,    0 ) \
FLAG( 404,  0, EAX,  5,  1, USE_RELAXED_TIMING,                  NA,    0 ) \
FLAG( 404,  0, EAX,  6,  1, USE_DMA_REMAPPING,                   NA,    0 ) \
FLAG( 404,  0, EAX,  7,  1, USE_INTERRUPT_REMAPPING,             NA,    0 ) \
FLAG( 404,  0, EAX,  8,  1, USE_X2APIC,                          NA,    0 ) \
FLAG( 404,  0, EAX,  9,  1, DEPRECATE_AUTOEOI,                   NA,    0 ) \
FIELD(404,  0, EBX,  0, 32, SPINLOCK_RETRIES,                    NA,    0 )

/*    LEVEL, SUB-LEVEL, REG, POS, SIZE, NAME,               MON SUPP, HWV  */
#define CPUID_FIELD_DATA_LEVEL_405                                          \
FIELD(405,  0, EAX,  0, 32, MAX_VCPU,                            NA,    0 ) \
FIELD(405,  0, EBX,  0, 32, MAX_LCPU,                            NA,    0 ) \
FIELD(405,  0, ECX,  0, 32, MAX_REMAPPABLE_VECTORS,              NA,    0 )

/*    LEVEL, SUB-LEVEL, REG, POS, SIZE, NAME,               MON SUPP, HWV  */
#define CPUID_FIELD_DATA_LEVEL_406                                          \
FLAG( 406,  0, EAX,  0,  1, APIC_OVERLAY_ASSIST,                 NA,    0 ) \
FLAG( 406,  0, EAX,  1,  1, MSR_BITMAPS,                         NA,    0 ) \
FLAG( 406,  0, EAX,  2,  1, ARCH_PMCS,                           NA,    0 ) \
FLAG( 406,  0, EAX,  3,  1, SLAT,                                NA,    0 ) \
FLAG( 406,  0, EAX,  4,  1, DMA_REMAPPING,                       NA,    0 ) \
FLAG( 406,  0, EAX,  5,  1, INTERRUPT_REMAPPING,                 NA,    0 ) \
FLAG( 406,  0, EAX,  6,  1, MEMORY_PATROL_SCRUBBER,              NA,    0 )

/*    LEVEL, SUB-LEVEL, REG, POS, SIZE, NAME,               MON SUPP, HWV  */
#define CPUID_FIELD_DATA_LEVEL_410                                          \
FIELD(410,  0, EAX,  0, 32, TSC_HZ,                              NA,    0 ) \
FIELD(410,  0, EBX,  0, 32, APICBUS_HZ,                          NA,    0 ) \
FLAG( 410,  0, ECX,  0,  1, VMMCALL_BACKDOOR,                    NA,    0 ) \
FLAG( 410,  0, ECX,  1,  1, VMCALL_BACKDOOR,                     NA,    0 ) \
FLAG( 410,  0, ECX,  3,  1, TDX_API_ENABLED,                     NA,    0 )

/*    LEVEL, SUB-LEVEL, REG, POS, SIZE, NAME,               MON SUPP, HWV  */
#define CPUID_FIELD_DATA_LEVEL_80                                           \
FIELD( 80,  0, EAX,  0, 32, NUM_EXT_LEVELS,                      NA,    0 ) \
FIELD( 80,  0, EBX,  0, 32, LEAF80_VENDOR1,                      NA,    0 ) \
FIELD( 80,  0, ECX,  0, 32, LEAF80_VENDOR3,                      NA,    0 ) \
FIELD( 80,  0, EDX,  0, 32, LEAF80_VENDOR2,                      NA,    0 )

/*    LEVEL, SUB-LEVEL, REG, POS, SIZE, NAME,               MON SUPP, HWV  */
#define CPUID_FIELD_DATA_LEVEL_81                                           \
FIELD( 81,  0, EAX,  0,  4, LEAF81_STEPPING,                     ANY,   4 ) \
FIELD( 81,  0, EAX,  4,  4, LEAF81_MODEL,                        ANY,   4 ) \
FIELD( 81,  0, EAX,  8,  4, LEAF81_FAMILY,                       ANY,   4 ) \
FIELD( 81,  0, EAX, 12,  2, LEAF81_TYPE,                         ANY,   4 ) \
FIELD( 81,  0, EAX, 16,  4, LEAF81_EXTENDED_MODEL,               ANY,   4 ) \
FIELD( 81,  0, EAX, 20,  8, LEAF81_EXTENDED_FAMILY,              ANY,   4 ) \
FIELD( 81,  0, EBX,  0, 16, LEAF81_BRAND_ID,                     ANY,   4 ) \
FIELD( 81,  0, EBX, 16, 16, UNDEF,                               ANY,   4 ) \
FLAG(  81,  0, ECX,  0,  1, LAHF64,                              YES,   4 ) \
FLAG(  81,  0, ECX,  1,  1, CMPLEGACY,                           ANY,   9 ) \
FLAG(  81,  0, ECX,  2,  1, SVM,                                 YES,   8 ) \
FLAG(  81,  0, ECX,  3,  1, EXTAPICSPC,                          YES,   4 ) \
FLAG(  81,  0, ECX,  4,  1, CR8AVAIL,                            YES,   9 ) \
FLAG(  81,  0, ECX,  5,  1, ABM,                                 YES,   4 ) \
FLAG(  81,  0, ECX,  6,  1, SSE4A,                               YES,   4 ) \
FLAG(  81,  0, ECX,  7,  1, MISALIGNED_SSE,                      YES,   4 ) \
FLAG(  81,  0, ECX,  8,  1, 3DNPREFETCH,                         YES,   4 ) \
FLAG(  81,  0, ECX,  9,  1, OSVW,                                ANY,   8 ) \
FLAG(  81,  0, ECX, 10,  1, IBS,                                 NO,    0 ) \
FLAG(  81,  0, ECX, 11,  1, XOP,                                 YES,   8 ) \
FLAG(  81,  0, ECX, 12,  1, SKINIT,                              NO,    0 ) \
FLAG(  81,  0, ECX, 13,  1, WATCHDOG,                            NO,    0 ) \
FLAG(  81,  0, ECX, 15,  1, LWP,                                 NO,    0 ) \
FLAG(  81,  0, ECX, 16,  1, FMA4,                                YES,   8 ) \
FLAG(  81,  0, ECX, 17,  1, TCE,                                 NO,    0 ) \
FLAG(  81,  0, ECX, 19,  1, NODEID_MSR,                          NO,    0 ) \
FLAG(  81,  0, ECX, 21,  1, TBM,                                 YES,   9 ) \
FLAG(  81,  0, ECX, 22,  1, TOPOLOGY,                            ANY,  18 ) \
FLAG(  81,  0, ECX, 23,  1, PERFCORE,                            ANY,   4 ) \
FLAG(  81,  0, ECX, 24,  1, PERFNB,                              NO,    0 ) \
FLAG(  81,  0, ECX, 26,  1, DATABK,                              NO,    0 ) \
FLAG(  81,  0, ECX, 27,  1, PERFTSC,                             NO,    0 ) \
FLAG(  81,  0, ECX, 28,  1, PERFL3,                              NO,    0 ) \
FLAG(  81,  0, ECX, 29,  1, MONITORX,                            NO,    0 ) \
FLAG(  81,  0, ECX, 30,  1, ADDR_MASK_EXT,                       NO,    0 ) \
FLAG(  81,  0, EDX,  0,  1, LEAF81_FPU,                          YES,   4 ) \
FLAG(  81,  0, EDX,  1,  1, LEAF81_VME,                          YES,   4 ) \
FLAG(  81,  0, EDX,  2,  1, LEAF81_DE,                           YES,   4 ) \
FLAG(  81,  0, EDX,  3,  1, LEAF81_PSE,                          YES,   4 ) \
FLAG(  81,  0, EDX,  4,  1, LEAF81_TSC,                          YES,   4 ) \
FLAG(  81,  0, EDX,  5,  1, LEAF81_MSR,                          YES,   4 ) \
FLAG(  81,  0, EDX,  6,  1, LEAF81_PAE,                          YES,   4 ) \
FLAG(  81,  0, EDX,  7,  1, LEAF81_MCE,                          YES,   4 ) \
FLAG(  81,  0, EDX,  8,  1, LEAF81_CX8,                          YES,   4 ) \
FLAG(  81,  0, EDX,  9,  1, LEAF81_APIC,                         ANY,   4 ) \
FLAG(  81,  0, EDX, 11,  1, SYSC,                                ANY,   4 ) \
FLAG(  81,  0, EDX, 12,  1, LEAF81_MTRR,                         YES,   4 ) \
FLAG(  81,  0, EDX, 13,  1, LEAF81_PGE,                          YES,   4 ) \
FLAG(  81,  0, EDX, 14,  1, LEAF81_MCA,                          YES,   4 ) \
FLAG(  81,  0, EDX, 15,  1, LEAF81_CMOV,                         YES,   4 ) \
FLAG(  81,  0, EDX, 16,  1, LEAF81_PAT,                          YES,   4 ) \
FLAG(  81,  0, EDX, 17,  1, LEAF81_PSE36,                        YES,   4 ) \
FLAG(  81,  0, EDX, 20,  1, NX,                                  YES,   4 ) \
FLAG(  81,  0, EDX, 22,  1, MMXEXT,                              YES,   4 ) \
FLAG(  81,  0, EDX, 23,  1, LEAF81_MMX,                          YES,   4 ) \
FLAG(  81,  0, EDX, 24,  1, LEAF81_FXSR,                         YES,   4 ) \
FLAG(  81,  0, EDX, 25,  1, FFXSR,                               YES,   4 ) \
FLAG(  81,  0, EDX, 26,  1, PDPE1GB,                             YES,   9 ) \
FLAG(  81,  0, EDX, 27,  1, RDTSCP,                              YES,   4 ) \
FLAG(  81,  0, EDX, 29,  1, LM,                                  YES,   4 ) \
FLAG(  81,  0, EDX, 30,  1, 3DNOWPLUS,                           YES,   4 ) \
FLAG(  81,  0, EDX, 31,  1, 3DNOW,                               YES,   4 )

/*    LEVEL, SUB-LEVEL, REG, POS, SIZE, NAME,               MON SUPP, HWV  */
#define CPUID_FIELD_DATA_LEVEL_82                                           \
FIELD( 82,  0, EAX,  0, 32, LEAF82_BRAND_STRING_EAX,             NA,    0 ) \
FIELD( 82,  0, EBX,  0, 32, LEAF82_BRAND_STRING_EBX,             NA,    0 ) \
FIELD( 82,  0, ECX,  0, 32, LEAF82_BRAND_STRING_ECX,             NA,    0 ) \
FIELD( 82,  0, EDX,  0, 32, LEAF82_BRAND_STRING_EDX,             NA,    0 )

/*    LEVEL, SUB-LEVEL, REG, POS, SIZE, NAME,               MON SUPP, HWV  */
#define CPUID_FIELD_DATA_LEVEL_83                                           \
FIELD( 83,  0, EAX,  0, 32, LEAF83_BRAND_STRING_EAX,             NA,    0 ) \
FIELD( 83,  0, EBX,  0, 32, LEAF83_BRAND_STRING_EBX,             NA,    0 ) \
FIELD( 83,  0, ECX,  0, 32, LEAF83_BRAND_STRING_ECX,             NA,    0 ) \
FIELD( 83,  0, EDX,  0, 32, LEAF83_BRAND_STRING_EDX,             NA,    0 )

/*    LEVEL, SUB-LEVEL, REG, POS, SIZE, NAME,               MON SUPP, HWV  */
#define CPUID_FIELD_DATA_LEVEL_84                                           \
FIELD( 84,  0, EAX,  0, 32, LEAF84_BRAND_STRING_EAX,             NA,    0 ) \
FIELD( 84,  0, EBX,  0, 32, LEAF84_BRAND_STRING_EBX,             NA,    0 ) \
FIELD( 84,  0, ECX,  0, 32, LEAF84_BRAND_STRING_ECX,             NA,    0 ) \
FIELD( 84,  0, EDX,  0, 32, LEAF84_BRAND_STRING_EDX,             NA,    0 )

/*    LEVEL, REG, POS, SIZE, NAME,                          MON SUPP, HWV  */
#define CPUID_FIELD_DATA_LEVEL_85                                           \
FIELD( 85,  0, EAX,  0,  8, ITLB_ENTRIES_2M4M_PGS,               NA,    0 ) \
FIELD( 85,  0, EAX,  8,  8, ITLB_ASSOC_2M4M_PGS,                 NA,    0 ) \
FIELD( 85,  0, EAX, 16,  8, DTLB_ENTRIES_2M4M_PGS,               NA,    0 ) \
FIELD( 85,  0, EAX, 24,  8, DTLB_ASSOC_2M4M_PGS,                 NA,    0 ) \
FIELD( 85,  0, EBX,  0,  8, ITLB_ENTRIES_4K_PGS,                 NA,    0 ) \
FIELD( 85,  0, EBX,  8,  8, ITLB_ASSOC_4K_PGS,                   NA,    0 ) \
FIELD( 85,  0, EBX, 16,  8, DTLB_ENTRIES_4K_PGS,                 NA,    0 ) \
FIELD( 85,  0, EBX, 24,  8, DTLB_ASSOC_4K_PGS,                   NA,    0 ) \
FIELD( 85,  0, ECX,  0,  8, L1_DCACHE_LINE_SIZE,                 NA,    0 ) \
FIELD( 85,  0, ECX,  8,  8, L1_DCACHE_LINES_PER_TAG,             NA,    0 ) \
FIELD( 85,  0, ECX, 16,  8, L1_DCACHE_ASSOC,                     NA,    0 ) \
FIELD( 85,  0, ECX, 24,  8, L1_DCACHE_SIZE,                      NA,    0 ) \
FIELD( 85,  0, EDX,  0,  8, L1_ICACHE_LINE_SIZE,                 NA,    0 ) \
FIELD( 85,  0, EDX,  8,  8, L1_ICACHE_LINES_PER_TAG,             NA,    0 ) \
FIELD( 85,  0, EDX, 16,  8, L1_ICACHE_ASSOC,                     NA,    0 ) \
FIELD( 85,  0, EDX, 24,  8, L1_ICACHE_SIZE,                      NA,    0 )

/*    LEVEL, REG, POS, SIZE, NAME,                          MON SUPP, HWV  */
#define CPUID_FIELD_DATA_LEVEL_86                                           \
FIELD( 86,  0, EAX,  0, 12, L2_ITLB_ENTRIES_2M4M_PGS,            NA,    0 ) \
FIELD( 86,  0, EAX, 12,  4, L2_ITLB_ASSOC_2M4M_PGS,              NA,    0 ) \
FIELD( 86,  0, EAX, 16, 12, L2_DTLB_ENTRIES_2M4M_PGS,            NA,    0 ) \
FIELD( 86,  0, EAX, 28,  4, L2_DTLB_ASSOC_2M4M_PGS,              NA,    0 ) \
FIELD( 86,  0, EBX,  0, 12, L2_ITLB_ENTRIES_4K_PGS,              NA,    0 ) \
FIELD( 86,  0, EBX, 12,  4, L2_ITLB_ASSOC_4K_PGS,                NA,    0 ) \
FIELD( 86,  0, EBX, 16, 12, L2_DTLB_ENTRIES_4K_PGS,              NA,    0 ) \
FIELD( 86,  0, EBX, 28,  4, L2_DTLB_ASSOC_4K_PGS,                NA,    0 ) \
FIELD( 86,  0, ECX,  0,  8, L2CACHE_LINE,                        NA,    0 ) \
FIELD( 86,  0, ECX,  8,  4, L2CACHE_LINE_PER_TAG,                NA,    0 ) \
FIELD( 86,  0, ECX, 12,  4, L2CACHE_WAYS,                        NA,    0 ) \
FIELD( 86,  0, ECX, 16, 16, L2CACHE_SIZE,                        NA,    0 ) \
FIELD( 86,  0, EDX,  0,  8, L3CACHE_LINE,                        NA,    0 ) \
FIELD( 86,  0, EDX,  8,  4, L3CACHE_LINE_PER_TAG,                NA,    0 ) \
FIELD( 86,  0, EDX, 12,  4, L3CACHE_WAYS,                        NA,    0 ) \
FIELD( 86,  0, EDX, 18, 14, L3CACHE_SIZE,                        NA,    0 )

/*    LEVEL, REG, POS, SIZE, NAME,                          MON SUPP, HWV  */
#define CPUID_FIELD_DATA_LEVEL_87                                           \
FLAG(  87,  0, EBX,  0,  1, MCA_OVERFLOW_RECOV,                  NA,    0 ) \
FLAG(  87,  0, EBX,  1,  1, SUCCOR,                              NA,    0 ) \
FLAG(  87,  0, EBX,  2,  1, HWA,                                 NA,    0 ) \
FLAG(  87,  0, EBX,  3,  1, SCALABLE_MCA,                        NA,    0 ) \
FLAG(  87,  0, EBX,  4,  1, PFEH_SUPPORT_PRESENT,                NA,    0 ) \
FIELD( 87,  0, ECX,  0, 32, POWER_SAMPLE_TIME_RATIO,             NA,    0 ) \
FLAG(  87,  0, EDX,  0,  1, TS,                                  NA,    0 ) \
FLAG(  87,  0, EDX,  1,  1, FID,                                 NA,    0 ) \
FLAG(  87,  0, EDX,  2,  1, VID,                                 NA,    0 ) \
FLAG(  87,  0, EDX,  3,  1, TTP,                                 NA,    0 ) \
FLAG(  87,  0, EDX,  4,  1, LEAF87_TM,                           NA,    0 ) \
FLAG(  87,  0, EDX,  5,  1, STC,                                 NA,    0 ) \
FLAG(  87,  0, EDX,  6,  1, 100MHZSTEPS,                         NA,    0 ) \
FLAG(  87,  0, EDX,  7,  1, HWPSTATE,                            NA,    0 ) \
FLAG(  87,  0, EDX,  8,  1, TSC_INVARIANT,                       NA,    0 ) \
FLAG(  87,  0, EDX,  9,  1, CORE_PERF_BOOST,                     NA,    0 ) \
FLAG(  87,  0, EDX, 10,  1, EFFECTIVE_FREQUENCY,                 NA,    0 ) \
FLAG(  87,  0, EDX, 11,  1, PROC_FEEDBACK_INTERFACE,             NA,    0 ) \
FLAG(  87,  0, EDX, 12,  1, PROC_POWER_REPORTING,                NA,    0 ) \
FLAG(  87,  0, EDX, 13,  1, CONNECTED_STANDBY,                   NA,    0 ) \
FLAG(  87,  0, EDX, 14,  1, RAPL,                                NA,    0 )

/*    LEVEL, REG, POS, SIZE, NAME,                          MON SUPP, HWV  */
#define CPUID_FIELD_DATA_LEVEL_88                                           \
FIELD( 88,  0, EAX,  0,  8, PHYS_BITS,                           YES,   4 ) \
FIELD( 88,  0, EAX,  8,  8, VIRT_BITS,                           YES,   4 ) \
FIELD( 88,  0, EAX, 16,  8, GUEST_PHYS_ADDR_SZ,                  YES,   8 ) \
FLAG(  88,  0, EBX,  0,  1, CLZERO,                              YES,  14 ) \
FLAG(  88,  0, EBX,  1,  1, IRPERF,                              NO,    0 ) \
FLAG(  88,  0, EBX,  2,  1, XSAVE_ERR_PTR,                       NO,    0 ) \
FLAG(  88,  0, EBX,  3,  1, INVLPGB,                             NO,    0 ) \
FLAG(  88,  0, EBX,  4,  1, RDPRU,                               NO,    0 ) \
FLAG(  88,  0, EBX,  6,  1, MBE,                                 NO,    0 ) \
FLAG(  88,  0, EBX,  8,  1, MCOMMIT,                             NO,    0 ) \
FLAG(  88,  0, EBX,  9,  1, WBNOINVD,                            YES,  17 ) \
FLAG(  88,  0, EBX, 10,  1, LBREXTN,                             NO,    0 ) \
FLAG(  88,  0, EBX, 12,  1, LEAF88_IBPB,                         ANY,   9 ) \
FLAG(  88,  0, EBX, 13,  1, WBINVD_INT,                          NO,    0 ) \
FLAG(  88,  0, EBX, 14,  1, LEAF88_IBRS,                         ANY,  20 ) \
FLAG(  88,  0, EBX, 15,  1, LEAF88_STIBP,                        NO,    0 ) \
FLAG(  88,  0, EBX, 16,  1, LEAF88_IBRS_ALWAYS,                  YES,  20 ) \
FLAG(  88,  0, EBX, 17,  1, LEAF88_STIBP_ALWAYS,                 NO,    0 ) \
FLAG(  88,  0, EBX, 18,  1, LEAF88_PREFER_IBRS,                  YES,  20 ) \
FLAG(  88,  0, EBX, 19,  1, LEAF88_IBRS_SAME_MODE,               YES,  20 ) \
FLAG(  88,  0, EBX, 20,  1, LMSLE_UNSUPPORTED,                   NO,    0 ) \
FLAG(  88,  0, EBX, 23,  1, PPIN,                                NO,    0 ) \
FLAG(  88,  0, EBX, 24,  1, LEAF88_SSBD_SPEC_CTRL,               YES,  20 ) \
FLAG(  88,  0, EBX, 25,  1, LEAF88_SSBD_VIRT_SPEC_CTRL,          NO,    0 ) \
FLAG(  88,  0, EBX, 26,  1, LEAF88_SSBD_NOT_NEEDED,              NO,    0 ) \
FLAG(  88,  0, EBX, 28,  1, LEAF88_PSFD,                         YES,  20 ) \
FIELD( 88,  0, ECX,  0,  8, LEAF88_CORE_COUNT,                   YES,   4 ) \
FIELD( 88,  0, ECX, 12,  4, APICID_COREID_SIZE,                  YES,   7 ) \
FIELD( 88,  0, ECX, 16,  2, PERFTSC_SIZE,                        NO,    0 ) \
FIELD( 88,  0, EDX,  0, 16, INVLPGB_MAX,                         NO,    0 ) \
FIELD( 88,  0, EDX, 16,  8, RDPRU_MAX,                           NO,    0 )
>>>>>>> 30568780

#define CPUID_8A_EDX_11 \
FLAG(  8A,  0, EDX, 11,  1, SVMEDX_RSVD1,                      NO,   0, FALSE)
#define CPUID_8A_EDX_14 \
FLAG(  8A,  0, EDX, 14,  1, SVMEDX_RSVD2,                      NO,   0, FALSE)

/*    LEVEL, REG, POS, SIZE, NAME,                        MON SUPP, HWV, CPL3 */
#define CPUID_FIELD_DATA_LEVEL_8A                                              \
FIELD( 8A,  0, EAX,  0,  8, SVM_REVISION,                      YES,  4, FALSE) \
FLAG(  8A,  0, EAX,  8,  1, SVM_HYPERVISOR,                    NO,   0, FALSE) \
FIELD( 8A,  0, EAX,  9, 23, SVMEAX_RSVD,                       NO,   0, FALSE) \
FIELD( 8A,  0, EBX,  0, 32, SVM_NUM_ASIDS,                     YES,  7, FALSE) \
FIELD( 8A,  0, ECX,  0, 32, SVMECX_RSVD,                       NO,   0, FALSE) \
FLAG(  8A,  0, EDX,  0,  1, SVM_NPT,                           YES,  7, FALSE) \
FLAG(  8A,  0, EDX,  1,  1, SVM_LBR,                           NO,   0, FALSE) \
FLAG(  8A,  0, EDX,  2,  1, SVM_LOCK,                          ANY,  7, FALSE) \
FLAG(  8A,  0, EDX,  3,  1, SVM_NRIP,                          YES,  7, FALSE) \
FLAG(  8A,  0, EDX,  4,  1, SVM_TSC_RATE_MSR,                  NO,   0, FALSE) \
FLAG(  8A,  0, EDX,  5,  1, SVM_VMCB_CLEAN,                    YES,  7, FALSE) \
FLAG(  8A,  0, EDX,  6,  1, SVM_FLUSH_BY_ASID,                 YES,  7, FALSE) \
FLAG(  8A,  0, EDX,  7,  1, SVM_DECODE_ASSISTS,                YES,  7, FALSE) \
FIELD( 8A,  0, EDX,  8,  2, SVMEDX_RSVD0,                      NO,   0, FALSE) \
FLAG(  8A,  0, EDX, 10,  1, SVM_PAUSE_FILTER,                  NO,   0, FALSE) \
CPUID_8A_EDX_11 \
FLAG(  8A,  0, EDX, 12,  1, SVM_PAUSE_THRESHOLD,               NO,   0, FALSE) \
FLAG(  8A,  0, EDX, 13,  1, SVM_AVIC,                          NO,   0, FALSE) \
CPUID_8A_EDX_14 \
<<<<<<< HEAD
FLAG(  8A,  0, EDX, 15,  1, SVM_V_VMSAVE_VMLOAD,               NO,   0, FALSE) \
FLAG(  8A,  0, EDX, 16,  1, SVM_VGIF,                          NO,   0, FALSE) \
FIELD( 8A,  0, EDX, 17, 15, SVMEDX_RSVD,                       NO,   0, FALSE)

/*    LEVEL, SUB-LEVEL, REG, POS, SIZE, NAME,             MON SUPP, HWV, CPL3 */
#define CPUID_FIELD_DATA_LEVEL_819                                             \
FIELD(819,  0, EAX,  0, 12, L1_ITLB_ENTRIES_1G_PGS,            NA,   0, FALSE) \
FIELD(819,  0, EAX, 12,  4, L1_ITLB_ASSOC_1G_PGS,              NA,   0, FALSE) \
FIELD(819,  0, EAX, 16, 12, L1_DTLB_ENTRIES_1G_PGS,            NA,   0, FALSE) \
FIELD(819,  0, EAX, 28,  4, L1_DTLB_ASSOC_1G_PGS,              NA,   0, FALSE) \
FIELD(819,  0, EBX,  0, 12, L2_ITLB_ENTRIES_1G_PGS,            NA,   0, FALSE) \
FIELD(819,  0, EBX, 12,  4, L2_ITLB_ASSOC_1G_PGS,              NA,   0, FALSE) \
FIELD(819,  0, EBX, 16, 12, L2_DTLB_ENTRIES_1G_PGS,            NA,   0, FALSE) \
FIELD(819,  0, EBX, 28,  4, L2_DTLB_ASSOC_1G_PGS,              NA,   0, FALSE)

/*    LEVEL, SUB-LEVEL, REG, POS, SIZE, NAME,             MON SUPP, HWV, CPL3 */
#define CPUID_FIELD_DATA_LEVEL_81A                                             \
FLAG( 81A,  0, EAX,  0,  1, FP128,                             NA,   0, FALSE) \
FLAG( 81A,  0, EAX,  1,  1, MOVU,                              NA,   0, FALSE) \
FLAG( 81A,  0, EAX,  2,  1, FP256,                             NA,   0, FALSE)

/*    LEVEL, SUB-LEVEL, REG, POS, SIZE, NAME,             MON SUPP, HWV, CPL3 */
#define CPUID_FIELD_DATA_LEVEL_81B                                             \
FLAG( 81B,  0, EAX,  0,  1, IBS_FFV,                           NA,   0, FALSE) \
FLAG( 81B,  0, EAX,  1,  1, IBS_FETCHSAM,                      NA,   0, FALSE) \
FLAG( 81B,  0, EAX,  2,  1, IBS_OPSAM,                         NA,   0, FALSE) \
FLAG( 81B,  0, EAX,  3,  1, RW_OPCOUNT,                        NA,   0, FALSE) \
FLAG( 81B,  0, EAX,  4,  1, OPCOUNT,                           NA,   0, FALSE) \
FLAG( 81B,  0, EAX,  5,  1, BRANCH_TARGET_ADDR,                NA,   0, FALSE) \
FLAG( 81B,  0, EAX,  6,  1, OPCOUNT_EXT,                       NA,   0, FALSE) \
FLAG( 81B,  0, EAX,  7,  1, RIP_INVALID_CHECK,                 NA,   0, FALSE) \
FLAG( 81B,  0, EAX,  8,  1, OP_BRN_FUSE,                       NA,   0, FALSE) \
FLAG( 81B,  0, EAX,  9,  1, IBS_FETCH_CTL_EXTD,                NA,   0, FALSE) \
FLAG( 81B,  0, EAX, 10,  1, IBS_OP_DATA4,                      NA,   0, FALSE)

/*    LEVEL, SUB-LEVEL, REG, POS, SIZE, NAME,             MON SUPP, HWV, CPL3 */
#define CPUID_FIELD_DATA_LEVEL_81C                                             \
FLAG( 81C,  0, EAX,  0,  1, LWP_AVAIL,                         NA,   0, FALSE) \
FLAG( 81C,  0, EAX,  1,  1, LWP_VAL_AVAIL,                     NA,   0, FALSE) \
FLAG( 81C,  0, EAX,  2,  1, LWP_IRE_AVAIL,                     NA,   0, FALSE) \
FLAG( 81C,  0, EAX,  3,  1, LWP_BRE_AVAIL,                     NA,   0, FALSE) \
FLAG( 81C,  0, EAX,  4,  1, LWP_DME_AVAIL,                     NA,   0, FALSE) \
FLAG( 81C,  0, EAX,  5,  1, LWP_CNH_AVAIL,                     NA,   0, FALSE) \
FLAG( 81C,  0, EAX,  6,  1, LWP_RNH_AVAIL,                     NA,   0, FALSE) \
FLAG( 81C,  0, EAX, 29,  1, LWP_CONT_AVAIL,                    NA,   0, FALSE) \
FLAG( 81C,  0, EAX, 30,  1, LWP_PTSC_AVAIL,                    NA,   0, FALSE) \
FLAG( 81C,  0, EAX, 31,  1, LWP_INT_AVAIL,                     NA,   0, FALSE) \
FIELD(81C,  0, EBX,  0,  8, LWP_CB_SIZE,                       NA,   0, FALSE) \
FIELD(81C,  0, EBX,  8,  8, LWP_EVENT_SIZE,                    NA,   0, FALSE) \
FIELD(81C,  0, EBX, 16,  8, LWP_MAX_EVENTS,                    NA,   0, FALSE) \
FIELD(81C,  0, EBX, 24,  8, LWP_EVENT_OFFSET,                  NA,   0, FALSE) \
FIELD(81C,  0, ECX,  0,  4, LWP_LATENCY_MAX,                   NA,   0, FALSE) \
FLAG( 81C,  0, ECX,  5,  1, LWP_DATA_ADDR_VALID,               NA,   0, FALSE) \
FIELD(81C,  0, ECX,  6,  3, LWP_LATENCY_ROUND,                 NA,   0, FALSE) \
FIELD(81C,  0, ECX,  9,  7, LWP_VERSION,                       NA,   0, FALSE) \
FIELD(81C,  0, ECX, 16,  8, LWP_MIN_BUF_SIZE,                  NA,   0, FALSE) \
FLAG( 81C,  0, ECX, 28,  1, LWP_BRANCH_PRED,                   NA,   0, FALSE) \
FLAG( 81C,  0, ECX, 29,  1, LWP_IP_FILTERING,                  NA,   0, FALSE) \
FLAG( 81C,  0, ECX, 30,  1, LWP_CACHE_LEVEL,                   NA,   0, FALSE) \
FLAG( 81C,  0, ECX, 31,  1, LWP_CACHE_LATENCY,                 NA,   0, FALSE) \
FLAG( 81C,  0, EDX,  0,  1, LWP_SUPPORTED,                     NA,   0, FALSE) \
FLAG( 81C,  0, EDX,  1,  1, LWP_VAL_SUPPORTED,                 NA,   0, FALSE) \
FLAG( 81C,  0, EDX,  2,  1, LWP_IRE_SUPPORTED,                 NA,   0, FALSE) \
FLAG( 81C,  0, EDX,  3,  1, LWP_BRE_SUPPORTED,                 NA,   0, FALSE) \
FLAG( 81C,  0, EDX,  4,  1, LWP_DME_SUPPORTED,                 NA,   0, FALSE) \
FLAG( 81C,  0, EDX,  5,  1, LWP_CNH_SUPPORTED,                 NA,   0, FALSE) \
FLAG( 81C,  0, EDX,  6,  1, LWP_RNH_SUPPORTED,                 NA,   0, FALSE) \
FLAG( 81C,  0, EDX, 29,  1, LWP_CONT_SUPPORTED,                NA,   0, FALSE) \
FLAG( 81C,  0, EDX, 30,  1, LWP_PTSC_SUPPORTED,                NA,   0, FALSE) \
FLAG( 81C,  0, EDX, 31,  1, LWP_INT_SUPPORTED,                 NA,   0, FALSE)

/*    LEVEL, SUB-LEVEL, REG, POS, SIZE, NAME,             MON SUPP, HWV, CPL3 */
#define CPUID_FIELD_DATA_LEVEL_81D                                             \
FIELD(81D,  0, EAX,  0,  5, LEAF81D_CACHE_TYPE,                NA,   0, FALSE) \
FIELD(81D,  0, EAX,  5,  3, LEAF81D_CACHE_LEVEL,               NA,   0, FALSE) \
FLAG( 81D,  0, EAX,  8,  1, LEAF81D_CACHE_SELF_INIT,           NA,   0, FALSE) \
FLAG( 81D,  0, EAX,  9,  1, LEAF81D_CACHE_FULLY_ASSOC,         NA,   0, FALSE) \
FIELD(81D,  0, EAX, 14, 12, LEAF81D_NUM_SHARING_CACHE,         NA,   0, FALSE) \
FIELD(81D,  0, EBX,  0, 12, LEAF81D_CACHE_LINE_SIZE,           NA,   0, FALSE) \
FIELD(81D,  0, EBX, 12, 10, LEAF81D_CACHE_PHYS_PARTITIONS,     NA,   0, FALSE) \
FIELD(81D,  0, EBX, 22, 10, LEAF81D_CACHE_WAYS,                NA,   0, FALSE) \
FIELD(81D,  0, ECX,  0, 32, LEAF81D_CACHE_NUM_SETS,            NA,   0, FALSE) \
FLAG( 81D,  0, EDX,  0,  1, LEAF81D_CACHE_WBINVD,              NA,   0, FALSE) \
FLAG( 81D,  0, EDX,  1,  1, LEAF81D_CACHE_INCLUSIVE,           NA,   0, FALSE)

/*    LEVEL, SUB-LEVEL, REG, POS, SIZE, NAME,             MON SUPP, HWV, CPL3 */
#define CPUID_FIELD_DATA_LEVEL_81E                                             \
FIELD(81E,  0, EAX,  0, 32, EXTENDED_APICID,                   NA,   0, FALSE) \
FIELD(81E,  0, EBX,  0,  8, COMPUTE_UNIT_ID,                   NA,   0, FALSE) \
FIELD(81E,  0, EBX,  8,  2, CORES_PER_COMPUTE_UNIT,            NA,   0, FALSE) \
FIELD(81E,  0, ECX,  0,  8, NODEID_VAL,                        NA,   0, FALSE) \
FIELD(81E,  0, ECX,  8,  3, NODES_PER_PKG,                     NA,   0, FALSE)

/*    LEVEL, SUB-LEVEL, REG, POS, SIZE, NAME,             MON SUPP, HWV, CPL3 */
#define CPUID_FIELD_DATA_LEVEL_81F                                             \
FLAG( 81F,  0, EAX,  0,  1, SME,                               NO,   0, FALSE) \
FLAG( 81F,  0, EAX,  1,  1, SEV,                               NO,   0, FALSE) \
FLAG( 81F,  0, EAX,  2,  1, PAGE_FLUSH_MSR,                    NO,   0, FALSE) \
FLAG( 81F,  0, EAX,  3,  1, SEV_ES,                            NO,   0, FALSE) \
FIELD(81F,  0, EBX,  0,  5, SME_PAGE_TABLE_BIT_NUM,            NO,   0, FALSE) \
FIELD(81F,  0, EBX,  6,  6, SME_PHYS_ADDR_SPACE_REDUCTION,     NO,   0, FALSE) \
FIELD(81F,  0, ECX,  0, 32, NUM_ENCRYPTED_GUESTS,              NO,   0, FALSE) \
FIELD(81F,  0, EDX,  0, 32, SEV_MIN_ASID,                      NO,   0, FALSE)

#define INTEL_CPUID_FIELD_DATA

#define AMD_CPUID_FIELD_DATA
=======
FLAG(  8A,  0, EDX, 15,  1, SVM_V_VMSAVE_VMLOAD,                 NO,    0 ) \
FLAG(  8A,  0, EDX, 16,  1, SVM_VGIF,                            NO,    0 ) \
FLAG(  8A,  0, EDX, 17,  1, SVM_GMET,                            YES,  17 ) \
FLAG(  8A,  0, EDX, 18,  1, SVMEDX_RSVD3,                        NO,    0 ) \
FLAG(  8A,  0, EDX, 19,  1, SVM_SSS,                             YES,  20 ) \
FLAG(  8A,  0, EDX, 20,  1, SVM_GUEST_SPEC_CTRL,                 NO,    0 ) \
FIELD( 8A,  0, EDX, 21,  3, SVMEDX_RSVD4,                        NO,    0 ) \
FLAG(  8A,  0, EDX, 24,  1, SVM_TLB_CTL,                         NO,    0 ) \
FIELD( 8A,  0, EDX, 25,  7, SVMEDX_RSVD5,                        NO,    0 )

/*    LEVEL, SUB-LEVEL, REG, POS, SIZE, NAME,               MON SUPP, HWV  */
#define CPUID_FIELD_DATA_LEVEL_819                                          \
FIELD(819,  0, EAX,  0, 12, L1_ITLB_ENTRIES_1G_PGS,              NA,    0 ) \
FIELD(819,  0, EAX, 12,  4, L1_ITLB_ASSOC_1G_PGS,                NA,    0 ) \
FIELD(819,  0, EAX, 16, 12, L1_DTLB_ENTRIES_1G_PGS,              NA,    0 ) \
FIELD(819,  0, EAX, 28,  4, L1_DTLB_ASSOC_1G_PGS,                NA,    0 ) \
FIELD(819,  0, EBX,  0, 12, L2_ITLB_ENTRIES_1G_PGS,              NA,    0 ) \
FIELD(819,  0, EBX, 12,  4, L2_ITLB_ASSOC_1G_PGS,                NA,    0 ) \
FIELD(819,  0, EBX, 16, 12, L2_DTLB_ENTRIES_1G_PGS,              NA,    0 ) \
FIELD(819,  0, EBX, 28,  4, L2_DTLB_ASSOC_1G_PGS,                NA,    0 )

/*    LEVEL, SUB-LEVEL, REG, POS, SIZE, NAME,               MON SUPP, HWV  */
#define CPUID_FIELD_DATA_LEVEL_81A                                          \
FLAG( 81A,  0, EAX,  0,  1, FP128,                               NA,    0 ) \
FLAG( 81A,  0, EAX,  1,  1, MOVU,                                NA,    0 ) \
FLAG( 81A,  0, EAX,  2,  1, FP256,                               NA,    0 )

/*    LEVEL, SUB-LEVEL, REG, POS, SIZE, NAME,               MON SUPP, HWV  */
#define CPUID_FIELD_DATA_LEVEL_81B                                          \
FLAG( 81B,  0, EAX,  0,  1, IBS_FFV,                             NA,    0 ) \
FLAG( 81B,  0, EAX,  1,  1, IBS_FETCHSAM,                        NA,    0 ) \
FLAG( 81B,  0, EAX,  2,  1, IBS_OPSAM,                           NA,    0 ) \
FLAG( 81B,  0, EAX,  3,  1, RW_OPCOUNT,                          NA,    0 ) \
FLAG( 81B,  0, EAX,  4,  1, OPCOUNT,                             NA,    0 ) \
FLAG( 81B,  0, EAX,  5,  1, BRANCH_TARGET_ADDR,                  NA,    0 ) \
FLAG( 81B,  0, EAX,  6,  1, OPCOUNT_EXT,                         NA,    0 ) \
FLAG( 81B,  0, EAX,  7,  1, RIP_INVALID_CHECK,                   NA,    0 ) \
FLAG( 81B,  0, EAX,  8,  1, OP_BRN_FUSE,                         NA,    0 ) \
FLAG( 81B,  0, EAX,  9,  1, IBS_FETCH_CTL_EXTD,                  NA,    0 ) \
FLAG( 81B,  0, EAX, 10,  1, IBS_OP_DATA4,                        NA,    0 )

/*    LEVEL, SUB-LEVEL, REG, POS, SIZE, NAME,               MON SUPP, HWV  */
#define CPUID_FIELD_DATA_LEVEL_81C                                          \
FLAG( 81C,  0, EAX,  0,  1, LWP_AVAIL,                           NA,    0 ) \
FLAG( 81C,  0, EAX,  1,  1, LWP_VAL_AVAIL,                       NA,    0 ) \
FLAG( 81C,  0, EAX,  2,  1, LWP_IRE_AVAIL,                       NA,    0 ) \
FLAG( 81C,  0, EAX,  3,  1, LWP_BRE_AVAIL,                       NA,    0 ) \
FLAG( 81C,  0, EAX,  4,  1, LWP_DME_AVAIL,                       NA,    0 ) \
FLAG( 81C,  0, EAX,  5,  1, LWP_CNH_AVAIL,                       NA,    0 ) \
FLAG( 81C,  0, EAX,  6,  1, LWP_RNH_AVAIL,                       NA,    0 ) \
FLAG( 81C,  0, EAX, 29,  1, LWP_CONT_AVAIL,                      NA,    0 ) \
FLAG( 81C,  0, EAX, 30,  1, LWP_PTSC_AVAIL,                      NA,    0 ) \
FLAG( 81C,  0, EAX, 31,  1, LWP_INT_AVAIL,                       NA,    0 ) \
FIELD(81C,  0, EBX,  0,  8, LWP_CB_SIZE,                         NA,    0 ) \
FIELD(81C,  0, EBX,  8,  8, LWP_EVENT_SIZE,                      NA,    0 ) \
FIELD(81C,  0, EBX, 16,  8, LWP_MAX_EVENTS,                      NA,    0 ) \
FIELD(81C,  0, EBX, 24,  8, LWP_EVENT_OFFSET,                    NA,    0 ) \
FIELD(81C,  0, ECX,  0,  4, LWP_LATENCY_MAX,                     NA,    0 ) \
FLAG( 81C,  0, ECX,  5,  1, LWP_DATA_ADDR_VALID,                 NA,    0 ) \
FIELD(81C,  0, ECX,  6,  3, LWP_LATENCY_ROUND,                   NA,    0 ) \
FIELD(81C,  0, ECX,  9,  7, LWP_VERSION,                         NA,    0 ) \
FIELD(81C,  0, ECX, 16,  8, LWP_MIN_BUF_SIZE,                    NA,    0 ) \
FLAG( 81C,  0, ECX, 28,  1, LWP_BRANCH_PRED,                     NA,    0 ) \
FLAG( 81C,  0, ECX, 29,  1, LWP_IP_FILTERING,                    NA,    0 ) \
FLAG( 81C,  0, ECX, 30,  1, LWP_CACHE_LEVEL,                     NA,    0 ) \
FLAG( 81C,  0, ECX, 31,  1, LWP_CACHE_LATENCY,                   NA,    0 ) \
FLAG( 81C,  0, EDX,  0,  1, LWP_SUPPORTED,                       NA,    0 ) \
FLAG( 81C,  0, EDX,  1,  1, LWP_VAL_SUPPORTED,                   NA,    0 ) \
FLAG( 81C,  0, EDX,  2,  1, LWP_IRE_SUPPORTED,                   NA,    0 ) \
FLAG( 81C,  0, EDX,  3,  1, LWP_BRE_SUPPORTED,                   NA,    0 ) \
FLAG( 81C,  0, EDX,  4,  1, LWP_DME_SUPPORTED,                   NA,    0 ) \
FLAG( 81C,  0, EDX,  5,  1, LWP_CNH_SUPPORTED,                   NA,    0 ) \
FLAG( 81C,  0, EDX,  6,  1, LWP_RNH_SUPPORTED,                   NA,    0 ) \
FLAG( 81C,  0, EDX, 29,  1, LWP_CONT_SUPPORTED,                  NA,    0 ) \
FLAG( 81C,  0, EDX, 30,  1, LWP_PTSC_SUPPORTED,                  NA,    0 ) \
FLAG( 81C,  0, EDX, 31,  1, LWP_INT_SUPPORTED,                   NA,    0 )

/*    LEVEL, SUB-LEVEL, REG, POS, SIZE, NAME,               MON SUPP, HWV  */
#define CPUID_FIELD_DATA_LEVEL_81D                                          \
FIELD(81D,  0, EAX,  0,  5, LEAF81D_CACHE_TYPE,                  NA,    0 ) \
FIELD(81D,  0, EAX,  5,  3, LEAF81D_CACHE_LEVEL,                 NA,    0 ) \
FLAG( 81D,  0, EAX,  8,  1, LEAF81D_CACHE_SELF_INIT,             NA,    0 ) \
FLAG( 81D,  0, EAX,  9,  1, LEAF81D_CACHE_FULLY_ASSOC,           NA,    0 ) \
FIELD(81D,  0, EAX, 14, 12, LEAF81D_NUM_SHARING_CACHE,           NA,    0 ) \
FIELD(81D,  0, EBX,  0, 12, LEAF81D_CACHE_LINE_SIZE,             NA,    0 ) \
FIELD(81D,  0, EBX, 12, 10, LEAF81D_CACHE_PHYS_PARTITIONS,       NA,    0 ) \
FIELD(81D,  0, EBX, 22, 10, LEAF81D_CACHE_WAYS,                  NA,    0 ) \
FIELD(81D,  0, ECX,  0, 32, LEAF81D_CACHE_NUM_SETS,              NA,    0 ) \
FLAG( 81D,  0, EDX,  0,  1, LEAF81D_CACHE_WBINVD,                NA,    0 ) \
FLAG( 81D,  0, EDX,  1,  1, LEAF81D_CACHE_INCLUSIVE,             NA,    0 )

/*    LEVEL, SUB-LEVEL, REG, POS, SIZE, NAME,               MON SUPP, HWV  */
#define CPUID_FIELD_DATA_LEVEL_81E                                          \
FIELD(81E,  0, EAX,  0, 32, EXTENDED_APICID,                     NA,    0 ) \
FIELD(81E,  0, EBX,  0,  8, COMPUTE_UNIT_ID,                     NA,    0 ) \
FIELD(81E,  0, EBX,  8,  2, CORES_PER_COMPUTE_UNIT,              NA,    0 ) \
FIELD(81E,  0, ECX,  0,  8, NODEID_VAL,                          NA,    0 ) \
FIELD(81E,  0, ECX,  8,  3, NODES_PER_PKG,                       NA,    0 )

/*    LEVEL, SUB-LEVEL, REG, POS, SIZE, NAME,               MON SUPP, HWV  */
#define CPUID_FIELD_DATA_LEVEL_81F                                          \
FLAG( 81F,  0, EAX,  0,  1, SME,                                 NO,    0 ) \
FLAG( 81F,  0, EAX,  1,  1, SEV,                                 YES,  17 ) \
FLAG( 81F,  0, EAX,  2,  1, PAGE_FLUSH_MSR,                      NO,    0 ) \
FLAG( 81F,  0, EAX,  3,  1, SEV_ES,                              YES,  17 ) \
FLAG( 81F,  0, EAX,  4,  1, SEV_SNP,                             NO,    0 ) \
FLAG( 81F,  0, EAX,  5,  1, VMPL,                                NO,    0 ) \
FLAG( 81F,  0, EAX,  9,  1, TSC_AUX_VIRT,                        YES,  20 ) \
FLAG( 81F,  0, EAX, 10,  1, SEV_HEC,                             NO,    0 ) \
FLAG( 81F,  0, EAX, 11,  1, SEV_64BIT_REQ,                       NO,    0 ) \
FLAG( 81F,  0, EAX, 12,  1, SEV_RESTR_INJECTION,                 NO,    0 ) \
FLAG( 81F,  0, EAX, 13,  1, SEV_ALT_INJECTION,                   NO,    0 ) \
FLAG( 81F,  0, EAX, 14,  1, SEV_DEBUG_SWAP,                      NO,    0 ) \
FLAG( 81F,  0, EAX, 15,  1, SEV_NO_HOST_IBS,                     NO,    0 ) \
FIELD(81F,  0, EBX,  0,  6, SME_PAGE_TABLE_BIT_NUM,              YES,  17 ) \
FIELD(81F,  0, EBX,  6,  6, SME_PHYS_ADDR_SPACE_REDUCTION,       NO,    0 ) \
FIELD(81F,  0, EBX, 12,  4, NUM_VMPL,                            NO,    0 ) \
FIELD(81F,  0, ECX,  0, 32, NUM_ENCRYPTED_GUESTS,                NO,    0 ) \
FIELD(81F,  0, EDX,  0, 32, SEV_MIN_ASID,                        NO,    0 )

/*    LEVEL, SUB-LEVEL, REG, POS, SIZE, NAME,               MON SUPP, HWV  */
#define CPUID_FIELD_DATA_LEVEL_820                                          \
FLAG( 820,  0, EBX,  1,  1, LEAF820_MBE,                         NO,    0 ) \
FIELD(820,  1, EAX,  0, 32, CAPACITY_MASK_LEN,                   NO,    0 ) \
FIELD(820,  1, EDX,  0, 32, NUM_SERVICE_CLASSES,                 NO,    0 )

#define CPUID_FIELD_DATA_LEVEL_821                                          \
FLAG( 821,  0, EAX,  7,  1, UPPER_ADDRESS_IGNORE,                YES,  20 )

#define CPUID_FIELD_DATA_LEVEL_822

#define CPUID_FIELD_DATA_LEVEL_823

#define CPUID_FIELD_DATA_LEVEL_826
>>>>>>> 30568780

#define CPUID_FIELD_DATA                                              \
   CPUID_FIELD_DATA_LEVEL_0                                           \
   CPUID_FIELD_DATA_LEVEL_1                                           \
   CPUID_FIELD_DATA_LEVEL_2                                           \
   CPUID_FIELD_DATA_LEVEL_4                                           \
   CPUID_FIELD_DATA_LEVEL_5                                           \
   CPUID_FIELD_DATA_LEVEL_6                                           \
   CPUID_FIELD_DATA_LEVEL_7                                           \
   CPUID_FIELD_DATA_LEVEL_A                                           \
   CPUID_FIELD_DATA_LEVEL_B                                           \
   CPUID_FIELD_DATA_LEVEL_D                                           \
   CPUID_FIELD_DATA_LEVEL_F                                           \
   CPUID_FIELD_DATA_LEVEL_10                                          \
   CPUID_FIELD_DATA_LEVEL_12                                          \
   CPUID_FIELD_DATA_LEVEL_14                                          \
   CPUID_FIELD_DATA_LEVEL_15                                          \
   CPUID_FIELD_DATA_LEVEL_16                                          \
   CPUID_FIELD_DATA_LEVEL_17                                          \
<<<<<<< HEAD
=======
   CPUID_FIELD_DATA_LEVEL_18                                          \
   CPUID_FIELD_DATA_LEVEL_19                                          \
   CPUID_FIELD_DATA_LEVEL_1A                                          \
   CPUID_FIELD_DATA_LEVEL_1B                                          \
   CPUID_FIELD_DATA_LEVEL_1C                                          \
   CPUID_FIELD_DATA_LEVEL_1D                                          \
   CPUID_FIELD_DATA_LEVEL_1E                                          \
   CPUID_FIELD_DATA_LEVEL_1F                                          \
   CPUID_FIELD_DATA_LEVEL_20                                          \
   CPUID_FIELD_DATA_LEVEL_21                                          \
>>>>>>> 30568780
   CPUID_FIELD_DATA_LEVEL_400                                         \
   CPUID_FIELD_DATA_LEVEL_401                                         \
   CPUID_FIELD_DATA_LEVEL_402                                         \
   CPUID_FIELD_DATA_LEVEL_403                                         \
   CPUID_FIELD_DATA_LEVEL_404                                         \
   CPUID_FIELD_DATA_LEVEL_405                                         \
   CPUID_FIELD_DATA_LEVEL_406                                         \
   CPUID_FIELD_DATA_LEVEL_410                                         \
   CPUID_FIELD_DATA_LEVEL_80                                          \
   CPUID_FIELD_DATA_LEVEL_81                                          \
   CPUID_FIELD_DATA_LEVEL_82                                          \
   CPUID_FIELD_DATA_LEVEL_83                                          \
   CPUID_FIELD_DATA_LEVEL_84                                          \
   CPUID_FIELD_DATA_LEVEL_85                                          \
   CPUID_FIELD_DATA_LEVEL_86                                          \
   CPUID_FIELD_DATA_LEVEL_87                                          \
   CPUID_FIELD_DATA_LEVEL_88                                          \
   CPUID_FIELD_DATA_LEVEL_8A                                          \
   CPUID_FIELD_DATA_LEVEL_819                                         \
   CPUID_FIELD_DATA_LEVEL_81A                                         \
   CPUID_FIELD_DATA_LEVEL_81B                                         \
   CPUID_FIELD_DATA_LEVEL_81C                                         \
   CPUID_FIELD_DATA_LEVEL_81D                                         \
   CPUID_FIELD_DATA_LEVEL_81E                                         \
   CPUID_FIELD_DATA_LEVEL_81F                                         \
<<<<<<< HEAD
   INTEL_CPUID_FIELD_DATA                                             \
   AMD_CPUID_FIELD_DATA
=======
   CPUID_FIELD_DATA_LEVEL_820                                         \
   CPUID_FIELD_DATA_LEVEL_821                                         \
   CPUID_FIELD_DATA_LEVEL_822                                         \
   CPUID_FIELD_DATA_LEVEL_823                                         \
   CPUID_FIELD_DATA_LEVEL_826
>>>>>>> 30568780

/*
 * Define all field and flag values as an enum.  The result is a full
 * set of values taken from the table above in the form:
 *
 * CPUID_<name>_MASK  == mask for feature/field
 * CPUID_<name>_SHIFT == offset of field
 *
 * e.g. - CPUID_VIRT_BITS_MASK  = 0xff00
 *      - CPUID_VIRT_BITS_SHIFT = 8
 */
#define VMW_BIT_MASK(shift)  (0xffffffffu >> (32 - shift))


#define FIELD(lvl, ecxIn, reg, bitpos, size, name, s, hwv, c3) \
   CPUID_##name##_SHIFT        = bitpos,                       \
   CPUID_##name##_MASK         = VMW_BIT_MASK(size) << bitpos, \
   CPUID_INTERNAL_SHIFT_##name = bitpos,                       \
   CPUID_INTERNAL_MASK_##name  = VMW_BIT_MASK(size) << bitpos, \
   CPUID_INTERNAL_REG_##name   = CPUID_REG_##reg,              \
   CPUID_INTERNAL_EAXIN_##name = CPUID_LEVEL_VAL_##lvl,        \
   CPUID_INTERNAL_ECXIN_##name = ecxIn,                        \
   CPUID_INTERNAL_HWV_##name   = hwv,

#define FLAG FIELD

enum {
   /* Define data for every CPUID field we have */
   CPUID_FIELD_DATA
};
#undef VMW_BIT_MASK
#undef FIELD
#undef FLAG

/*
 * CPUID_MASK --
 * CPUID_SHIFT --
 * CPUID_ISSET --
 * CPUID_GET --
 * CPUID_SET --
 * CPUID_CLEAR --
 * CPUID_SETTO --
 *
 * Accessor macros for all CPUID consts/fields/flags.  Level and reg are not
 * required, but are used to force compile-time asserts which help verify that
 * the flag is being used on the right CPUID input and result register.
 *
 * Note: ASSERT_ON_COMPILE is duplicated rather than factored into its own
 * macro, because token concatenation does not work as expected if an input is
 * #defined (e.g. APIC) when macros are nested.  Also, compound statements
 * within parenthes is a GCC extension, so we must use runtime asserts with
 * other compilers.
 */

#if defined(__GNUC__) && !defined(__clang__)

#define CPUID_MASK(eaxIn, reg, flag)                                    \
   ({                                                                   \
      ASSERT_ON_COMPILE(eaxIn == CPUID_INTERNAL_EAXIN_##flag &&         \
              CPUID_REG_##reg == (CpuidReg)CPUID_INTERNAL_REG_##flag);  \
      CPUID_INTERNAL_MASK_##flag;                                       \
   })

#define CPUID_SHIFT(eaxIn, reg, flag)                                   \
   ({                                                                   \
      ASSERT_ON_COMPILE(eaxIn == CPUID_INTERNAL_EAXIN_##flag &&         \
              CPUID_REG_##reg == (CpuidReg)CPUID_INTERNAL_REG_##flag);  \
      CPUID_INTERNAL_SHIFT_##flag;                                      \
   })

#define CPUID_ISSET(eaxIn, reg, flag, data)                             \
   ({                                                                   \
      ASSERT_ON_COMPILE(eaxIn == CPUID_INTERNAL_EAXIN_##flag &&         \
              CPUID_REG_##reg == (CpuidReg)CPUID_INTERNAL_REG_##flag);  \
      (((data) & CPUID_INTERNAL_MASK_##flag) != 0);                     \
   })

#define CPUID_GET(eaxIn, reg, field, data)                              \
   ({                                                                   \
      ASSERT_ON_COMPILE(eaxIn == CPUID_INTERNAL_EAXIN_##field &&        \
              CPUID_REG_##reg == (CpuidReg)CPUID_INTERNAL_REG_##field); \
      (((uint32)(data) & CPUID_INTERNAL_MASK_##field) >>                \
       CPUID_INTERNAL_SHIFT_##field);                                   \
   })

#else

/*
 * CPUIDCheck --
 *
 * Return val after verifying parameters.
 */

static INLINE uint32
CPUIDCheck(int32 eaxIn, int32 eaxInCheck,
           CpuidReg reg, CpuidReg regCheck, uint32 val)
{
   ASSERT(eaxIn == eaxInCheck && reg == regCheck);
   return val;
}

#define CPUID_MASK(eaxIn, reg, flag)                                    \
   CPUIDCheck(eaxIn, CPUID_INTERNAL_EAXIN_##flag,                       \
              CPUID_REG_##reg, (CpuidReg)CPUID_INTERNAL_REG_##flag,     \
              CPUID_INTERNAL_MASK_##flag)

#define CPUID_SHIFT(eaxIn, reg, flag)                                   \
   CPUIDCheck(eaxIn, CPUID_INTERNAL_EAXIN_##flag,                       \
              CPUID_REG_##reg, (CpuidReg)CPUID_INTERNAL_REG_##flag,     \
              CPUID_INTERNAL_SHIFT_##flag)

#define CPUID_ISSET(eaxIn, reg, flag, data)                             \
   (CPUIDCheck(eaxIn, CPUID_INTERNAL_EAXIN_##flag,                      \
               CPUID_REG_##reg, (CpuidReg)CPUID_INTERNAL_REG_##flag,    \
               CPUID_INTERNAL_MASK_##flag & (data)) != 0)

#define CPUID_GET(eaxIn, reg, field, data)                              \
   CPUIDCheck(eaxIn, CPUID_INTERNAL_EAXIN_##field,                      \
              CPUID_REG_##reg, (CpuidReg)CPUID_INTERNAL_REG_##field,    \
              ((uint32)(data) & CPUID_INTERNAL_MASK_##field) >>         \
              CPUID_INTERNAL_SHIFT_##field)

#endif


#define CPUID_SET(eaxIn, reg, flag, dataPtr)                            \
   do {                                                                 \
      ASSERT_ON_COMPILE(                                                \
         (uint32)eaxIn   == (uint32)CPUID_INTERNAL_EAXIN_##flag &&      \
         CPUID_REG_##reg == (CpuidReg)CPUID_INTERNAL_REG_##flag);       \
      *(dataPtr) |= CPUID_INTERNAL_MASK_##flag;                         \
   } while (0)

#define CPUID_CLEAR(eaxIn, reg, flag, dataPtr)                          \
   do {                                                                 \
      ASSERT_ON_COMPILE(                                                \
         (uint32)eaxIn   == (uint32)CPUID_INTERNAL_EAXIN_##flag &&      \
         CPUID_REG_##reg == (CpuidReg)CPUID_INTERNAL_REG_##flag);       \
      *(dataPtr) &= ~CPUID_INTERNAL_MASK_##flag;                        \
   } while (0)

#define CPUID_SETTO(eaxIn, reg, field, dataPtr, val)                    \
   do {                                                                 \
      uint32 _v = val;                                                  \
      uint32 *_d = dataPtr;                                             \
      ASSERT_ON_COMPILE(                                                \
         (uint32)eaxIn   == (uint32)CPUID_INTERNAL_EAXIN_##field &&     \
         CPUID_REG_##reg == (CpuidReg)CPUID_INTERNAL_REG_##field);      \
      *_d = (*_d & ~CPUID_INTERNAL_MASK_##field) |                      \
         (_v << CPUID_INTERNAL_SHIFT_##field);                          \
      ASSERT(_v == (*_d & CPUID_INTERNAL_MASK_##field) >>               \
             CPUID_INTERNAL_SHIFT_##field);                             \
   } while (0)

#define CPUID_SETTO_SAFE(eaxIn, reg, field, dataPtr, val)               \
   do {                                                                 \
      uint32 _v = val &                                                 \
         (CPUID_INTERNAL_MASK_##field >> CPUID_INTERNAL_SHIFT_##field); \
      uint32 *_d = dataPtr;                                             \
      ASSERT_ON_COMPILE(                                                \
         (uint32)eaxIn   == (uint32)CPUID_INTERNAL_EAXIN_##field &&     \
         CPUID_REG_##reg == (CpuidReg)CPUID_INTERNAL_REG_##field);      \
      *_d = (*_d & ~CPUID_INTERNAL_MASK_##field) |                      \
         (_v << CPUID_INTERNAL_SHIFT_##field);                          \
   } while (0)


/*
 * Definitions of various fields' values and more complicated
 * macros/functions for reading cpuid fields.
 */

#define CPUID_FAMILY_EXTENDED        15

/* Effective Intel CPU Families */
#define CPUID_FAMILY_486              4
#define CPUID_FAMILY_P5               5
#define CPUID_FAMILY_P6               6
#define CPUID_FAMILY_P4              15

/* Effective AMD CPU Families */
#define CPUID_FAMILY_5x86            0x4
#define CPUID_FAMILY_K5              0x5
#define CPUID_FAMILY_K6              0x5
#define CPUID_FAMILY_K7              0x6
#define CPUID_FAMILY_K8              0xf
#define CPUID_FAMILY_K8L             0x10
#define CPUID_FAMILY_K8MOBILE        0x11
#define CPUID_FAMILY_LLANO           0x12
#define CPUID_FAMILY_BOBCAT          0x14
#define CPUID_FAMILY_BULLDOZER       0x15  // BD PD SR EX
#define CPUID_FAMILY_KYOTO           0x16  // Note: Jaguar microarch
#define CPUID_FAMILY_ZEN             0x17

/* Effective VIA CPU Families */
#define CPUID_FAMILY_C7               6

/* Effective Hygon CPU Families. */
#define CPUID_FAMILY_DHYANA          0x18

/* Intel model information */
<<<<<<< HEAD
#define CPUID_MODEL_PPRO              1
#define CPUID_MODEL_PII_03            3
#define CPUID_MODEL_PII_05            5
#define CPUID_MODEL_CELERON_06        6
#define CPUID_MODEL_PM_09             9
#define CPUID_MODEL_PM_0D            13
#define CPUID_MODEL_PM_0E            14  // Yonah / Sossaman
#define CPUID_MODEL_CORE_0F          15  // Conroe / Merom
#define CPUID_MODEL_CORE_17        0x17  // Penryn
#define CPUID_MODEL_NEHALEM_1A     0x1a  // Nehalem / Gainestown
#define CPUID_MODEL_ATOM_1C        0x1c  // Silverthorne / Diamondville
#define CPUID_MODEL_CORE_1D        0x1d  // Dunnington
#define CPUID_MODEL_NEHALEM_1E     0x1e  // Lynnfield
#define CPUID_MODEL_NEHALEM_1F     0x1f  // Havendale
#define CPUID_MODEL_NEHALEM_25     0x25  // Westmere / Clarkdale
#define CPUID_MODEL_ATOM_26        0x26  // Lincroft
#define CPUID_MODEL_ATOM_27        0x27  // Saltwell
#define CPUID_MODEL_SANDYBRIDGE_2A 0x2a  // Sandybridge (desktop/mobile)
#define CPUID_MODEL_NEHALEM_2C     0x2c  // Westmere-EP
#define CPUID_MODEL_SANDYBRIDGE_2D 0x2d  // Sandybridge-EP
#define CPUID_MODEL_NEHALEM_2E     0x2e  // Nehalem-EX
#define CPUID_MODEL_NEHALEM_2F     0x2f  // Westmere-EX
#define CPUID_MODEL_ATOM_35        0x35  // Cloverview
#define CPUID_MODEL_ATOM_36        0x36  // Cedarview
#define CPUID_MODEL_ATOM_37        0x37  // Bay Trail
#define CPUID_MODEL_SANDYBRIDGE_3A 0x3a  // Ivy Bridge
#define CPUID_MODEL_HASWELL_3C     0x3c  // Haswell DT
#define CPUID_MODEL_BROADWELL_3D   0x3d  // Broadwell-Ult
#define CPUID_MODEL_SANDYBRIDGE_3E 0x3e  // Ivy Bridge-EP
#define CPUID_MODEL_HASWELL_3F     0x3f  // Haswell EP/EN/EX
#define CPUID_MODEL_HASWELL_45     0x45  // Haswell Ultrathin
#define CPUID_MODEL_HASWELL_46     0x46  // Haswell (Crystal Well)
#define CPUID_MODEL_BROADWELL_47   0x47  // Broadwell (Denlow)
#define CPUID_MODEL_ATOM_4A        0x4a  // Future Silvermont
#define CPUID_MODEL_ATOM_4C        0x4c  // Airmont
#define CPUID_MODEL_ATOM_4D        0x4d  // Avoton
#define CPUID_MODEL_SKYLAKE_4E     0x4e  // Skylake-Y / Kabylake U/Y ES
#define CPUID_MODEL_BROADWELL_4F   0x4f  // Broadwell EP/EN/EX
#define CPUID_MODEL_SKYLAKE_55     0x55  // Skylake EP/EN/EX
#define CPUID_MODEL_BROADWELL_56   0x56  // Broadwell DE
#define CPUID_MODEL_KNL_57         0x57  // Knights Landing
#define CPUID_MODEL_ATOM_5A        0x5a  // Future Silvermont
#define CPUID_MODEL_ATOM_5D        0x5d  // Future Silvermont
#define CPUID_MODEL_SKYLAKE_5E     0x5e  // Skylake-S / Kabylake S/H ES
#define CPUID_MODEL_ATOM_5F        0x5f  // Denverton
#define CPUID_MODEL_KNM_85         0x85  // Knights Mill
#define CPUID_MODEL_KABYLAKE_8E    0x8e  // Kabylake U/Y QS
#define CPUID_MODEL_KABYLAKE_9E    0x9e  // Kabylake S/H QS

/* Intel stepping information */
#define CPUID_STEPPING_KABYLAKE_ES     0x8  // Kabylake S/H/U/Y ES
#define CPUID_STEPPING_COFFEELAKE_A    0xA  // Coffeelake U/S/H
#define CPUID_STEPPING_COFFEELAKE_B    0xB  // Coffeelake S/H
=======
#define CPUID_MODEL_PPRO                 1
#define CPUID_MODEL_PII_03               3
#define CPUID_MODEL_PII_05               5
#define CPUID_MODEL_CELERON_06           6
#define CPUID_MODEL_PM_09                9
#define CPUID_MODEL_PM_0D               13
#define CPUID_MODEL_PM_0E               14  // Yonah / Sossaman
#define CPUID_MODEL_CORE_0F             15  // Conroe / Merom
#define CPUID_MODEL_CORE_17           0x17  // Penryn
#define CPUID_MODEL_NEHALEM_1A        0x1a  // Nehalem / Gainestown
#define CPUID_MODEL_ATOM_1C           0x1c  // Silverthorne / Diamondville
#define CPUID_MODEL_CORE_1D           0x1d  // Dunnington
#define CPUID_MODEL_NEHALEM_1E        0x1e  // Lynnfield
#define CPUID_MODEL_NEHALEM_1F        0x1f  // Havendale
#define CPUID_MODEL_NEHALEM_25        0x25  // Westmere / Clarkdale
#define CPUID_MODEL_ATOM_26           0x26  // Lincroft
#define CPUID_MODEL_ATOM_27           0x27  // Saltwell
#define CPUID_MODEL_SANDYBRIDGE_2A    0x2a  // Sandybridge (desktop/mobile)
#define CPUID_MODEL_NEHALEM_2C        0x2c  // Westmere-EP
#define CPUID_MODEL_SANDYBRIDGE_2D    0x2d  // Sandybridge-EP
#define CPUID_MODEL_NEHALEM_2E        0x2e  // Nehalem-EX
#define CPUID_MODEL_NEHALEM_2F        0x2f  // Westmere-EX
#define CPUID_MODEL_ATOM_35           0x35  // Cloverview
#define CPUID_MODEL_ATOM_36           0x36  // Cedarview
#define CPUID_MODEL_ATOM_37           0x37  // Bay Trail
#define CPUID_MODEL_SANDYBRIDGE_3A    0x3a  // Ivy Bridge
#define CPUID_MODEL_HASWELL_3C        0x3c  // Haswell DT
#define CPUID_MODEL_BROADWELL_3D      0x3d  // Broadwell-Ult
#define CPUID_MODEL_SANDYBRIDGE_3E    0x3e  // Ivy Bridge-EP
#define CPUID_MODEL_HASWELL_3F        0x3f  // Haswell EP/EN/EX
#define CPUID_MODEL_HASWELL_45        0x45  // Haswell Ultrathin
#define CPUID_MODEL_HASWELL_46        0x46  // Haswell (Crystal Well)
#define CPUID_MODEL_BROADWELL_47      0x47  // Broadwell (Denlow)
#define CPUID_MODEL_ATOM_4A           0x4a  // Future Silvermont
#define CPUID_MODEL_ATOM_4C           0x4c  // Airmont
#define CPUID_MODEL_ATOM_4D           0x4d  // Avoton
#define CPUID_MODEL_SKYLAKE_4E        0x4e  // Skylake-Y / Kaby Lake U/Y ES
#define CPUID_MODEL_BROADWELL_4F      0x4f  // Broadwell EP/EN/EX
#define CPUID_MODEL_SKYLAKE_55        0x55  // Skylake EP/EN/EX
#define CPUID_MODEL_BROADWELL_56      0x56  // Broadwell DE
#define CPUID_MODEL_KNL_57            0x57  // Knights Landing
#define CPUID_MODEL_ATOM_5A           0x5a  // Future Silvermont
#define CPUID_MODEL_ATOM_5D           0x5d  // Future Silvermont
#define CPUID_MODEL_SKYLAKE_5E        0x5e  // Skylake-S / Kaby Lake S/H ES
#define CPUID_MODEL_ATOM_5F           0x5f  // Denverton
#define CPUID_MODEL_ATOM_86           0x86  // Snow Ridge
#define CPUID_MODEL_CANNONLAKE_66     0x66  // Cannon Lake
#define CPUID_MODEL_ICELAKE_7E        0x7e  // Ice Lake U/Y
#define CPUID_MODEL_ICELAKE_6A        0x6a  // Ice Lake SP (ICX)
#define CPUID_MODEL_ICELAKE_6C        0x6c  // Ice Lake D
#define CPUID_MODEL_TIGERLAKE_8C      0x8c  // Tiger Lake UP3/UP4/H35
#define CPUID_MODEL_TIGERLAKE_8D      0x8d  // Tiger Lake H81
#define CPUID_MODEL_KNM_85            0x85  // Knights Mill
#define CPUID_MODEL_KABYLAKE_8E       0x8e  // Kaby Lake U/Y QS
#define CPUID_MODEL_ALDERLAKE_97      0x97  // Alder Lake-S
#define CPUID_MODEL_ALDERLAKE_9A      0x9a  // Alder Lake-P
#define CPUID_MODEL_KABYLAKE_9E       0x9e  // Kaby Lake S/H QS
#define CPUID_MODEL_COMETLAKE_A5      0xa5  // Comet Lake S
#define CPUID_MODEL_COMETLAKE_A6      0xa6  // Comet Lake U
#define CPUID_MODEL_ROCKETLAKE_A7     0xa7  // Rocket Lake S

/* Intel stepping information */
#define CPUID_STEPPING_KABYLAKE_ES     0x8  // Kaby Lake S/H/U/Y ES
#define CPUID_STEPPING_COFFEELAKE_A    0xA  // Coffee Lake U/S/H
#define CPUID_STEPPING_COFFEELAKE_D    0xD  // Last Coffee Lake stepping
#define CPUID_STEPPING_CASCADELAKE_A   0x5  // Cascade Lake A-step
#define CPUID_STEPPING_CASCADELAKE_B1  0x7  // Cascade Lake B1-step
#define CPUID_STEPPING_WHISKEYLAKE     0xB  // Whiskey Lake U
#define CPUID_STEPPING_AMBERLAKE       0xC  // Amber Lake Y
#define CPUID_STEPPING_COOPERLAKE      0xA  // Cooper Lake-SP
>>>>>>> 30568780

#define CPUID_MODEL_PIII_07    7
#define CPUID_MODEL_PIII_08    8
#define CPUID_MODEL_PIII_0A    10

/* AMD model information */
#define CPUID_MODEL_BARCELONA_02      0x02 // Barcelona (Opteron & Phenom)
#define CPUID_MODEL_SHANGHAI_04       0x04 // Shanghai RB
#define CPUID_MODEL_SHANGHAI_05       0x05 // Shanghai BL
#define CPUID_MODEL_SHANGHAI_06       0x06 // Shanghai DA
#define CPUID_MODEL_ISTANBUL_MAGNY_08 0x08 // Istanbul (6 core) & Magny-cours (12) HY
#define CPUID_MODEL_ISTANBUL_MAGNY_09 0x09 // HY - G34 package
#define CPUID_MODEL_PHAROAH_HOUND_0A  0x0A // Pharoah Hound
#define CPUID_MODEL_PILEDRIVER_1F     0x1F // Max piledriver model defined in BKDG
#define CPUID_MODEL_PILEDRIVER_10     0x10 // family == CPUID_FAMILY_BULLDOZER
#define CPUID_MODEL_PILEDRIVER_02     0x02 // family == CPUID_FAMILY_BULLDOZER
#define CPUID_MODEL_OPTERON_REVF_41   0x41 // family == CPUID_FAMILY_K8
#define CPUID_MODEL_KYOTO_00          0x00 // family == CPUID_FAMILY_KYOTO
#define CPUID_MODEL_STEAMROLLER_3F    0x3F // Max Steamroller model defined in BKDG
#define CPUID_MODEL_STEAMROLLER_30    0x30 // family == CPUID_FAMILY_BULLDOZER
#define CPUID_MODEL_EXCAVATOR_60      0x60 // family == CPUID_FAMILY_BULLDOZER
#define CPUID_MODEL_EXCAVATOR_6F      0x6F // Max Excavator model defined in BKDG
#define CPUID_MODEL_ZEN_00            0x00 // family == CPUID_FAMILY_ZEN
#define CPUID_MODEL_ZEN_1F            0x1F // Max Zen model defined in BKDG

/* VIA model information */
#define CPUID_MODEL_NANO                15 // Isaiah

/* Hygon model information. */
#define CPUID_MODEL_DHYANA_A             0 // Dhyana A

/*
 *----------------------------------------------------------------------
 *
 * CPUID_IsVendor{AMD,Intel,VIA,Hygon} --
 *
 *      Determines if the vendor string in cpuid id0 is from
 *      {AMD,Intel,VIA,Hygon}.
 *
 * Results:
 *      True iff vendor string is CPUID_{AMD,INTEL,VIA,HYGON}_VENDOR_STRING
 *
 * Side effects:
 *      None.
 *
 *----------------------------------------------------------------------
 */
static INLINE Bool
CPUID_IsRawVendor(const CPUIDRegs *id0, const char* vendor)
{
   // hard to get strcmp() in some environments, so do it in the raw
   return (id0->ebx == *(const uint32 *) (vendor + 0) &&
           id0->ecx == *(const uint32 *) (vendor + 4) &&
           id0->edx == *(const uint32 *) (vendor + 8));
}

static INLINE Bool
CPUID_IsVendorAMD(const CPUIDRegs *id0)
{
   return CPUID_IsRawVendor(id0, CPUID_AMD_VENDOR_STRING);
}

static INLINE Bool
CPUID_IsVendorIntel(const CPUIDRegs *id0)
{
   return CPUID_IsRawVendor(id0, CPUID_INTEL_VENDOR_STRING);
}

static INLINE Bool
CPUID_IsVendorVIA(const CPUIDRegs *id0)
{
   return CPUID_IsRawVendor(id0, CPUID_VIA_VENDOR_STRING);
}

static INLINE Bool
CPUID_IsVendorHygon(const CPUIDRegs *id0)
{
   return CPUID_IsRawVendor(id0, CPUID_HYGON_VENDOR_STRING);
}

static INLINE uint32
CPUID_EFFECTIVE_FAMILY(uint32 v) /* %eax from CPUID with %eax=1. */
{
   uint32 f = CPUID_GET(1, EAX, FAMILY, v);
   return f != CPUID_FAMILY_EXTENDED ? f : f +
      CPUID_GET(1, EAX, EXTENDED_FAMILY, v);
}

/*
 * Normally only used when FAMILY==CPUID_FAMILY_EXTENDED, but Intel is
 * now using the extended model field for FAMILY==CPUID_FAMILY_P6 to
 * refer to the newer Core2 CPUs
 */
static INLINE uint32
CPUID_EFFECTIVE_MODEL(uint32 v) /* %eax from CPUID with %eax=1. */
{
   uint32 m = CPUID_GET(1, EAX, MODEL, v);
   uint32 em = CPUID_GET(1, EAX, EXTENDED_MODEL, v);
   return m + (em << 4);
}

static INLINE uint32
CPUID_EFFECTIVE_STEPPING(uint32 v) /* %eax from CPUID with %eax=1. */
{
   return CPUID_GET(1, EAX, STEPPING, v);
}

/*
 * Notice that CPUID families for Intel and AMD overlap. The following macros
 * should only be used AFTER the manufacturer has been established (through
 * the use of CPUID standard function 0).
 */
static INLINE Bool
CPUID_FAMILY_IS_486(uint32 eax)
{
   return CPUID_EFFECTIVE_FAMILY(eax) == CPUID_FAMILY_486;
}

static INLINE Bool
CPUID_FAMILY_IS_P5(uint32 eax)
{
   return CPUID_EFFECTIVE_FAMILY(eax) == CPUID_FAMILY_P5;
}

static INLINE Bool
CPUID_FAMILY_IS_P6(uint32 eax)
{
   return CPUID_EFFECTIVE_FAMILY(eax) == CPUID_FAMILY_P6;
}

static INLINE Bool
CPUID_FAMILY_IS_PENTIUM4(uint32 eax)
{
   return CPUID_EFFECTIVE_FAMILY(eax) == CPUID_FAMILY_P4;
}

/*
 * Intel Pentium M processors are Yonah/Sossaman or an older P-M
 */
static INLINE Bool
CPUID_UARCH_IS_PENTIUM_M(uint32 v) // IN: %eax from CPUID with %eax=1.
{
   /* Assumes the CPU manufacturer is Intel. */
   return CPUID_FAMILY_IS_P6(v) &&
          (CPUID_EFFECTIVE_MODEL(v) == CPUID_MODEL_PM_09 ||
           CPUID_EFFECTIVE_MODEL(v) == CPUID_MODEL_PM_0D ||
           CPUID_EFFECTIVE_MODEL(v) == CPUID_MODEL_PM_0E);
}

/*
 * Intel Core processors are Merom, Conroe, Woodcrest, Clovertown,
 * Penryn, Dunnington, Kentsfield, Yorktown, Harpertown, ........
 */
static INLINE Bool
CPUID_UARCH_IS_CORE(uint32 v) // IN: %eax from CPUID with %eax=1.
{
   uint32 model = CPUID_EFFECTIVE_MODEL(v);
   /* Assumes the CPU manufacturer is Intel. */
   return CPUID_FAMILY_IS_P6(v) &&
          model >= CPUID_MODEL_CORE_0F &&
          (model < CPUID_MODEL_NEHALEM_1A ||
           model == CPUID_MODEL_CORE_1D);
}

/*
 * Intel Nehalem processors are: Nehalem, Gainestown, Lynnfield, Clarkdale.
 */
static INLINE Bool
CPUID_UARCH_IS_NEHALEM(uint32 v) // IN: %eax from CPUID with %eax=1.
{
   /* Assumes the CPU manufacturer is Intel. */
   uint32 effectiveModel = CPUID_EFFECTIVE_MODEL(v);

   return CPUID_FAMILY_IS_P6(v) &&
          (effectiveModel == CPUID_MODEL_NEHALEM_1A ||
           effectiveModel == CPUID_MODEL_NEHALEM_1E ||
           effectiveModel == CPUID_MODEL_NEHALEM_1F ||
           effectiveModel == CPUID_MODEL_NEHALEM_25 ||
           effectiveModel == CPUID_MODEL_NEHALEM_2C ||
           effectiveModel == CPUID_MODEL_NEHALEM_2E ||
           effectiveModel == CPUID_MODEL_NEHALEM_2F);
}


static INLINE Bool
CPUID_UARCH_IS_SANDYBRIDGE(uint32 v) // IN: %eax from CPUID with %eax=1.
{
   /* Assumes the CPU manufacturer is Intel. */
   uint32 effectiveModel = CPUID_EFFECTIVE_MODEL(v);

   return CPUID_FAMILY_IS_P6(v) &&
          (effectiveModel == CPUID_MODEL_SANDYBRIDGE_2A ||
           effectiveModel == CPUID_MODEL_SANDYBRIDGE_2D ||
           effectiveModel == CPUID_MODEL_SANDYBRIDGE_3E ||
           effectiveModel == CPUID_MODEL_SANDYBRIDGE_3A);
}


static INLINE Bool
CPUID_MODEL_IS_BROADWELL(uint32 v) // IN: %eax from CPUID with %eax=1.
{
   /* Assumes the CPU manufacturer is Intel. */
   uint32 effectiveModel = CPUID_EFFECTIVE_MODEL(v);

   return CPUID_FAMILY_IS_P6(v) &&
          (effectiveModel == CPUID_MODEL_BROADWELL_3D ||
           effectiveModel == CPUID_MODEL_BROADWELL_47 ||
           effectiveModel == CPUID_MODEL_BROADWELL_4F ||
           effectiveModel == CPUID_MODEL_BROADWELL_56);
}


static INLINE Bool
CPUID_MODEL_IS_HASWELL(uint32 v) // IN: %eax from CPUID with %eax=1.
{
   /* Assumes the CPU manufacturer is Intel. */
   uint32 effectiveModel = CPUID_EFFECTIVE_MODEL(v);

   return CPUID_FAMILY_IS_P6(v) &&
          (effectiveModel == CPUID_MODEL_HASWELL_3C ||
           effectiveModel == CPUID_MODEL_HASWELL_3F ||
           effectiveModel == CPUID_MODEL_HASWELL_45 ||
           effectiveModel == CPUID_MODEL_HASWELL_46);
}

<<<<<<< HEAD
=======
static INLINE Bool
CPUID_MODEL_IS_CASCADELAKE(uint32 v) // IN: %eax from CPUID with %eax=1.
{
      /* Assumes the CPU manufacturer is Intel. */
   return CPUID_FAMILY_IS_P6(v) &&
          CPUID_EFFECTIVE_MODEL(v) == CPUID_MODEL_SKYLAKE_55 &&
          CPUID_EFFECTIVE_STEPPING(v) >= CPUID_STEPPING_CASCADELAKE_A &&
          CPUID_EFFECTIVE_STEPPING(v) <= CPUID_STEPPING_CASCADELAKE_B1;
}

static INLINE Bool
CPUID_MODEL_IS_COOPERLAKE(uint32 v) // IN: %eax from CPUID with %eax=1.
{
   /* Assumes the CPU manufacturer is Intel. */
   return CPUID_FAMILY_IS_P6(v) &&
          CPUID_EFFECTIVE_MODEL(v) == CPUID_MODEL_SKYLAKE_55 &&
          CPUID_EFFECTIVE_STEPPING(v) == CPUID_STEPPING_COOPERLAKE;
}
>>>>>>> 30568780

static INLINE Bool
CPUID_MODEL_IS_SKYLAKE(uint32 v) // IN: %eax from CPUID with %eax=1.
{
   /* Assumes the CPU manufacturer is Intel. */
   return CPUID_FAMILY_IS_P6(v) &&
          ((CPUID_EFFECTIVE_MODEL(v) == CPUID_MODEL_SKYLAKE_5E &&
            CPUID_EFFECTIVE_STEPPING(v) != CPUID_STEPPING_KABYLAKE_ES) ||
<<<<<<< HEAD
            CPUID_EFFECTIVE_MODEL(v) == CPUID_MODEL_SKYLAKE_55 ||
=======
           (CPUID_EFFECTIVE_MODEL(v) == CPUID_MODEL_SKYLAKE_55 &&
            !CPUID_MODEL_IS_COOPERLAKE(v)                      &&
            !CPUID_MODEL_IS_CASCADELAKE(v))                            ||
>>>>>>> 30568780
           (CPUID_EFFECTIVE_MODEL(v) == CPUID_MODEL_SKYLAKE_4E &&
            CPUID_EFFECTIVE_STEPPING(v) != CPUID_STEPPING_KABYLAKE_ES));
}

static INLINE Bool
CPUID_MODEL_IS_COFFEELAKE(uint32 v) // IN: %eax from CPUID with %eax=1.
{
   /* Assumes the CPU manufacturer is Intel. */
   return CPUID_FAMILY_IS_P6(v) &&
          ((CPUID_EFFECTIVE_MODEL(v) == CPUID_MODEL_KABYLAKE_9E           &&
            (CPUID_EFFECTIVE_STEPPING(v) == CPUID_STEPPING_COFFEELAKE_A   ||
             CPUID_EFFECTIVE_STEPPING(v) == CPUID_STEPPING_COFFEELAKE_B)) ||
           (CPUID_EFFECTIVE_MODEL(v) == CPUID_MODEL_KABYLAKE_8E           &&
            CPUID_EFFECTIVE_STEPPING(v) == CPUID_STEPPING_COFFEELAKE_A));
}

static INLINE Bool
CPUID_MODEL_IS_KABYLAKE(uint32 v) // IN: %eax from CPUID with %eax=1.
{
   /* Assumes the CPU manufacturer is Intel. */
   return CPUID_FAMILY_IS_P6(v) &&
          !CPUID_MODEL_IS_COFFEELAKE(v) &&
          (CPUID_EFFECTIVE_MODEL(v) == CPUID_MODEL_KABYLAKE_9E         ||
           CPUID_EFFECTIVE_MODEL(v) == CPUID_MODEL_KABYLAKE_8E         ||
           (CPUID_EFFECTIVE_MODEL(v) == CPUID_MODEL_SKYLAKE_5E         &&
            CPUID_EFFECTIVE_STEPPING(v) == CPUID_STEPPING_KABYLAKE_ES) ||
           (CPUID_EFFECTIVE_MODEL(v) == CPUID_MODEL_SKYLAKE_4E         &&
            CPUID_EFFECTIVE_STEPPING(v) == CPUID_STEPPING_KABYLAKE_ES));
}

static INLINE Bool
CPUID_UARCH_IS_SKYLAKE(uint32 v) // IN: %eax from CPUID with %eax=1.
{
   /* Assumes the CPU manufacturer is Intel. */
<<<<<<< HEAD
   return CPUID_FAMILY_IS_P6(v) &&
          (CPUID_MODEL_IS_COFFEELAKE(v) ||
           CPUID_MODEL_IS_KABYLAKE(v)   ||
           CPUID_MODEL_IS_SKYLAKE(v));
=======
   return CPUID_MODEL_IS_SKYLAKE(v)     ||
          CPUID_MODEL_IS_KABYLAKE(v)    ||
          CPUID_MODEL_IS_COFFEELAKE(v)  ||
          CPUID_MODEL_IS_WHISKEYLAKE(v) ||
          CPUID_MODEL_IS_COMETLAKE(v)   ||
          CPUID_MODEL_IS_AMBERLAKE(v)   ||
          CPUID_MODEL_IS_CASCADELAKE(v) ||
          CPUID_MODEL_IS_COOPERLAKE(v)  ||
          CPUID_MODEL_IS_CANNONLAKE(v);
>>>>>>> 30568780
}

static INLINE Bool
CPUID_MODEL_IS_ICELAKE(uint32 v) // IN: %eax from CPUID with %eax=1.
{
   /* Assumes the CPU manufacturer is Intel. */
   return CPUID_FAMILY_IS_P6(v) &&
          (CPUID_EFFECTIVE_MODEL(v) == CPUID_MODEL_ICELAKE_7E ||
           CPUID_EFFECTIVE_MODEL(v) == CPUID_MODEL_ICELAKE_6A ||
           CPUID_EFFECTIVE_MODEL(v) == CPUID_MODEL_ICELAKE_6C);
}

static INLINE Bool
CPUID_MODEL_IS_TIGERLAKE(uint32 v) // IN: %eax from CPUID with %eax=1.
{
   /* Assumes the CPU manufacturer is Intel. */
   return CPUID_FAMILY_IS_P6(v) &&
          (CPUID_EFFECTIVE_MODEL(v) == CPUID_MODEL_TIGERLAKE_8C ||
           CPUID_EFFECTIVE_MODEL(v) == CPUID_MODEL_TIGERLAKE_8D);
}

static INLINE Bool
CPUID_MODEL_IS_ROCKETLAKE(uint32 v) // IN: %eax from CPUID with %eax=1.
{
   /* Assumes the CPU manufacturer is Intel. */
   return CPUID_FAMILY_IS_P6(v) &&
          (CPUID_EFFECTIVE_MODEL(v) == CPUID_MODEL_ROCKETLAKE_A7);
}

static INLINE Bool
CPUID_UARCH_IS_ICELAKE(uint32 v) // IN: %eax from CPUID with %eax=1.
{
   /* Assumes the CPU manufacturer is Intel. */
   return CPUID_MODEL_IS_ICELAKE(v)  ||
          CPUID_MODEL_IS_TIGERLAKE(v) ||
          CPUID_MODEL_IS_ROCKETLAKE(v);
}

static INLINE Bool
CPUID_MODEL_IS_ALDERLAKE(uint32 v) // IN: %eax from CPUID with %eax=1.
{
   /* Assumes the CPU manufacturer is Intel. */
   return CPUID_FAMILY_IS_P6(v) &&
          (CPUID_EFFECTIVE_MODEL(v) == CPUID_MODEL_ALDERLAKE_97 ||
           CPUID_EFFECTIVE_MODEL(v) == CPUID_MODEL_ALDERLAKE_9A);
}


static INLINE Bool
CPUID_UARCH_IS_HASWELL(uint32 v) // IN: %eax from CPUID with %eax=1.
{
   /* Assumes the CPU manufacturer is Intel. */
   return CPUID_FAMILY_IS_P6(v) &&
          (CPUID_MODEL_IS_BROADWELL(v) || CPUID_MODEL_IS_HASWELL(v));
}


static INLINE Bool
CPUID_MODEL_IS_CENTERTON(uint32 v) // IN: %eax from CPUID with %eax=1.
{
   /* Assumes the CPU manufacturer is Intel. */
   return CPUID_FAMILY_IS_P6(v) &&
          CPUID_EFFECTIVE_MODEL(v) == CPUID_MODEL_ATOM_1C;
}

static INLINE Bool
CPUID_MODEL_IS_AVOTON(uint32 v) // IN: %eax from CPUID with %eax=1.
{
   /* Assumes the CPU manufacturer is Intel. */
   return CPUID_FAMILY_IS_P6(v) &&
          CPUID_EFFECTIVE_MODEL(v) == CPUID_MODEL_ATOM_4D;
}

static INLINE Bool
CPUID_MODEL_IS_BAYTRAIL(uint32 v) // IN: %eax from CPUID with %eax=1.
{
   /* Assumes the CPU manufacturer is Intel. */
   return CPUID_FAMILY_IS_P6(v) &&
          CPUID_EFFECTIVE_MODEL(v) == CPUID_MODEL_ATOM_37;
}

static INLINE Bool
CPUID_UARCH_IS_SILVERMONT(uint32 v) // IN: %eax from CPUID with %eax=1.
{
   /* Assumes the CPU manufacturer is Intel. */
   return CPUID_FAMILY_IS_P6(v) &&
          (CPUID_MODEL_IS_AVOTON(v) || CPUID_MODEL_IS_BAYTRAIL(v));
}

static INLINE Bool
CPUID_MODEL_IS_DENVERTON(uint32 v) // IN: %eax from CPUID with %eax=1.
{
   /* Assumes the CPU manufacturer is Intel. */
   return CPUID_FAMILY_IS_P6(v) &&
          CPUID_EFFECTIVE_MODEL(v) == CPUID_MODEL_ATOM_5F;
}

static INLINE Bool
CPUID_MODEL_IS_WESTMERE(uint32 v) // IN: %eax from CPUID with %eax=1.
{
   /* Assumes the CPU manufacturer is Intel. */
   uint32 effectiveModel = CPUID_EFFECTIVE_MODEL(v);

   return CPUID_FAMILY_IS_P6(v) &&
          (effectiveModel == CPUID_MODEL_NEHALEM_25 || // Clarkdale
           effectiveModel == CPUID_MODEL_NEHALEM_2C || // Westmere-EP
           effectiveModel == CPUID_MODEL_NEHALEM_2F);  // Westmere-EX
}


static INLINE Bool
CPUID_MODEL_IS_SANDYBRIDGE(uint32 v) // IN: %eax from CPUID with %eax=1.
{
   /* Assumes the CPU manufacturer is Intel. */
   uint32 effectiveModel = CPUID_EFFECTIVE_MODEL(v);

   return CPUID_FAMILY_IS_P6(v) &&
          (effectiveModel == CPUID_MODEL_SANDYBRIDGE_2A ||
           effectiveModel == CPUID_MODEL_SANDYBRIDGE_2D);
}


static INLINE Bool
CPUID_MODEL_IS_IVYBRIDGE(uint32 v) // IN: %eax from CPUID with %eax=1.
{
   /* Assumes the CPU manufacturer is Intel. */
   uint32 effectiveModel = CPUID_EFFECTIVE_MODEL(v);

   return CPUID_FAMILY_IS_P6(v) && (
       effectiveModel == CPUID_MODEL_SANDYBRIDGE_3E ||
       effectiveModel == CPUID_MODEL_SANDYBRIDGE_3A);
}


static INLINE Bool
CPUID_MODEL_IS_KNIGHTS_LANDING(uint32 v) // IN: %eax from CPUID with %eax=1.
{
   /* Assumes the CPU manufacturer is Intel. */
   return CPUID_FAMILY_IS_P6(v) &&
          CPUID_EFFECTIVE_MODEL(v) == CPUID_MODEL_KNL_57;
}

static INLINE Bool
CPUID_MODEL_IS_KNIGHTS_MILL(uint32 v) // IN: %eax from CPUID with %eax=1.
{
   /* Assumes the CPU manufacturer is Intel. */
   return CPUID_FAMILY_IS_P6(v) &&
          CPUID_EFFECTIVE_MODEL(v) == CPUID_MODEL_KNM_85;
}


static INLINE Bool
CPUID_FAMILY_IS_K7(uint32 eax)
{
   return CPUID_EFFECTIVE_FAMILY(eax) == CPUID_FAMILY_K7;
}

static INLINE Bool
CPUID_FAMILY_IS_K8(uint32 eax)
{
   return CPUID_EFFECTIVE_FAMILY(eax) == CPUID_FAMILY_K8;
}

/*
 *----------------------------------------------------------------------
 *
 * CPUID_FAMILY_IS_K8EXT --
 *
 *      Return TRUE for family K8 with effective model >= 0x10.
 *
 *----------------------------------------------------------------------
 */
static INLINE Bool
CPUID_FAMILY_IS_K8EXT(uint32 eax)
{
   return CPUID_FAMILY_IS_K8(eax) &&
          CPUID_GET(1, EAX, EXTENDED_MODEL, eax) != 0;
}

static INLINE Bool
CPUID_FAMILY_IS_K8L(uint32 eax)
{
   return CPUID_EFFECTIVE_FAMILY(eax) == CPUID_FAMILY_K8L ||
          CPUID_EFFECTIVE_FAMILY(eax) == CPUID_FAMILY_LLANO;
}

static INLINE Bool
CPUID_FAMILY_IS_LLANO(uint32 eax)
{
   return CPUID_EFFECTIVE_FAMILY(eax) == CPUID_FAMILY_LLANO;
}

static INLINE Bool
CPUID_FAMILY_IS_K8MOBILE(uint32 eax)
{
   /* Essentially a K8 (not K8L) part, but with mobile features. */
   return CPUID_EFFECTIVE_FAMILY(eax) == CPUID_FAMILY_K8MOBILE;
}

static INLINE Bool
CPUID_FAMILY_IS_K8STAR(uint32 eax)
{
   /*
    * Read function name as "K8*", as in wildcard.
    * Matches K8 or K8L or K8MOBILE
    */
   return CPUID_FAMILY_IS_K8(eax) || CPUID_FAMILY_IS_K8L(eax) ||
          CPUID_FAMILY_IS_K8MOBILE(eax);
}

static INLINE Bool
CPUID_FAMILY_IS_BOBCAT(uint32 eax)
{
   return CPUID_EFFECTIVE_FAMILY(eax) == CPUID_FAMILY_BOBCAT;
}

static INLINE Bool
CPUID_FAMILY_IS_BULLDOZER(uint32 eax)
{
   return CPUID_EFFECTIVE_FAMILY(eax) == CPUID_FAMILY_BULLDOZER;
}

static INLINE Bool
CPUID_FAMILY_IS_KYOTO(uint32 eax)
{
   return CPUID_EFFECTIVE_FAMILY(eax) == CPUID_FAMILY_KYOTO;
}

static INLINE Bool
CPUID_FAMILY_IS_ZEN(uint32 eax)
{
   return CPUID_EFFECTIVE_FAMILY(eax) == CPUID_FAMILY_ZEN;
}

<<<<<<< HEAD
=======
static INLINE Bool
CPUID_FAMILY_IS_ZEN3(uint32 eax)
{
   return CPUID_EFFECTIVE_FAMILY(eax) == CPUID_FAMILY_ZEN3;
}


>>>>>>> 30568780
/*
 * AMD Barcelona (of either Opteron or Phenom kind).
 */
static INLINE Bool
CPUID_MODEL_IS_BARCELONA(uint32 v) // IN: %eax from CPUID with %eax=1.
{
   /* Assumes the CPU manufacturer is AMD. */
   return CPUID_EFFECTIVE_FAMILY(v) == CPUID_FAMILY_K8L &&
          CPUID_EFFECTIVE_MODEL(v)  == CPUID_MODEL_BARCELONA_02;
}


static INLINE Bool
CPUID_MODEL_IS_SHANGHAI(uint32 v) // IN: %eax from CPUID with %eax=1.
{
   /* Assumes the CPU manufacturer is AMD. */
   return CPUID_EFFECTIVE_FAMILY(v) == CPUID_FAMILY_K8L &&
          (CPUID_MODEL_SHANGHAI_04  <= CPUID_EFFECTIVE_MODEL(v) &&
           CPUID_EFFECTIVE_MODEL(v) <= CPUID_MODEL_SHANGHAI_06);
}


static INLINE Bool
CPUID_MODEL_IS_ISTANBUL_MAGNY(uint32 v) // IN: %eax from CPUID with %eax=1.
{
   /* Assumes the CPU manufacturer is AMD. */
   return CPUID_EFFECTIVE_FAMILY(v) == CPUID_FAMILY_K8L &&
          (CPUID_MODEL_ISTANBUL_MAGNY_08 <= CPUID_EFFECTIVE_MODEL(v) &&
           CPUID_EFFECTIVE_MODEL(v)      <= CPUID_MODEL_ISTANBUL_MAGNY_09);
}


static INLINE Bool
CPUID_MODEL_IS_PHAROAH_HOUND(uint32 v) // IN: %eax from CPUID with %eax=1.
{
   /* Assumes the CPU manufacturer is AMD. */
   return CPUID_EFFECTIVE_FAMILY(v) == CPUID_FAMILY_K8L &&
          CPUID_EFFECTIVE_MODEL(v)  == CPUID_MODEL_PHAROAH_HOUND_0A;
}


static INLINE Bool
CPUID_MODEL_IS_BULLDOZER(uint32 eax)
{
   /*
    * Bulldozer is models of family 0x15 that are below 10 excluding
    * Piledriver 02.
    */
   return CPUID_EFFECTIVE_FAMILY(eax) == CPUID_FAMILY_BULLDOZER &&
          CPUID_EFFECTIVE_MODEL(eax)  < CPUID_MODEL_PILEDRIVER_10 &&
          CPUID_EFFECTIVE_MODEL(eax) != CPUID_MODEL_PILEDRIVER_02;
}


static INLINE Bool
CPUID_MODEL_IS_PILEDRIVER(uint32 eax)
{
   /* Piledriver is models 0x02 & 0x10 of family 0x15 (so far). */
   return CPUID_EFFECTIVE_FAMILY(eax) == CPUID_FAMILY_BULLDOZER &&
          ((CPUID_EFFECTIVE_MODEL(eax) >= CPUID_MODEL_PILEDRIVER_10 &&
            CPUID_EFFECTIVE_MODEL(eax) <= CPUID_MODEL_PILEDRIVER_1F) ||
           CPUID_EFFECTIVE_MODEL(eax) == CPUID_MODEL_PILEDRIVER_02);
}


static INLINE Bool
CPUID_MODEL_IS_STEAMROLLER(uint32 eax)
{
   /* Steamroller is model 0x30 of family 0x15 (so far). */
   return CPUID_EFFECTIVE_FAMILY(eax) == CPUID_FAMILY_BULLDOZER &&
          (CPUID_EFFECTIVE_MODEL(eax) >= CPUID_MODEL_STEAMROLLER_30 &&
           CPUID_EFFECTIVE_MODEL(eax) <= CPUID_MODEL_STEAMROLLER_3F);
}


static INLINE Bool
CPUID_MODEL_IS_EXCAVATOR(uint32 eax)
{
   /* Excavator is model 0x60 of family 0x15 (so far). */
   return CPUID_EFFECTIVE_FAMILY(eax) == CPUID_FAMILY_BULLDOZER &&
          (CPUID_EFFECTIVE_MODEL(eax) >= CPUID_MODEL_EXCAVATOR_60 &&
           CPUID_EFFECTIVE_MODEL(eax) <= CPUID_MODEL_EXCAVATOR_6F);
}


static INLINE Bool
CPUID_MODEL_IS_KYOTO(uint32 eax)
{
   /* Kyoto is models 0x00 of family 0x16 (so far). */
   return CPUID_EFFECTIVE_FAMILY(eax) == CPUID_FAMILY_KYOTO &&
          CPUID_EFFECTIVE_MODEL(eax) == CPUID_MODEL_KYOTO_00;
}


static INLINE Bool
CPUID_MODEL_IS_ZEN(uint32 eax)
{
   return CPUID_EFFECTIVE_FAMILY(eax) == CPUID_FAMILY_ZEN &&
          CPUID_EFFECTIVE_MODEL(eax) <= CPUID_MODEL_ZEN_1F;
}


static INLINE Bool
CPUID_FAMILY_IS_DHYANA(uint32 eax)
{
   return CPUID_EFFECTIVE_FAMILY(eax) == CPUID_FAMILY_DHYANA;
}


static INLINE Bool
CPUID_MODEL_IS_DHYANA_A(uint32 eax)
{
   return CPUID_EFFECTIVE_FAMILY(eax) == CPUID_FAMILY_DHYANA &&
          CPUID_EFFECTIVE_MODEL(eax)  == CPUID_MODEL_DHYANA_A;
}


<<<<<<< HEAD
#define CPUID_TYPE_PRIMARY     0
#define CPUID_TYPE_OVERDRIVE   1
#define CPUID_TYPE_SECONDARY   2

#define CPUID_INTEL_ID4EAX_LEAF4_CACHE_TYPE_NULL      0
#define CPUID_INTEL_ID4EAX_LEAF4_CACHE_TYPE_DATA      1
#define CPUID_INTEL_ID4EAX_LEAF4_CACHE_TYPE_INST      2
#define CPUID_INTEL_ID4EAX_LEAF4_CACHE_TYPE_UNIF      3
=======
static INLINE Bool
CPUID_MODEL_IS_ZEN3(uint32 eax)
{
   return CPUID_EFFECTIVE_FAMILY(eax) == CPUID_FAMILY_ZEN3 &&
          CPUID_EFFECTIVE_MODEL(eax) <= CPUID_MODEL_ZEN3_0F;
}


>>>>>>> 30568780
#define CPUID_LEAF4_CACHE_TYPE_NULL      0
#define CPUID_LEAF4_CACHE_TYPE_DATA      1
#define CPUID_LEAF4_CACHE_TYPE_INST      2
#define CPUID_LEAF4_CACHE_TYPE_UNIF      3
#define CPUID_LEAF4_CACHE_INDEXING_DIRECT  0
#define CPUID_LEAF4_CACHE_INDEXING_COMPLEX 1

<<<<<<< HEAD
#define CPUID_INTEL_ID4EAX_LEAF4_CACHE_SELF_INIT      0x00000100
#define CPUID_INTEL_ID4EAX_LEAF4_CACHE_FULLY_ASSOC    0x00000200
#define CPUID_LEAF4_CACHE_SELF_INIT      0x00000100
#define CPUID_LEAF4_CACHE_FULLY_ASSOC    0x00000200

#define CPUID_INTEL_IDBECX_LEVEL_TYPE_INVALID   0
#define CPUID_INTEL_IDBECX_LEVEL_TYPE_SMT       1
#define CPUID_INTEL_IDBECX_LEVEL_TYPE_CORE      2
=======
>>>>>>> 30568780
#define CPUID_TOPOLOGY_LEVEL_TYPE_INVALID   0
#define CPUID_TOPOLOGY_LEVEL_TYPE_SMT       1
#define CPUID_TOPOLOGY_LEVEL_TYPE_CORE      2


<<<<<<< HEAD
/*
 * For certain AMD processors, an lfence instruction is necessary at various
 * places to ensure ordering.
 */

static INLINE Bool
CPUID_VendorRequiresFence(CpuidVendor vendor)
{
   return vendor == CPUID_VENDOR_AMD;
}

static INLINE Bool
CPUID_VersionRequiresFence(uint32 version)
{
   return CPUID_EFFECTIVE_FAMILY(version) == CPUID_FAMILY_K8 &&
          CPUID_EFFECTIVE_MODEL(version) < 0x40;
}

static INLINE Bool
CPUID_ID0RequiresFence(CPUIDRegs *id0)
{
   if (id0->eax == 0) {
      return FALSE;
   }
   return CPUID_IsVendorAMD(id0);
}

static INLINE Bool
CPUID_ID1RequiresFence(CPUIDRegs *id1)
{
   return CPUID_VersionRequiresFence(id1->eax);
}

static INLINE Bool
CPUID_RequiresFence(CpuidVendor vendor, // IN
                    uint32 version)      // IN: %eax from CPUID with %eax=1.
{
   return CPUID_VendorRequiresFence(vendor) &&
          CPUID_VersionRequiresFence(version);
}


/*
 * The following low-level functions compute the number of
 * cores per cpu.  They should be used cautiously because
 * they do not necessarily work on all types of CPUs.
 * High-level functions that are correct for all CPUs are
 * available elsewhere: see lib/cpuidInfo/cpuidInfo.c.
 */

static INLINE uint32
CPUID_IntelCoresPerPackage(uint32 v) /* %eax from CPUID with %eax=4 and %ecx=0. */
{
   // Note: This is not guaranteed to work on older Intel CPUs.
   return 1 + CPUID_GET(4, EAX, LEAF4_CORE_COUNT, v);
}


static INLINE uint32
CPUID_AMDCoresPerPackage(uint32 v) /* %ecx from CPUID with %eax=0x80000008. */
{
   // Note: This is not guaranteed to work on older AMD CPUs.
   return 1 + CPUID_GET(0x80000008, ECX, LEAF88_CORE_COUNT, v);
}

=======
#define CPUID_AMD_TOPOLOGY_LEVEL_TYPE_INVALID   0
#define CPUID_AMD_TOPOLOGY_LEVEL_TYPE_CORE      1
#define CPUID_AMD_TOPOLOGY_LEVEL_TYPE_COMPLEX   2
#define CPUID_AMD_TOPOLOGY_LEVEL_TYPE_CCD       3
#define CPUID_AMD_TOPOLOGY_LEVEL_TYPE_SOCKET    4
>>>>>>> 30568780

/*
 * Hypervisor CPUID space is 0x400000XX.
 */
static INLINE Bool
CPUID_IsHypervisorLevel(uint32 level)
{
   return (level & 0xffffff00) == 0x40000000;
}

/*
 *----------------------------------------------------------------------
 *
 * CPUID_LevelUsesEcx --
 *
 *      Returns TRUE for leaves that support input ECX != 0 (subleaves).
 *
 *----------------------------------------------------------------------
 */

static INLINE Bool
CPUID_LevelUsesEcx(uint32 level) {
   switch (level)
   {

#define CPUIDLEVEL(t, s, v, c, h)   \
      case v:                       \
         return c != 0;

      CPUID_KNOWN_LEVELS

#undef CPUIDLEVEL

      default:
         return FALSE;
   }
}

<<<<<<< HEAD
/*
 *----------------------------------------------------------------------
 *
 * CPUID_IsValid*Subleaf --
 *
 *      Functions to determine the last subleaf for the level specified
 *
 *----------------------------------------------------------------------
 */

static INLINE Bool
CPUID_IsValidBSubleaf(uint32 ebx)  // IN: %ebx = cpuid.b.sublevel.ebx
{
   return ebx != 0;
}

static INLINE Bool
CPUID_IsValid4Subleaf(uint32 eax)  // IN: %eax = cpuid.4.sublevel.eax
{
   return eax != 0;
}

static INLINE Bool
CPUID_IsValid7Subleaf(uint32 eax, uint32 subleaf)  // IN: %eax = cpuid.7.0.eax
{
   /*
    * cpuid.7.0.eax is the max ecx (subleaf) index
    */
   return subleaf <= eax;
}

/*
 *----------------------------------------------------------------------
 *
 * CPUID_IsValidDSubleaf --
 *
 *    It is the caller's repsonsibility to determine if the processor
 *    supports XSAVE and therefore has D sub-leaves.
 *
 *----------------------------------------------------------------------
 */
static INLINE Bool
CPUID_IsValidDSubleaf(uint32 subleaf)  // IN: subleaf to check
{
   return subleaf <= 63;
}

/*
 *----------------------------------------------------------------------
 *
 * CPUID_SupportsMsrPlatformInfo --
 *
 *    Uses vendor and cpuid.1.0.eax to determine if the processor
 *    supports MSR_PLATFORM_INFO.
 *
 *----------------------------------------------------------------------
 */
static INLINE Bool
CPUID_SupportsMsrPlatformInfo(CpuidVendor vendor, uint32 version)
{
   return vendor == CPUID_VENDOR_INTEL &&
          (CPUID_UARCH_IS_NEHALEM(version)     ||
           CPUID_UARCH_IS_SANDYBRIDGE(version) ||
           CPUID_UARCH_IS_HASWELL(version)     ||
           CPUID_UARCH_IS_SKYLAKE(version)     ||
           CPUID_MODEL_IS_KNIGHTS_LANDING(version) ||
           CPUID_MODEL_IS_DENVERTON(version) ||
           CPUID_UARCH_IS_SILVERMONT(version));
}

=======
>>>>>>> 30568780
#ifdef _MSC_VER
#pragma warning (pop)
#endif


#if defined __cplusplus
} // extern "C"
#endif

#endif // _X86CPUID_H_<|MERGE_RESOLUTION|>--- conflicted
+++ resolved
@@ -1,9 +1,5 @@
 /*********************************************************
-<<<<<<< HEAD
- * Copyright (C) 1998-2018 VMware, Inc. All rights reserved.
-=======
  * Copyright (C) 1998-2022 VMware, Inc. All rights reserved.
->>>>>>> 30568780
  *
  * This program is free software; you can redistribute it and/or modify it
  * under the terms of the GNU Lesser General Public License as published
@@ -76,6 +72,7 @@
 typedef union CPUIDRegsUnion {
    uint32 array[4];
    CPUIDRegs regs;
+   uint64 force8byteAlign[2]; /* See CpuidInfoNodePtr (needed on Apple Mac). */
 } CPUIDRegsUnion;
 
 /*
@@ -136,51 +133,6 @@
  * this level or parts of it to guest.
  */
 
-<<<<<<< HEAD
-#define CPUID_CACHED_LEVELS                         \
-   CPUIDLEVEL(TRUE,  0,   0,          0,  0)        \
-   CPUIDLEVEL(TRUE,  1,   1,          0,  0)        \
-   CPUIDLEVEL(FALSE, 2,   2,          0,  0)        \
-   CPUIDLEVEL(FALSE, 4,   4,          7,  0)        \
-   CPUIDLEVEL(FALSE, 5,   5,          0,  0)        \
-   CPUIDLEVEL(TRUE,  6,   6,          0,  0)        \
-   CPUIDLEVEL(TRUE,  7,   7,          1,  0)        \
-   CPUIDLEVEL(FALSE, A,   0xA,        0,  0)        \
-   CPUIDLEVEL(FALSE, B,   0xB,        2,  0)        \
-   CPUIDLEVEL(TRUE,  D,   0xD,       10,  0)        \
-   CPUIDLEVEL(TRUE,  F,   0xF,        2, 13)        \
-   CPUIDLEVEL(TRUE,  10,  0x10,       2, 13)        \
-   CPUIDLEVEL(TRUE,  12,  0x12,       4, 13)        \
-   CPUIDLEVEL(TRUE,  14,  0x14,       2, 13)        \
-   CPUIDLEVEL(TRUE,  15,  0x15,       0, 13)        \
-   CPUIDLEVEL(TRUE,  16,  0x16,       0, 13)        \
-   CPUIDLEVEL(TRUE,  17,  0x17,       4, 14)        \
-   CPUIDLEVEL(FALSE, 400, 0x40000000, 0,  0)        \
-   CPUIDLEVEL(FALSE, 401, 0x40000001, 0,  0)        \
-   CPUIDLEVEL(FALSE, 402, 0x40000002, 0,  0)        \
-   CPUIDLEVEL(FALSE, 403, 0x40000003, 0,  0)        \
-   CPUIDLEVEL(FALSE, 404, 0x40000004, 0,  0)        \
-   CPUIDLEVEL(FALSE, 405, 0x40000005, 0,  0)        \
-   CPUIDLEVEL(FALSE, 406, 0x40000006, 0,  0)        \
-   CPUIDLEVEL(FALSE, 410, 0x40000010, 0,  0)        \
-   CPUIDLEVEL(FALSE, 80,  0x80000000, 0,  0)        \
-   CPUIDLEVEL(TRUE,  81,  0x80000001, 0,  0)        \
-   CPUIDLEVEL(FALSE, 82,  0x80000002, 0,  0)        \
-   CPUIDLEVEL(FALSE, 83,  0x80000003, 0,  0)        \
-   CPUIDLEVEL(FALSE, 84,  0x80000004, 0,  0)        \
-   CPUIDLEVEL(FALSE, 85,  0x80000005, 0,  0)        \
-   CPUIDLEVEL(FALSE, 86,  0x80000006, 0,  0)        \
-   CPUIDLEVEL(FALSE, 87,  0x80000007, 0,  0)        \
-   CPUIDLEVEL(TRUE,  88,  0x80000008, 0,  0)        \
-   CPUIDLEVEL(TRUE,  8A,  0x8000000A, 0,  0)        \
-   CPUIDLEVEL(FALSE, 819, 0x80000019, 0,  0)        \
-   CPUIDLEVEL(FALSE, 81A, 0x8000001A, 0,  0)        \
-   CPUIDLEVEL(FALSE, 81B, 0x8000001B, 0,  0)        \
-   CPUIDLEVEL(FALSE, 81C, 0x8000001C, 0,  0)        \
-   CPUIDLEVEL(FALSE, 81D, 0x8000001D, 5,  0)        \
-   CPUIDLEVEL(FALSE, 81E, 0x8000001E, 0,  0)        \
-   CPUIDLEVEL(TRUE,  81F, 0x8000001F, 0, 14)
-=======
 /*            MASKS, LVL, VAL,      CNT, HWV */
 #define CPUID_KNOWN_LEVELS                   \
    CPUIDLEVEL(TRUE,  0,   0x0,        0,  0) \
@@ -241,7 +193,6 @@
    CPUIDLEVEL(TRUE,  822, 0x80000022, 0, 20) \
    CPUIDLEVEL(TRUE,  823, 0x80000023, 0, 20) \
    CPUIDLEVEL(FALSE, 826, 0x80000026, 4, 20)
->>>>>>> 30568780
 
 /* Define all CPUID levels in the form: CPUID_LEVEL_<ShortName> */
 typedef enum {
@@ -260,17 +211,6 @@
 
 
 /* Named feature leaves */
-<<<<<<< HEAD
-#define CPUID_FEATURE_INFORMATION  0x01
-#define CPUID_PROCESSOR_TOPOLOGY   4
-#define CPUID_MWAIT_FEATURES       5
-#define CPUID_XSAVE_FEATURES       0xd
-#define CPUID_SGX_FEATURES         0x12
-#define CPUID_PT_FEATURES          0x14
-#define CPUID_HYPERVISOR_LEVEL_0   0x40000000
-#define CPUID_SVM_FEATURES         0x8000000a
-
-=======
 #define CPUID_FEATURE_INFORMATION    0x01
 #define CPUID_PROCESSOR_TOPOLOGY     4
 #define CPUID_MWAIT_FEATURES         5
@@ -284,7 +224,6 @@
 #define CPUID_HYPERVISOR_LEVEL_MAX   0x400000FF
 #define CPUID_SVM_FEATURES           0x8000000a
 #define CPUID_SEV_INFO               0x8000001f
->>>>>>> 30568780
 
 /*
  * CPUID result registers
@@ -348,12 +287,10 @@
  *
  * The eighth parameter specifies the first virtual hardware version that
  * implements the field (if 7th field is YES or ANY), or 0 (if 7th field is
- * NO or NA).  The field's hardware version must match the version in
- * defaultMasks (cpuidcompat.c) if defined there, and must be less than or
- * equal to the version of the cpuid leaf it's in.
- *
- * The ninth parameter describes whether the feature is capable of being used
- * by usermode code (TRUE), or just CPL0 kernel code (FALSE).
+ * NO or NA).  The value FUT means HW_VERSION_FUTURE.  The field's hardware
+ * version must match the version in defaultMasks (cpuidcompat.c) if defined
+ * there, and must be less than or equal to the version of the cpuid leaf
+ * it's in.
  *
  * FLAG is defined identically to FIELD, but its accessors are more appropriate
  * for 1-bit flags, and compile-time asserts enforce that the size is 1 bit
@@ -379,21 +316,12 @@
  *     guest cpuid value is recomputed at power on, ignoring the default
  *     value.
  *
- *
  *     NA: Only legal for levels not masked/tested by default (see
  *     above for this definition).  Such fields must always be marked
  *     as NA.
  *
- * These distinctions, when combined with the feature's CPL3
- * properties can be translated into a common CPUID mask string as
+ * These distinctions can be translated into a common CPUID mask string as
  * follows:
- *
- *     NO + CPL3 --> "R" (Reserved).  We don't support the feature,
- *     but we can't properly hide this from applications when using
- *     direct execution or HV with apps that do try/catch/fail, so we
- *     must still perform compatibility checks.
- *
- *     NO + !CPL3 --> "0" (Masked).  We can hide this from the guest.
  *
  *     YES --> "H" (Host).  We support the feature, so show it to the
  *     guest if the host has the feature.
@@ -405,6 +333,12 @@
  *     See lib/cpuidcompat/cpuidcompat.c for any possible overrides to
  *     these defaults.
  */
+
+/*
+ * XSAVEOPT was incorrectly missed until HWv11. See comment for
+ * DisableReqHWVersion in vmFeatureCPUID.c for more detail.
+ */
+
 typedef enum {
    CPUID_FIELD_SUPPORTED_NO,
    CPUID_FIELD_SUPPORTED_YES,
@@ -413,691 +347,6 @@
    CPUID_NUM_FIELD_SUPPORTEDS
 } CpuidFieldSupported;
 
-<<<<<<< HEAD
-/*    LEVEL, SUB-LEVEL, REG, POS, SIZE, NAME,             MON SUPP, HWV, CPL3 */
-#define CPUID_FIELD_DATA_LEVEL_0                                               \
-FIELD(  0,  0, EAX,  0, 32, NUMLEVELS,                         ANY,  4, FALSE) \
-FIELD(  0,  0, EBX,  0, 32, VENDOR1,                           YES,  4, TRUE)  \
-FIELD(  0,  0, ECX,  0, 32, VENDOR3,                           YES,  4, TRUE)  \
-FIELD(  0,  0, EDX,  0, 32, VENDOR2,                           YES,  4, TRUE)
-
-/*    LEVEL, SUB-LEVEL, REG, POS, SIZE, NAME,             MON SUPP, HWV, CPL3 */
-#define CPUID_FIELD_DATA_LEVEL_1                                               \
-FIELD(  1,  0, EAX,  0,  4, STEPPING,                          ANY,  4, FALSE) \
-FIELD(  1,  0, EAX,  4,  4, MODEL,                             ANY,  4, FALSE) \
-FIELD(  1,  0, EAX,  8,  4, FAMILY,                            YES,  4, FALSE) \
-FIELD(  1,  0, EAX, 12,  2, TYPE,                              ANY,  4, FALSE) \
-FIELD(  1,  0, EAX, 16,  4, EXTENDED_MODEL,                    ANY,  4, FALSE) \
-FIELD(  1,  0, EAX, 20,  8, EXTENDED_FAMILY,                   YES,  4, FALSE) \
-FIELD(  1,  0, EBX,  0,  8, BRAND_ID,                          ANY,  4, FALSE) \
-FIELD(  1,  0, EBX,  8,  8, CLFL_SIZE,                         ANY,  4, FALSE) \
-FIELD(  1,  0, EBX, 16,  8, LCPU_COUNT,                        ANY,  4, FALSE) \
-FIELD(  1,  0, EBX, 24,  8, APICID,                            ANY,  4, FALSE) \
-FLAG(   1,  0, ECX,  0,  1, SSE3,                              YES,  4, TRUE)  \
-FLAG(   1,  0, ECX,  1,  1, PCLMULQDQ,                         YES,  7, TRUE)  \
-FLAG(   1,  0, ECX,  2,  1, DTES64,                            NO,   0, FALSE) \
-FLAG(   1,  0, ECX,  3,  1, MWAIT,                             YES,  4, FALSE) \
-FLAG(   1,  0, ECX,  4,  1, DSCPL,                             NO,   0, FALSE) \
-FLAG(   1,  0, ECX,  5,  1, VMX,                               YES,  4, FALSE) \
-FLAG(   1,  0, ECX,  6,  1, SMX,                               YES, 15, FALSE) \
-FLAG(   1,  0, ECX,  7,  1, EIST,                              NO,   0, FALSE) \
-FLAG(   1,  0, ECX,  8,  1, TM2,                               NO,   0, FALSE) \
-FLAG(   1,  0, ECX,  9,  1, SSSE3,                             YES,  4, TRUE)  \
-FLAG(   1,  0, ECX, 10,  1, CNXTID,                            NO,   0, FALSE) \
-FLAG(   1,  0, ECX, 11,  1, SDBG,                              NO,   0, FALSE) \
-FLAG(   1,  0, ECX, 12,  1, FMA,                               YES,  8, TRUE)  \
-FLAG(   1,  0, ECX, 13,  1, CMPXCHG16B,                        YES,  4, TRUE)  \
-FLAG(   1,  0, ECX, 14,  1, xTPR,                              NO,   0, FALSE) \
-FLAG(   1,  0, ECX, 15,  1, PDCM,                              NO,   0, FALSE) \
-FLAG(   1,  0, ECX, 17,  1, PCID,                              YES,  8, FALSE) \
-FLAG(   1,  0, ECX, 18,  1, DCA,                               NO,   0, FALSE) \
-FLAG(   1,  0, ECX, 19,  1, SSE41,                             YES,  4, TRUE)  \
-FLAG(   1,  0, ECX, 20,  1, SSE42,                             YES,  4, TRUE)  \
-FLAG(   1,  0, ECX, 21,  1, x2APIC,                            ANY,  9, FALSE) \
-FLAG(   1,  0, ECX, 22,  1, MOVBE,                             YES,  7, TRUE)  \
-FLAG(   1,  0, ECX, 23,  1, POPCNT,                            YES,  4, TRUE)  \
-FLAG(   1,  0, ECX, 24,  1, TSC_DEADLINE,                      ANY, 11, FALSE) \
-FLAG(   1,  0, ECX, 25,  1, AES,                               YES,  7, TRUE)  \
-FLAG(   1,  0, ECX, 26,  1, XSAVE,                             YES,  8, FALSE) \
-FLAG(   1,  0, ECX, 27,  1, OSXSAVE,                           ANY,  8, FALSE) \
-FLAG(   1,  0, ECX, 28,  1, AVX,                               YES,  8, FALSE) \
-FLAG(   1,  0, ECX, 29,  1, F16C,                              YES,  9, TRUE)  \
-FLAG(   1,  0, ECX, 30,  1, RDRAND,                            YES,  9, TRUE)  \
-FLAG(   1,  0, ECX, 31,  1, HYPERVISOR,                        ANY,  4, TRUE)  \
-FLAG(   1,  0, EDX,  0,  1, FPU,                               YES,  4, TRUE)  \
-FLAG(   1,  0, EDX,  1,  1, VME,                               YES,  4, FALSE) \
-FLAG(   1,  0, EDX,  2,  1, DE,                                YES,  4, FALSE) \
-FLAG(   1,  0, EDX,  3,  1, PSE,                               YES,  4, FALSE) \
-FLAG(   1,  0, EDX,  4,  1, TSC,                               YES,  4, TRUE)  \
-FLAG(   1,  0, EDX,  5,  1, MSR,                               YES,  4, FALSE) \
-FLAG(   1,  0, EDX,  6,  1, PAE,                               YES,  4, FALSE) \
-FLAG(   1,  0, EDX,  7,  1, MCE,                               YES,  4, FALSE) \
-FLAG(   1,  0, EDX,  8,  1, CX8,                               YES,  4, TRUE)  \
-FLAG(   1,  0, EDX,  9,  1, APIC,                              ANY,  4, FALSE) \
-FLAG(   1,  0, EDX, 11,  1, SEP,                               YES,  4, TRUE)  \
-FLAG(   1,  0, EDX, 12,  1, MTRR,                              YES,  4, FALSE) \
-FLAG(   1,  0, EDX, 13,  1, PGE,                               YES,  4, FALSE) \
-FLAG(   1,  0, EDX, 14,  1, MCA,                               YES,  4, FALSE) \
-FLAG(   1,  0, EDX, 15,  1, CMOV,                              YES,  4, TRUE)  \
-FLAG(   1,  0, EDX, 16,  1, PAT,                               YES,  4, FALSE) \
-FLAG(   1,  0, EDX, 17,  1, PSE36,                             YES,  4, FALSE) \
-FLAG(   1,  0, EDX, 18,  1, PSN,                               YES,  4, FALSE) \
-FLAG(   1,  0, EDX, 19,  1, CLFSH,                             YES,  4, TRUE)  \
-FLAG(   1,  0, EDX, 21,  1, DS,                                YES,  4, FALSE) \
-FLAG(   1,  0, EDX, 22,  1, ACPI,                              ANY,  4, FALSE) \
-FLAG(   1,  0, EDX, 23,  1, MMX,                               YES,  4, TRUE)  \
-FLAG(   1,  0, EDX, 24,  1, FXSR,                              YES,  4, TRUE)  \
-FLAG(   1,  0, EDX, 25,  1, SSE,                               YES,  4, TRUE)  \
-FLAG(   1,  0, EDX, 26,  1, SSE2,                              YES,  4, TRUE)  \
-FLAG(   1,  0, EDX, 27,  1, SS,                                YES,  4, FALSE) \
-FLAG(   1,  0, EDX, 28,  1, HTT,                               ANY,  7, FALSE) \
-FLAG(   1,  0, EDX, 29,  1, TM,                                NO,   0, FALSE) \
-FLAG(   1,  0, EDX, 30,  1, IA64,                              NO,   0, FALSE) \
-FLAG(   1,  0, EDX, 31,  1, PBE,                               NO,   0, FALSE)
-
-/*    LEVEL, SUB-LEVEL, REG, POS, SIZE, NAME,             MON SUPP, HWV, CPL3 */
-#define CPUID_FIELD_DATA_LEVEL_2                                               \
-FIELD(  2,  0, EAX,  0,  8, LEAF2_COUNT,                       NA,   0, FALSE) \
-FIELD(  2,  0, EAX,  8,  8, LEAF2_CACHE1,                      NA,   0, FALSE) \
-FIELD(  2,  0, EAX, 16,  8, LEAF2_CACHE2,                      NA,   0, FALSE) \
-FIELD(  2,  0, EAX, 24,  8, LEAF2_CACHE3,                      NA,   0, FALSE) \
-FIELD(  2,  0, EBX,  0,  8, LEAF2_CACHE4,                      NA,   0, FALSE) \
-FIELD(  2,  0, EBX,  8,  8, LEAF2_CACHE5,                      NA,   0, FALSE) \
-FIELD(  2,  0, EBX, 16,  8, LEAF2_CACHE6,                      NA,   0, FALSE) \
-FIELD(  2,  0, EBX, 24,  8, LEAF2_CACHE7,                      NA,   0, FALSE) \
-FIELD(  2,  0, ECX,  0,  8, LEAF2_CACHE8,                      NA,   0, FALSE) \
-FIELD(  2,  0, ECX,  8,  8, LEAF2_CACHE9,                      NA,   0, FALSE) \
-FIELD(  2,  0, ECX, 16,  8, LEAF2_CACHE10,                     NA,   0, FALSE) \
-FIELD(  2,  0, ECX, 24,  8, LEAF2_CACHE11,                     NA,   0, FALSE) \
-FIELD(  2,  0, EDX,  0,  8, LEAF2_CACHE12,                     NA,   0, FALSE) \
-FIELD(  2,  0, EDX,  8,  8, LEAF2_CACHE13,                     NA,   0, FALSE) \
-FIELD(  2,  0, EDX, 16,  8, LEAF2_CACHE14,                     NA,   0, FALSE) \
-FIELD(  2,  0, EDX, 24,  8, LEAF2_CACHE15,                     NA,   0, FALSE) \
-
-/*    LEVEL, SUB-LEVEL, REG, POS, SIZE, NAME,             MON SUPP, HWV, CPL3 */
-#define CPUID_FIELD_DATA_LEVEL_4                                               \
-FIELD(  4,  0, EAX,  0,  5, LEAF4_CACHE_TYPE,                  NA,   0, FALSE) \
-FIELD(  4,  0, EAX,  5,  3, LEAF4_CACHE_LEVEL,                 NA,   0, FALSE) \
-FLAG(   4,  0, EAX,  8,  1, LEAF4_CACHE_SELF_INIT,             NA,   0, FALSE) \
-FLAG(   4,  0, EAX,  9,  1, LEAF4_CACHE_FULLY_ASSOC,           NA,   0, FALSE) \
-FIELD(  4,  0, EAX, 14, 12, LEAF4_CACHE_NUMHT_SHARING,         NA,   0, FALSE) \
-FIELD(  4,  0, EAX, 26,  6, LEAF4_CORE_COUNT,                  NA,   0, FALSE) \
-FIELD(  4,  0, EBX,  0, 12, LEAF4_CACHE_LINE,                  NA,   0, FALSE) \
-FIELD(  4,  0, EBX, 12, 10, LEAF4_CACHE_PART,                  NA,   0, FALSE) \
-FIELD(  4,  0, EBX, 22, 10, LEAF4_CACHE_WAYS,                  NA,   0, FALSE) \
-FIELD(  4,  0, ECX,  0, 32, LEAF4_CACHE_SETS,                  NA,   0, FALSE) \
-FLAG(   4,  0, EDX,  0,  1, LEAF4_CACHE_WBINVD_NOT_GUARANTEED, NA,   0, FALSE) \
-FLAG(   4,  0, EDX,  1,  1, LEAF4_CACHE_IS_INCLUSIVE,          NA,   0, FALSE) \
-FLAG(   4,  0, EDX,  2,  1, LEAF4_CACHE_COMPLEX_INDEXING,      NA,   0, FALSE)
-
-/*     LEVEL, SUB-LEVEL, REG, POS, SIZE, NAME,            MON SUPP, HWV, CPL3 */
-#define CPUID_FIELD_DATA_LEVEL_5                                               \
-FIELD(  5,  0, EAX,  0, 16, MWAIT_MIN_SIZE,                    NA,   0, FALSE) \
-FIELD(  5,  0, EBX,  0, 16, MWAIT_MAX_SIZE,                    NA,   0, FALSE) \
-FLAG(   5,  0, ECX,  0,  1, MWAIT_EXTENSIONS,                  NA,   0, FALSE) \
-FLAG(   5,  0, ECX,  1,  1, MWAIT_INTR_BREAK,                  NA,   0, FALSE) \
-FIELD(  5,  0, EDX,  0,  4, MWAIT_C0_SUBSTATE,                 NA,   0, FALSE) \
-FIELD(  5,  0, EDX,  4,  4, MWAIT_C1_SUBSTATE,                 NA,   0, FALSE) \
-FIELD(  5,  0, EDX,  8,  4, MWAIT_C2_SUBSTATE,                 NA,   0, FALSE) \
-FIELD(  5,  0, EDX, 12,  4, MWAIT_C3_SUBSTATE,                 NA,   0, FALSE) \
-FIELD(  5,  0, EDX, 16,  4, MWAIT_C4_SUBSTATE,                 NA,   0, FALSE)
-
-/*    LEVEL, SUB-LEVEL, REG, POS, SIZE, NAME,             MON SUPP, HWV, CPL3 */
-#define CPUID_FIELD_DATA_LEVEL_6                                               \
-FLAG(   6,  0, EAX,  0,  1, THERMAL_SENSOR,                    NO,   0, FALSE) \
-FLAG(   6,  0, EAX,  1,  1, TURBO_MODE,                        NO,   0, FALSE) \
-FLAG(   6,  0, EAX,  2,  1, APIC_INVARIANT,                    ANY, 13, FALSE) \
-FLAG(   6,  0, EAX,  4,  1, PLN,                               NO,   0, FALSE) \
-FLAG(   6,  0, EAX,  5,  1, ECMD,                              NO,   0, FALSE) \
-FLAG(   6,  0, EAX,  6,  1, PTM,                               NO,   0, FALSE) \
-FLAG(   6,  0, EAX,  7,  1, HWP,                               NO,   0, FALSE) \
-FLAG(   6,  0, EAX,  8,  1, HWP_NOTIFICATION,                  NO,   0, FALSE) \
-FLAG(   6,  0, EAX,  9,  1, HWP_ACTIVITY_WINDOW,               NO,   0, FALSE) \
-FLAG(   6,  0, EAX, 10,  1, HWP_ENERGY_PERFORMANCE_PREFERENCE, NO,   0, FALSE) \
-FLAG(   6,  0, EAX, 11,  1, HWP_PACKAGE_LEVEL_REQUEST,         NO,   0, FALSE) \
-FLAG(   6,  0, EAX, 13,  1, HDC,                               NO,   0, FALSE) \
-FIELD(  6,  0, EBX,  0,  4, NUM_INTR_THRESHOLDS,               NO,   0, FALSE) \
-FLAG(   6,  0, ECX,  0,  1, HW_COORD_FEEDBACK,                 NO,   0, FALSE) \
-FLAG(   6,  0, ECX,  1,  1, ACNT2,                             ANY, 13, FALSE) \
-FLAG(   6,  0, ECX,  3,  1, ENERGY_PERF_BIAS,                  NO,   0, FALSE)
-
-#define CPUID_7_EDX_28 \
-FLAG(   7,  0, EDX, 28,  1, LEVEL7EDX_RSVD1,                    NO,  0, FALSE)
-
-#define CPUID_7_EDX_31 \
-FLAG(   7,  0, EDX, 31,  1, LEVEL7EDX_RSVD2,                    NO,  0, FALSE)
-
-/*    LEVEL, SUB-LEVEL, REG, POS, SIZE, NAME,             MON SUPP, HWV, CPL3 */
-#define CPUID_FIELD_DATA_LEVEL_7                                               \
-FLAG(   7,  0, EBX,  0,  1, FSGSBASE,                          YES,  9, FALSE) \
-FLAG(   7,  0, EBX,  1,  1, TSC_ADJUST,                        ANY, 11, FALSE) \
-FLAG(   7,  0, EBX,  2,  1, SGX,                               YES, 16, FALSE) \
-FLAG(   7,  0, EBX,  3,  1, BMI1,                              YES,  9, TRUE)  \
-FLAG(   7,  0, EBX,  4,  1, HLE,                               YES, 11, TRUE)  \
-FLAG(   7,  0, EBX,  5,  1, AVX2,                              YES, 11, TRUE)  \
-FLAG(   7,  0, EBX,  6,  1, FDP_EXCPTN_ONLY,                   ANY, 13, TRUE)  \
-FLAG(   7,  0, EBX,  7,  1, SMEP,                              YES,  9, FALSE) \
-FLAG(   7,  0, EBX,  8,  1, BMI2,                              YES, 11, TRUE)  \
-FLAG(   7,  0, EBX,  9,  1, ENFSTRG,                           YES,  9, FALSE) \
-FLAG(   7,  0, EBX, 10,  1, INVPCID,                           YES, 11, FALSE) \
-FLAG(   7,  0, EBX, 11,  1, RTM,                               YES, 11, TRUE)  \
-FLAG(   7,  0, EBX, 12,  1, PQM,                               NO,   0, FALSE) \
-FLAG(   7,  0, EBX, 13,  1, FP_SEGMENT_ZERO,                   ANY, 11, TRUE)  \
-FLAG(   7,  0, EBX, 14,  1, MPX,                               YES, 13, TRUE)  \
-FLAG(   7,  0, EBX, 15,  1, PQE,                               NO,   0, FALSE) \
-FLAG(   7,  0, EBX, 16,  1, AVX512F,                           YES, 13, TRUE)  \
-FLAG(   7,  0, EBX, 17,  1, AVX512DQ,                          YES, 13, TRUE)  \
-FLAG(   7,  0, EBX, 18,  1, RDSEED,                            YES, 11, TRUE)  \
-FLAG(   7,  0, EBX, 19,  1, ADX,                               YES, 11, TRUE)  \
-FLAG(   7,  0, EBX, 20,  1, SMAP,                              YES, 11, FALSE) \
-FLAG(   7,  0, EBX, 21,  1, AVX512IFMA,                        YES, 16, TRUE)  \
-FLAG(   7,  0, EBX, 23,  1, CLFLUSHOPT,                        YES, 13, TRUE)  \
-FLAG(   7,  0, EBX, 24,  1, CLWB,                              YES, 13, TRUE)  \
-FLAG(   7,  0, EBX, 25,  1, PT,                                YES, 16, FALSE) \
-FLAG(   7,  0, EBX, 26,  1, AVX512PF,                          YES, 13, TRUE)  \
-FLAG(   7,  0, EBX, 27,  1, AVX512ER,                          YES, 13, TRUE)  \
-FLAG(   7,  0, EBX, 28,  1, AVX512CD,                          YES, 13, TRUE)  \
-FLAG(   7,  0, EBX, 29,  1, SHA,                               YES, 14, TRUE)  \
-FLAG(   7,  0, EBX, 30,  1, AVX512BW,                          YES, 13, TRUE)  \
-FLAG(   7,  0, EBX, 31,  1, AVX512VL,                          YES, 13, TRUE)  \
-FLAG(   7,  0, ECX,  0,  1, PREFETCHWT1,                       YES, 13, TRUE)  \
-FLAG(   7,  0, ECX,  1,  1, AVX512VBMI,                        YES, 16, TRUE)  \
-FLAG(   7,  0, ECX,  2,  1, UMIP,                              NO,   0, FALSE) \
-FLAG(   7,  0, ECX,  3,  1, PKU,                               YES, 13, TRUE)  \
-FLAG(   7,  0, ECX,  4,  1, OSPKE,                             ANY, 13, TRUE)  \
-FLAG(   7,  0, ECX,  6,  1, AVX512VBMI2,                       NO,   0, TRUE)  \
-FLAG(   7,  0, ECX,  8,  1, GFNI,                              NO,   0, TRUE)  \
-FLAG(   7,  0, ECX,  9,  1, VAES,                              NO,   0, TRUE)  \
-FLAG(   7,  0, ECX, 10,  1, VPCLMULQDQ,                        NO,   0, TRUE)  \
-FLAG(   7,  0, ECX, 11,  1, AVX512VNNI,                        NO,   0, TRUE)  \
-FLAG(   7,  0, ECX, 12,  1, AVX512BITALG,                      NO,   0, TRUE)  \
-FLAG(   7,  0, ECX, 14,  1, AVX512VPOPCNTDQ,                   YES, 15, TRUE)  \
-FLAG(   7,  0, ECX, 16,  1, VA57,                              NO,   0, TRUE)  \
-FIELD(  7,  0, ECX, 17,  5, MAWA,                              NO,   0, TRUE)  \
-FLAG(   7,  0, ECX, 22,  1, RDPID,                             NO,   0, TRUE)  \
-FLAG(   7,  0, ECX, 30,  1, SGX_LC,                            YES, 16, FALSE) \
-FLAG(   7,  0, EDX,  2,  1, AVX512QVNNIW,                      YES, 15, TRUE)  \
-FLAG(   7,  0, EDX,  3,  1, AVX512QFMAPS,                      YES, 15, TRUE)  \
-FLAG(   7,  0, EDX, 26,  1, IBRSIBPB,                          ANY,  9, FALSE) \
-FLAG(   7,  0, EDX, 27,  1, STIBP,                             YES,  9, FALSE) \
-CPUID_7_EDX_28                                                                 \
-FLAG(   7,  0, EDX, 29,  1, ARCH_CAPABILITIES,                 ANY,  9, FALSE) \
-CPUID_7_EDX_31
-
-/*    LEVEL, SUB-LEVEL, REG, POS, SIZE, NAME,             MON SUPP, HWV, CPL3 */
-#define CPUID_FIELD_DATA_LEVEL_A                                               \
-FIELD(  A,  0, EAX,  0,  8, PMC_VERSION,                       NA,   0, FALSE) \
-FIELD(  A,  0, EAX,  8,  8, PMC_NUM_GEN,                       NA,   0, FALSE) \
-FIELD(  A,  0, EAX, 16,  8, PMC_WIDTH_GEN,                     NA,   0, FALSE) \
-FIELD(  A,  0, EAX, 24,  8, PMC_EBX_LENGTH,                    NA,   0, FALSE) \
-FLAG(   A,  0, EBX,  0,  1, PMC_CORE_CYCLES,                   NA,   0, FALSE) \
-FLAG(   A,  0, EBX,  1,  1, PMC_INSTR_RETIRED,                 NA,   0, FALSE) \
-FLAG(   A,  0, EBX,  2,  1, PMC_REF_CYCLES,                    NA,   0, FALSE) \
-FLAG(   A,  0, EBX,  3,  1, PMC_LAST_LVL_CREF,                 NA,   0, FALSE) \
-FLAG(   A,  0, EBX,  4,  1, PMC_LAST_LVL_CMISS,                NA,   0, FALSE) \
-FLAG(   A,  0, EBX,  5,  1, PMC_BR_INST_RETIRED,               NA,   0, FALSE) \
-FLAG(   A,  0, EBX,  6,  1, PMC_BR_MISS_RETIRED,               NA,   0, FALSE) \
-FIELD(  A,  0, EDX,  0,  5, PMC_NUM_FIXED,                     NA,   0, FALSE) \
-FIELD(  A,  0, EDX,  5,  8, PMC_WIDTH_FIXED,                   NA,   0, FALSE)
-
-/*    LEVEL, SUB-LEVEL, REG, POS, SIZE, NAME,             MON SUPP, HWV, CPL3 */
-#define CPUID_FIELD_DATA_LEVEL_B                                               \
-FIELD(  B,  0, EAX,  0,  5, TOPOLOGY_MASK_WIDTH,               NA,   0, FALSE) \
-FIELD(  B,  0, EBX,  0, 16, TOPOLOGY_CPUS_SHARING_LEVEL,       NA,   0, FALSE) \
-FIELD(  B,  0, ECX,  0,  8, TOPOLOGY_LEVEL_NUMBER,             NA,   0, FALSE) \
-FIELD(  B,  0, ECX,  8,  8, TOPOLOGY_LEVEL_TYPE,               NA,   0, FALSE) \
-FIELD(  B,  0, EDX,  0, 32, TOPOLOGY_X2APIC_ID,                NA,   0, FALSE)
-
-/*    LEVEL, SUB-LEVEL, REG, POS, SIZE, NAME,             MON SUPP, HWV, CPL3 */
-#define CPUID_FIELD_DATA_LEVEL_D                                               \
-FLAG(   D,  0, EAX,  0,  1, XCR0_MASTER_LEGACY_FP,             YES,  8, FALSE) \
-FLAG(   D,  0, EAX,  1,  1, XCR0_MASTER_SSE,                   YES,  8, FALSE) \
-FLAG(   D,  0, EAX,  2,  1, XCR0_MASTER_YMM_H,                 YES,  8, FALSE) \
-FLAG(   D,  0, EAX,  3,  1, XCR0_MASTER_BNDREGS,               YES, 13, FALSE) \
-FLAG(   D,  0, EAX,  4,  1, XCR0_MASTER_BNDCSR,                YES, 13, FALSE) \
-FLAG(   D,  0, EAX,  5,  1, XCR0_MASTER_OPMASK,                YES, 13, FALSE) \
-FLAG(   D,  0, EAX,  6,  1, XCR0_MASTER_ZMM_H,                 YES, 13, FALSE) \
-FLAG(   D,  0, EAX,  7,  1, XCR0_MASTER_HI16_ZMM,              YES, 13, FALSE) \
-FLAG(   D,  0, EAX,  8,  1, XCR0_MASTER_XSS,                   NO,   0, FALSE) \
-FLAG(   D,  0, EAX,  9,  1, XCR0_MASTER_PKRU,                  YES, 13, FALSE) \
-FIELD(  D,  0, EAX,  10,22, XCR0_MASTER_LOWER,                 NO,   0, FALSE) \
-FIELD(  D,  0, EBX,  0, 32, XSAVE_ENABLED_SIZE,                ANY,  8, FALSE) \
-FIELD(  D,  0, ECX,  0, 32, XSAVE_MAX_SIZE,                    YES,  8, FALSE) \
-FIELD(  D,  0, EDX,  0, 29, XCR0_MASTER_UPPER,                 NO,   0, FALSE) \
-FLAG(   D,  0, EDX, 30,  1, XCR0_MASTER_LWP,                   NO,   0, FALSE) \
-FLAG(   D,  0, EDX, 31,  1, XCR0_MASTER_EXTENDED_XSAVE,        NO,   0, FALSE) \
-FLAG(   D,  1, EAX,  0,  1, XSAVEOPT,                          YES, 11, FALSE) \
-FLAG(   D,  1, EAX,  1,  1, XSAVEC,                            YES, 13, FALSE) \
-FLAG(   D,  1, EAX,  2,  1, XGETBV_ECX1,                       NO,   0, FALSE) \
-FLAG(   D,  1, EAX,  3,  1, XSAVES,                            YES, 13, FALSE) \
-FIELD(  D,  1, EBX,  0, 32, XSAVES_ENABLED_SIZE,               ANY, 13, FALSE) \
-FIELD(  D,  1, ECX,  0,  7, XSS_XCR0_USED0,                    NO,   0, FALSE) \
-FLAG(   D,  1, ECX,  8,  1, XSS_PT,                            NO,   0, FALSE) \
-FIELD(  D,  1, ECX,  9,  1, XSS_XCR0_USED1,                    NO,   0, FALSE) \
-FIELD(  D,  1, ECX,  10,22, XSS_RSVD0,                         NO,   0, FALSE) \
-FIELD(  D,  1, EDX,  0, 32, XSS_RSVD1,                         NO,   0, FALSE) \
-FIELD(  D,  2, EAX,  0, 32, XSAVE_YMM_SIZE,                    YES,  9, FALSE) \
-FIELD(  D,  2, EBX,  0, 32, XSAVE_YMM_OFFSET,                  YES,  9, FALSE) \
-FLAG(   D,  2, ECX,  0,  1, XSAVE_YMM_SUP_BY_XSS,              NO,   0, FALSE) \
-FLAG(   D,  2, ECX,  1,  1, XSAVE_YMM_ALIGN,                   YES, 13, FALSE) \
-FIELD(  D,  2, ECX,  2, 30, XSAVE_YMM_RSVD1,                   NO,   0, FALSE) \
-FIELD(  D,  2, EDX,  0, 32, XSAVE_YMM_RSVD2,                   NO,   0, FALSE) \
-FIELD(  D,  3, EAX,  0, 32, XSAVE_BNDREGS_SIZE,                YES, 13, FALSE) \
-FIELD(  D,  3, EBX,  0, 32, XSAVE_BNDREGS_OFFSET,              YES, 13, FALSE) \
-FLAG(   D,  3, ECX,  0,  1, XSAVE_BNDREGS_SUP_BY_XSS,          NO,   0, FALSE) \
-FLAG(   D,  3, ECX,  1,  1, XSAVE_BNDREGS_ALIGN,               YES, 13, FALSE) \
-FIELD(  D,  3, ECX,  2, 30, XSAVE_BNDREGS_RSVD1,               NO,   0, FALSE) \
-FIELD(  D,  3, EDX,  0, 32, XSAVE_BNDREGS_RSVD2,               NO,   0, FALSE) \
-FIELD(  D,  4, EAX,  0, 32, XSAVE_BNDCSR_SIZE,                 YES, 13, FALSE) \
-FIELD(  D,  4, EBX,  0, 32, XSAVE_BNDCSR_OFFSET,               YES, 13, FALSE) \
-FLAG(   D,  4, ECX,  0,  1, XSAVE_BNDCSR_SUP_BY_XSS,           NO,   0, FALSE) \
-FLAG(   D,  4, ECX,  1,  1, XSAVE_BNDCSR_ALIGN,                YES, 13, FALSE) \
-FIELD(  D,  4, ECX,  2, 30, XSAVE_BNDCSR_RSVD1,                NO,   0, FALSE) \
-FIELD(  D,  4, EDX,  0, 32, XSAVE_BNDCSR_RSVD2,                NO,   0, FALSE) \
-FIELD(  D,  5, EAX,  0, 32, XSAVE_OPMASK_SIZE,                 YES, 13, FALSE) \
-FIELD(  D,  5, EBX,  0, 32, XSAVE_OPMASK_OFFSET,               YES, 13, FALSE) \
-FLAG(   D,  5, ECX,  0,  1, XSAVE_OPMASK_SUP_BY_XSS,           NO,   0, FALSE) \
-FLAG(   D,  5, ECX,  1,  1, XSAVE_OPMASK_ALIGN,                YES, 13, FALSE) \
-FIELD(  D,  5, ECX,  2, 30, XSAVE_OPMASK_RSVD1,                NO,   0, FALSE) \
-FIELD(  D,  5, EDX,  0, 32, XSAVE_OPMASK_RSVD2,                NO,   0, FALSE) \
-FIELD(  D,  6, EAX,  0, 32, XSAVE_ZMM_H_SIZE,                  YES, 13, FALSE) \
-FIELD(  D,  6, EBX,  0, 32, XSAVE_ZMM_H_OFFSET,                YES, 13, FALSE) \
-FLAG(   D,  6, ECX,  0,  1, XSAVE_ZMM_H_SUP_BY_XSS,            NO,   0, FALSE) \
-FLAG(   D,  6, ECX,  1,  1, XSAVE_ZMM_H_ALIGN,                 YES, 13, FALSE) \
-FIELD(  D,  6, ECX,  2, 30, XSAVE_ZMM_H_RSVD1,                 NO,   0, FALSE) \
-FIELD(  D,  6, EDX,  0, 32, XSAVE_ZMM_H_RSVD2,                 NO,   0, FALSE) \
-FIELD(  D,  7, EAX,  0, 32, XSAVE_HI16_ZMM_SIZE,               YES, 13, FALSE) \
-FIELD(  D,  7, EBX,  0, 32, XSAVE_HI16_ZMM_OFFSET,             YES, 13, FALSE) \
-FLAG(   D,  7, ECX,  0,  1, XSAVE_HI16_ZMM_SUP_BY_XSS,         NO,   0, FALSE) \
-FLAG(   D,  7, ECX,  1,  1, XSAVE_HI16_ZMM_ALIGN,              YES, 13, FALSE) \
-FIELD(  D,  7, ECX,  2, 30, XSAVE_HI16_ZMM_RSVD1,              NO,   0, FALSE) \
-FIELD(  D,  7, EDX,  0, 32, XSAVE_HI16_ZMM_RSVD2,              NO,   0, FALSE) \
-FIELD(  D,  8, EAX,  0, 32, XSAVE_PT_STATE_SIZE,               NO,   0, FALSE) \
-FIELD(  D,  8, EBX,  0, 32, XSAVE_PT_STATE_OFFSET,             NO,   0, FALSE) \
-FLAG(   D,  8, ECX,  0,  1, XSAVE_PT_STATE_SUP_BY_XSS,         NO,   0, FALSE) \
-FLAG(   D,  8, ECX,  1,  1, XSAVE_PT_STATE_ALIGN,              NO,   0, FALSE) \
-FIELD(  D,  8, ECX,  2, 30, XSAVE_PT_STATE_RSVD1,              NO,   0, FALSE) \
-FIELD(  D,  8, EDX,  0, 32, XSAVE_PT_STATE_RSVD2,              NO,   0, FALSE) \
-FIELD(  D,  9, EAX,  0, 32, XSAVE_PKRU_SIZE,                   YES, 13, FALSE) \
-FIELD(  D,  9, EBX,  0, 32, XSAVE_PKRU_OFFSET,                 YES, 13, FALSE) \
-FLAG(   D,  9, ECX,  0,  1, XSAVE_PKRU_SUP_BY_XSS,             NO,   0, FALSE) \
-FLAG(   D,  9, ECX,  1,  1, XSAVE_PKRU_ALIGN,                  YES, 13, FALSE) \
-FIELD(  D,  9, ECX,  2, 30, XSAVE_PKRU_RSVD1,                  NO,   0, FALSE) \
-FIELD(  D,  9, EDX,  0, 32, XSAVE_PKRU_RSVD2,                  NO,   0, FALSE) \
-FIELD(  D, 62, EAX,  0, 32, XSAVE_LWP_SIZE,                    NO,   0, FALSE) \
-FIELD(  D, 62, EBX,  0, 32, XSAVE_LWP_OFFSET,                  NO,   0, FALSE) \
-FIELD(  D, 62, ECX,  0, 32, XSAVE_LWP_RSVD1,                   NO,   0, FALSE) \
-FIELD(  D, 62, EDX,  0, 32, XSAVE_LWP_RSVD2,                   NO,   0, FALSE)
-
-/*    LEVEL, SUB-LEVEL, REG, POS, SIZE, NAME,             MON SUPP, HWV, CPL3 */
-#define CPUID_FIELD_DATA_LEVEL_F                                               \
-FIELD(  F,  0, EBX,  0, 32, PQM_MAX_RMID,                      NO,   0, FALSE) \
-FLAG(   F,  0, EDX,  1,  1, PQM_CMT_SUPPORT,                   NO,   0, FALSE) \
-FIELD(  F,  1, EBX,  0, 32, PQM_CMT_CONV,                      NO,   0, FALSE) \
-FIELD(  F,  1, ECX,  0, 32, PQM_CMT_NUM_RMID,                  NO,   0, FALSE) \
-FLAG(   F,  1, EDX,  0,  1, PQM_CMT_OCCUPANCY,                 NO,   0, FALSE)
-
-/*    LEVEL, SUB-LEVEL, REG, POS, SIZE, NAME,             MON SUPP, HWV, CPL3 */
-#define CPUID_FIELD_DATA_LEVEL_10                                              \
-FLAG(  10,  0, EBX,  1,  1, L3_QOS_ENFORCEMENT,                NO,   0, FALSE) \
-FIELD( 10,  1, EAX,  0,  4, RESID_CAPACITY_MASK_LENGTH,        NO,   0, FALSE) \
-FIELD( 10,  1, EBX,  0, 32, ISOLATION_UNIT_MAP,                NO,   0, FALSE) \
-FLAG(  10,  1, ECX,  1,  1, INFREQUENT_COS_UPDATE,             NO,   0, FALSE) \
-FLAG(  10,  1, ECX,  2,  1, CODE_AND_DATA_PRIORITIZATION,      NO,   0, FALSE) \
-FIELD( 10,  1, EDX,  0, 16, MAX_COS_NUMBER,                    NO,   0, FALSE)
-
-/*    LEVEL, SUB-LEVEL, REG, POS, SIZE, NAME,             MON SUPP, HWV, CPL3 */
-#define CPUID_FIELD_DATA_LEVEL_12                                              \
-FLAG(  12,  0, EAX,  0,  1, SGX1,                              YES, 16, FALSE) \
-FLAG(  12,  0, EAX,  1,  1, SGX2,                              NO,   0, FALSE) \
-FLAG(  12,  0, EBX,  0,  1, SGX_MISCSELECT_EXINFO,             YES, 16, FALSE) \
-FIELD( 12,  0, EBX,  1, 31, SGX_MISCSELECT_RSVD,               NO,   0, FALSE) \
-FIELD( 12,  0, EDX,  0,  8, MAX_ENCLAVE_SIZE_NOT64,            YES, 16, FALSE) \
-FIELD( 12,  0, EDX,  8,  8, MAX_ENCLAVE_SIZE_64,               YES, 16, FALSE) \
-FIELD( 12,  1, EAX,  0, 32, SECS_ATTRIBUTES0,                  YES, 16, FALSE) \
-FIELD( 12,  1, EBX,  0, 32, SECS_ATTRIBUTES1,                  YES, 16, FALSE) \
-FIELD( 12,  1, ECX,  0, 32, SECS_ATTRIBUTES2,                  YES, 16, FALSE) \
-FIELD( 12,  1, EDX,  0, 32, SECS_ATTRIBUTES3,                  YES, 16, FALSE) \
-FIELD( 12,  2, EAX,  0, 15, EPC00_VALID,                       YES, 16, FALSE) \
-FIELD( 12,  2, EAX, 12, 20, EPC00_BASE_LOW,                    YES, 16, FALSE) \
-FIELD( 12,  2, EBX,  0, 20, EPC00_BASE_HIGH,                   YES, 16, FALSE) \
-FIELD( 12,  2, ECX,  0, 15, EPC00_PROTECTED,                   YES, 16, FALSE) \
-FIELD( 12,  2, ECX, 12, 20, EPC00_SIZE_LOW,                    YES, 16, FALSE) \
-FIELD( 12,  2, EDX,  0, 20, EPC00_SIZE_HIGH,                   YES, 16, FALSE) \
-FIELD( 12,  3, EAX,  0,  4, EPC01_VALID,                       NO,   0, FALSE) \
-FIELD( 12,  3, EAX, 12, 20, EPC01_BASE_LOW,                    NO,   0, FALSE) \
-FIELD( 12,  3, EBX,  0, 20, EPC01_BASE_HIGH,                   NO,   0, FALSE) \
-FIELD( 12,  3, ECX,  0,  4, EPC01_PROTECTED,                   NO,   0, FALSE) \
-FIELD( 12,  3, ECX, 12, 20, EPC01_SIZE_LOW,                    NO,   0, FALSE) \
-FIELD( 12,  3, EDX,  0, 20, EPC01_SIZE_HIGH,                   NO,   0, FALSE)
-
-/*    LEVEL, SUB-LEVEL, REG, POS, SIZE, NAME,             MON SUPP, HWV, CPL3 */
-#define CPUID_FIELD_DATA_LEVEL_14                                              \
-FIELD( 14,  0, EAX,  0, 32, MAX_PT_SUB_LEAF,                   YES, 16, FALSE) \
-FLAG(  14,  0, EBX,  0,  1, CR3FTR_AND_MATCHMSR_AVAILABLE,     YES, 16, FALSE) \
-FLAG(  14,  0, EBX,  1,  1, PSB_AND_CYCLE_ACCURATE_MODE,       YES, 16, FALSE) \
-FLAG(  14,  0, EBX,  2,  1, IP_TRACESTOP_FTR_PTMSR_PERSIST,    YES, 16, FALSE) \
-FLAG(  14,  0, EBX,  3,  1, MTC_PKT_GENERATION_SUPPORTED,      YES, 16, FALSE) \
-FLAG(  14,  0, ECX,  0,  1, TOPA_OUTPUT_SUPPORTED,             YES, 16, FALSE) \
-FLAG(  14,  0, ECX,  1,  1, TOPA_ALLOW_MULTIPLE_ENTRIES,       YES, 16, FALSE) \
-FLAG(  14,  0, ECX,  2,  1, SINGLE_RANGE_OUTPUT_SCHEME,        YES, 16, FALSE) \
-FLAG(  14,  0, ECX,  3,  1, TRACE_TRANSPORT_SUBSYSTEM,         NO,   0, FALSE) \
-FLAG(  14,  0, ECX, 31,  1, LIP_PRESENT_FOR_IP_PAYLOADS,       YES, 16, FALSE) \
-FIELD( 14,  1, EAX,  0,  2, NUM_ADDR_RANGE_FOR_FILTERING,      YES, 16, FALSE) \
-FIELD( 14,  1, EAX, 16, 16, SUPPORTED_MTC_ENCODINGS,           YES, 16, FALSE) \
-FIELD( 14,  1, EBX,  0, 16, SUPPORTED_CYCLE_THRESHOLD_ENCODINGS, YES,16,FALSE) \
-FIELD( 14,  1, EBX, 16, 16, SUPPORTED_PSB_FREQ_ENCODINGS,      YES, 16, FALSE) \
-
-/*    LEVEL, SUB-LEVEL, REG, POS, SIZE, NAME,             MON SUPP, HWV, CPL3 */
-#define CPUID_FIELD_DATA_LEVEL_15                                              \
-FIELD( 15,  0, EAX,  0, 32, DENOM_TSC_TO_CORE_CRYSTAL_CLK,     NO,   0, FALSE) \
-FIELD( 15,  0, EBX,  0, 32, NUMER_TSC_TO_CORE_CRYSTAL_CLK,     NO,   0, FALSE) \
-
-/*    LEVEL, SUB-LEVEL, REG, POS, SIZE, NAME,             MON SUPP, HWV, CPL3 */
-#define CPUID_FIELD_DATA_LEVEL_16                                              \
-FIELD( 16,  0, EAX,  0, 16, PROC_BASE_FREQ,                    NO,   0, FALSE) \
-FIELD( 16,  0, EBX,  0, 16, PROC_MIN_FREQ,                     NO,   0, FALSE) \
-FIELD( 16,  0, ECX,  0, 16, BUS_FREQ,                          NO,   0, FALSE) \
-
-/*    LEVEL, SUB-LEVEL, REG, POS, SIZE, NAME,             MON SUPP, HWV, CPL3 */
-#define CPUID_FIELD_DATA_LEVEL_17                                              \
-FIELD( 17,  0, EAX,  0, 31, MAX_SOCID_INDEX,                   NO,   0, FALSE) \
-FIELD( 17,  0, EBX,  0, 16, SOC_VENDOR_ID,                     NO,   0, FALSE) \
-FIELD( 17,  0, EBX, 16,  1, SOC_INDUSTRY_STD,                  NO,   0, FALSE) \
-FIELD( 17,  0, ECX,  0, 31, SOC_PROJECT_ID,                    NO,   0, FALSE) \
-FIELD( 17,  0, EDX,  0, 31, SOC_STEPPING_ID,                   NO,   0, FALSE) \
-FIELD( 17,  1, EAX,  0, 32, SOC_VENDOR_BRAND_STRING_1_0,       NO,   0, FALSE) \
-FIELD( 17,  1, EBX,  0, 32, SOC_VENDOR_BRAND_STRING_1_1,       NO,   0, FALSE) \
-FIELD( 17,  1, ECX,  0, 32, SOC_VENDOR_BRAND_STRING_1_2,       NO,   0, FALSE) \
-FIELD( 17,  1, EDX,  0, 32, SOC_VENDOR_BRAND_STRING_1_3,       NO,   0, FALSE) \
-FIELD( 17,  2, EAX,  0, 32, SOC_VENDOR_BRAND_STRING_2_0,       NO,   0, FALSE) \
-FIELD( 17,  2, EBX,  0, 32, SOC_VENDOR_BRAND_STRING_2_1,       NO,   0, FALSE) \
-FIELD( 17,  2, ECX,  0, 32, SOC_VENDOR_BRAND_STRING_2_2,       NO,   0, FALSE) \
-FIELD( 17,  2, EDX,  0, 32, SOC_VENDOR_BRAND_STRING_2_3,       NO,   0, FALSE) \
-FIELD( 17,  3, EAX,  0, 32, SOC_VENDOR_BRAND_STRING_3_0,       NO,   0, FALSE) \
-FIELD( 17,  3, EBX,  0, 32, SOC_VENDOR_BRAND_STRING_3_1,       NO,   0, FALSE) \
-FIELD( 17,  3, ECX,  0, 32, SOC_VENDOR_BRAND_STRING_3_2,       NO,   0, FALSE) \
-FIELD( 17,  3, EDX,  0, 32, SOC_VENDOR_BRAND_STRING_3_3,       NO,   0, FALSE) \
-
-/*    LEVEL, SUB-LEVEL, REG, POS, SIZE, NAME,             MON SUPP, HWV, CPL3 */
-#define CPUID_FIELD_DATA_LEVEL_400                                             \
-FIELD(400,  0, EAX,  0, 32, MAX_HYP_LEVEL,                     NA,   0, FALSE) \
-FIELD(400,  0, EBX,  0, 32, HYPERVISOR_VENDOR0,                NA,   0, FALSE) \
-FIELD(400,  0, ECX,  0, 32, HYPERVISOR_VENDOR1,                NA,   0, FALSE) \
-FIELD(400,  0, EDX,  0, 32, HYPERVISOR_VENDOR2,                NA,   0, FALSE)
-
-/*    LEVEL, SUB-LEVEL, REG, POS, SIZE, NAME,             MON SUPP, HWV, CPL3 */
-#define CPUID_FIELD_DATA_LEVEL_401                                             \
-FIELD(401,  0, EAX,  0, 32, HV_INTERFACE_SIGNATURE,            NA,   0, FALSE)
-
-/*    LEVEL, SUB-LEVEL, REG, POS, SIZE, NAME,             MON SUPP, HWV, CPL3 */
-#define CPUID_FIELD_DATA_LEVEL_402                                             \
-FIELD(402,  0, EAX,  0, 32, BUILD_NUMBER,                      NA,   0, FALSE) \
-FIELD(402,  0, EBX,  0, 16, MINOR_VERSION,                     NA,   0, FALSE) \
-FIELD(402,  0, EBX, 16, 16, MAJOR_VERSION,                     NA,   0, FALSE) \
-FIELD(402,  0, ECX,  0, 32, SERVICE_PACK,                      NA,   0, FALSE) \
-FIELD(402,  0, EDX,  0, 24, SERVICE_NUMBER,                    NA,   0, FALSE) \
-FIELD(402,  0, EDX, 24,  8, SERVICE_BRANCH,                    NA,   0, FALSE)
-
-/*    LEVEL, SUB-LEVEL, REG, POS, SIZE, NAME,             MON SUPP, HWV, CPL3 */
-#define CPUID_FIELD_DATA_LEVEL_403                                             \
-FLAG( 403,  0, EAX,  0,  1, VP_RUNTIME_AVAIL,                  NA,   0, FALSE) \
-FLAG( 403,  0, EAX,  1,  1, REF_COUNTER_AVAIL,                 NA,   0, FALSE) \
-FLAG( 403,  0, EAX,  2,  1, BASIC_SYNIC_MSRS_AVAIL,            NA,   0, FALSE) \
-FLAG( 403,  0, EAX,  3,  1, SYNTH_TIMER_MSRS_AVAIL,            NA,   0, FALSE) \
-FLAG( 403,  0, EAX,  4,  1, APIC_ACCESS_MSRS_AVAIL,            NA,   0, FALSE) \
-FLAG( 403,  0, EAX,  5,  1, HYPERCALL_MSRS_AVAIL,              NA,   0, FALSE) \
-FLAG( 403,  0, EAX,  6,  1, VP_INDEX_MSR_AVAIL,                NA,   0, FALSE) \
-FLAG( 403,  0, EAX,  7,  1, VIRT_RESET_MSR_AVAIL,              NA,   0, FALSE) \
-FLAG( 403,  0, EAX,  8,  1, STATS_PAGES_MSRS_AVAIL,            NA,   0, FALSE) \
-FLAG( 403,  0, EAX,  9,  1, REF_TSC_AVAIL,                     NA,   0, FALSE) \
-FLAG( 403,  0, EAX, 10,  1, GUEST_IDLE_MSR_AVAIL,              NA,   0, FALSE) \
-FLAG( 403,  0, EAX, 11,  1, FREQUENCY_MSRS_AVAIL,              NA,   0, FALSE) \
-FLAG( 403,  0, EAX, 12,  1, SYNTH_DEBUG_MSRS_AVAIL,            NA,   0, FALSE) \
-FLAG( 403,  0, EBX,  0,  1, CREATE_PARTITIONS_FLAG,            NA,   0, FALSE) \
-FLAG( 403,  0, EBX,  1,  1, ACCESS_PARTITION_ID_FLAG,          NA,   0, FALSE) \
-FLAG( 403,  0, EBX,  2,  1, ACCESS_MEMORY_POOL_FLAG,           NA,   0, FALSE) \
-FLAG( 403,  0, EBX,  3,  1, ADJUST_MESSAGE_BUFFERS_FLAG,       NA,   0, FALSE) \
-FLAG( 403,  0, EBX,  4,  1, POST_MESSAGES_FLAG,                NA,   0, FALSE) \
-FLAG( 403,  0, EBX,  5,  1, SIGNAL_EVENTS_FLAG,                NA,   0, FALSE) \
-FLAG( 403,  0, EBX,  6,  1, CREATE_PORT_FLAG,                  NA,   0, FALSE) \
-FLAG( 403,  0, EBX,  7,  1, CONNECT_PORT_FLAG,                 NA,   0, FALSE) \
-FLAG( 403,  0, EBX,  8,  1, ACCESS_STATS_FLAG,                 NA,   0, FALSE) \
-FLAG( 403,  0, EBX, 11,  1, DEBUGGING_FLAG,                    NA,   0, FALSE) \
-FLAG( 403,  0, EBX, 12,  1, CPU_MANAGEMENT_FLAG,               NA,   0, FALSE) \
-FLAG( 403,  0, EBX, 13,  1, CONFIGURE_PROFILER_FLAG,           NA,   0, FALSE) \
-FLAG( 403,  0, EBX, 14,  1, ENABLE_EXPANDED_STACKWALKING_FLAG, NA,   0, FALSE) \
-FIELD(403,  0, ECX,  0,  4, MAX_POWER_STATE,                   NA,   0, FALSE) \
-FLAG( 403,  0, ECX,  4,  1, HPET_NEEDED_FOR_C3,                NA,   0, FALSE) \
-FLAG( 403,  0, EDX,  0,  1, MWAIT_AVAIL,                       NA,   0, FALSE) \
-FLAG( 403,  0, EDX,  1,  1, GUEST_DEBUGGING_AVAIL,             NA,   0, FALSE) \
-FLAG( 403,  0, EDX,  2,  1, PERFORMANCE_MONITOR_AVAIL,         NA,   0, FALSE) \
-FLAG( 403,  0, EDX,  3,  1, CPU_DYN_PARTITIONING_AVAIL,        NA,   0, FALSE) \
-FLAG( 403,  0, EDX,  4,  1, XMM_REGISTERS_FOR_HYPERCALL_AVAIL, NA,   0, FALSE) \
-FLAG( 403,  0, EDX,  5,  1, GUEST_IDLE_AVAIL,                  NA,   0, FALSE) \
-FLAG( 403,  0, EDX,  6,  1, HYPERVISOR_SLEEP_STATE_AVAIL,      NA,   0, FALSE) \
-FLAG( 403,  0, EDX,  7,  1, NUMA_DISTANCE_QUERY_AVAIL,         NA,   0, FALSE) \
-FLAG( 403,  0, EDX,  8,  1, TIMER_FREQUENCY_AVAIL,             NA,   0, FALSE) \
-FLAG( 403,  0, EDX,  9,  1, SYNTH_MACHINE_CHECK_AVAIL,         NA,   0, FALSE) \
-FLAG( 403,  0, EDX, 10,  1, GUEST_CRASH_MSRS_AVAIL,            NA,   0, FALSE) \
-FLAG( 403,  0, EDX, 11,  1, DEBUG_MSRS_AVAIL,                  NA,   0, FALSE) \
-FLAG( 403,  0, EDX, 12,  1, NPIEP1_AVAIL,                      NA,   0, FALSE) \
-FLAG( 403,  0, EDX, 13,  1, DISABLE_HYPERVISOR_AVAIL,          NA,   0, FALSE)
-
-/*    LEVEL, SUB-LEVEL, REG, POS, SIZE, NAME,             MON SUPP, HWV, CPL3 */
-#define CPUID_FIELD_DATA_LEVEL_404                                             \
-FLAG( 404,  0, EAX,  0,  1, USE_HYPERCALL_TO_SWITCH_ADDR_SPACE,NA,   0, FALSE) \
-FLAG( 404,  0, EAX,  1,  1, USE_HYPERCALL_TO_FLUSH_TLB,        NA,   0, FALSE) \
-FLAG( 404,  0, EAX,  2,  1, USE_HYPERCALL_FOR_TLB_SHOOTDOWN,   NA,   0, FALSE) \
-FLAG( 404,  0, EAX,  3,  1, USE_MSRS_FOR_EOI_ICR_TPR,          NA,   0, FALSE) \
-FLAG( 404,  0, EAX,  4,  1, USE_MSR_FOR_RESET,                 NA,   0, FALSE) \
-FLAG( 404,  0, EAX,  5,  1, USE_RELAXED_TIMING,                NA,   0, FALSE) \
-FLAG( 404,  0, EAX,  6,  1, USE_DMA_REMAPPING,                 NA,   0, FALSE) \
-FLAG( 404,  0, EAX,  7,  1, USE_INTERRUPT_REMAPPING,           NA,   0, FALSE) \
-FLAG( 404,  0, EAX,  8,  1, USE_X2APIC,                        NA,   0, FALSE) \
-FLAG( 404,  0, EAX,  9,  1, DEPRECATE_AUTOEOI,                 NA,   0, FALSE) \
-FIELD(404,  0, EBX,  0, 32, SPINLOCK_RETRIES,                  NA,   0, FALSE)
-
-/*    LEVEL, SUB-LEVEL, REG, POS, SIZE, NAME,             MON SUPP, HWV, CPL3 */
-#define CPUID_FIELD_DATA_LEVEL_405                                             \
-FIELD(405,  0, EAX,  0, 32, MAX_VCPU,                          NA,   0, FALSE) \
-FIELD(405,  0, EBX,  0, 32, MAX_LCPU,                          NA,   0, FALSE) \
-FIELD(405,  0, ECX,  0, 32, MAX_REMAPPABLE_VECTORS,            NA,   0, FALSE)
-
-/*    LEVEL, SUB-LEVEL, REG, POS, SIZE, NAME,             MON SUPP, HWV, CPL3 */
-#define CPUID_FIELD_DATA_LEVEL_406                                             \
-FLAG( 406,  0, EAX,  0,  1, APIC_OVERLAY_ASSIST,               NA,   0, FALSE) \
-FLAG( 406,  0, EAX,  1,  1, MSR_BITMAPS,                       NA,   0, FALSE) \
-FLAG( 406,  0, EAX,  2,  1, ARCH_PMCS,                         NA,   0, FALSE) \
-FLAG( 406,  0, EAX,  3,  1, SLAT,                              NA,   0, FALSE) \
-FLAG( 406,  0, EAX,  4,  1, DMA_REMAPPING,                     NA,   0, FALSE) \
-FLAG( 406,  0, EAX,  5,  1, INTERRUPT_REMAPPING,               NA,   0, FALSE) \
-FLAG( 406,  0, EAX,  6,  1, MEMORY_PATROL_SCRUBBER,            NA,   0, FALSE)
-
-/*    LEVEL, SUB-LEVEL, REG, POS, SIZE, NAME,             MON SUPP, HWV, CPL3 */
-#define CPUID_FIELD_DATA_LEVEL_410                                             \
-FIELD(410,  0, EAX,  0, 32, TSC_HZ,                            NA,   0, FALSE) \
-FIELD(410,  0, EBX,  0, 32, APICBUS_HZ,                        NA,   0, FALSE)
-
-/*    LEVEL, SUB-LEVEL, REG, POS, SIZE, NAME,             MON SUPP, HWV, CPL3 */
-#define CPUID_FIELD_DATA_LEVEL_80                                              \
-FIELD( 80,  0, EAX,  0, 32, NUM_EXT_LEVELS,                    NA,   0, FALSE) \
-FIELD( 80,  0, EBX,  0, 32, LEAF80_VENDOR1,                    NA,   0, FALSE) \
-FIELD( 80,  0, ECX,  0, 32, LEAF80_VENDOR3,                    NA,   0, FALSE) \
-FIELD( 80,  0, EDX,  0, 32, LEAF80_VENDOR2,                    NA,   0, FALSE)
-
-/*    LEVEL, SUB-LEVEL, REG, POS, SIZE, NAME,             MON SUPP, HWV, CPL3 */
-#define CPUID_FIELD_DATA_LEVEL_81                                              \
-FIELD( 81,  0, EAX,  0, 32, UNKNOWN81EAX,                      ANY,  4, FALSE) \
-FIELD( 81,  0, EAX,  0,  4, LEAF81_STEPPING,                   ANY,  4, FALSE) \
-FIELD( 81,  0, EAX,  4,  4, LEAF81_MODEL,                      ANY,  4, FALSE) \
-FIELD( 81,  0, EAX,  8,  4, LEAF81_FAMILY,                     ANY,  4, FALSE) \
-FIELD( 81,  0, EAX, 12,  2, LEAF81_TYPE,                       ANY,  4, FALSE) \
-FIELD( 81,  0, EAX, 16,  4, LEAF81_EXTENDED_MODEL,             ANY,  4, FALSE) \
-FIELD( 81,  0, EAX, 20,  8, LEAF81_EXTENDED_FAMILY,            ANY,  4, FALSE) \
-FIELD( 81,  0, EBX,  0, 32, UNKNOWN81EBX,                      ANY,  4, FALSE) \
-FIELD( 81,  0, EBX,  0, 16, LEAF81_BRAND_ID,                   ANY,  4, FALSE) \
-FIELD( 81,  0, EBX, 16, 16, UNDEF,                             ANY,  4, FALSE) \
-FLAG(  81,  0, ECX,  0,  1, LAHF64,                            YES,  4, TRUE)  \
-FLAG(  81,  0, ECX,  1,  1, CMPLEGACY,                         ANY,  9, FALSE) \
-FLAG(  81,  0, ECX,  2,  1, SVM,                               YES,  7, FALSE) \
-FLAG(  81,  0, ECX,  3,  1, EXTAPICSPC,                        YES,  4, FALSE) \
-FLAG(  81,  0, ECX,  4,  1, CR8AVAIL,                          YES,  4, FALSE) \
-FLAG(  81,  0, ECX,  5,  1, ABM,                               YES,  7, TRUE)  \
-FLAG(  81,  0, ECX,  6,  1, SSE4A,                             YES,  4, TRUE)  \
-FLAG(  81,  0, ECX,  7,  1, MISALIGNED_SSE,                    YES,  4, TRUE)  \
-FLAG(  81,  0, ECX,  8,  1, 3DNPREFETCH,                       YES,  4, TRUE)  \
-FLAG(  81,  0, ECX,  9,  1, OSVW,                              ANY,  8, FALSE) \
-FLAG(  81,  0, ECX, 10,  1, IBS,                               NO,   0, FALSE) \
-FLAG(  81,  0, ECX, 11,  1, XOP,                               YES,  8, TRUE)  \
-FLAG(  81,  0, ECX, 12,  1, SKINIT,                            NO,   0, FALSE) \
-FLAG(  81,  0, ECX, 13,  1, WATCHDOG,                          NO,   0, FALSE) \
-FLAG(  81,  0, ECX, 15,  1, LWP,                               NO,   0, FALSE) \
-FLAG(  81,  0, ECX, 16,  1, FMA4,                              YES,  8, TRUE)  \
-FLAG(  81,  0, ECX, 17,  1, TCE,                               NO,   0, FALSE) \
-FLAG(  81,  0, ECX, 19,  1, NODEID_MSR,                        NO,   0, FALSE) \
-FLAG(  81,  0, ECX, 21,  1, TBM,                               YES,  9, TRUE)  \
-FLAG(  81,  0, ECX, 22,  1, TOPOLOGY,                          NO,   0, FALSE) \
-FLAG(  81,  0, ECX, 23,  1, PERFCORE,                          ANY,  4, TRUE)  \
-FLAG(  81,  0, ECX, 24,  1, PERFNB,                            NO,   0, FALSE) \
-FLAG(  81,  0, ECX, 26,  1, DATABK,                            NO,   0, FALSE) \
-FLAG(  81,  0, ECX, 27,  1, PERFTSC,                           NO,   0, FALSE) \
-FLAG(  81,  0, ECX, 28,  1, PERFL3,                            NO,   0, FALSE) \
-FLAG(  81,  0, ECX, 29,  1, MWAITX,                            NO,   0, FALSE) \
-FLAG(  81,  0, EDX,  0,  1, LEAF81_FPU,                        YES,  4, TRUE)  \
-FLAG(  81,  0, EDX,  1,  1, LEAF81_VME,                        YES,  4, FALSE) \
-FLAG(  81,  0, EDX,  2,  1, LEAF81_DE,                         YES,  4, FALSE) \
-FLAG(  81,  0, EDX,  3,  1, LEAF81_PSE,                        YES,  4, FALSE) \
-FLAG(  81,  0, EDX,  4,  1, LEAF81_TSC,                        YES,  4, TRUE)  \
-FLAG(  81,  0, EDX,  5,  1, LEAF81_MSR,                        YES,  4, FALSE) \
-FLAG(  81,  0, EDX,  6,  1, LEAF81_PAE,                        YES,  4, FALSE) \
-FLAG(  81,  0, EDX,  7,  1, LEAF81_MCE,                        YES,  4, FALSE) \
-FLAG(  81,  0, EDX,  8,  1, LEAF81_CX8,                        YES,  4, TRUE)  \
-FLAG(  81,  0, EDX,  9,  1, LEAF81_APIC,                       ANY,  4, FALSE) \
-FLAG(  81,  0, EDX, 11,  1, SYSC,                              ANY,  4, TRUE)  \
-FLAG(  81,  0, EDX, 12,  1, LEAF81_MTRR,                       YES,  4, FALSE) \
-FLAG(  81,  0, EDX, 13,  1, LEAF81_PGE,                        YES,  4, FALSE) \
-FLAG(  81,  0, EDX, 14,  1, LEAF81_MCA,                        YES,  4, FALSE) \
-FLAG(  81,  0, EDX, 15,  1, LEAF81_CMOV,                       YES,  4, TRUE)  \
-FLAG(  81,  0, EDX, 16,  1, LEAF81_PAT,                        YES,  4, FALSE) \
-FLAG(  81,  0, EDX, 17,  1, LEAF81_PSE36,                      YES,  4, FALSE) \
-FLAG(  81,  0, EDX, 20,  1, NX,                                YES,  4, FALSE) \
-FLAG(  81,  0, EDX, 22,  1, MMXEXT,                            YES,  4, TRUE)  \
-FLAG(  81,  0, EDX, 23,  1, LEAF81_MMX,                        YES,  4, TRUE)  \
-FLAG(  81,  0, EDX, 24,  1, LEAF81_FXSR,                       YES,  4, TRUE)  \
-FLAG(  81,  0, EDX, 25,  1, FFXSR,                             YES,  4, FALSE) \
-FLAG(  81,  0, EDX, 26,  1, PDPE1GB,                           YES,  7, FALSE) \
-FLAG(  81,  0, EDX, 27,  1, RDTSCP,                            YES,  4, TRUE)  \
-FLAG(  81,  0, EDX, 29,  1, LM,                                YES,  4, FALSE) \
-FLAG(  81,  0, EDX, 30,  1, 3DNOWPLUS,                         YES,  4, TRUE)  \
-FLAG(  81,  0, EDX, 31,  1, 3DNOW,                             YES,  4, TRUE)
-
-/*    LEVEL, SUB-LEVEL, REG, POS, SIZE, NAME,             MON SUPP, HWV, CPL3 */
-#define CPUID_FIELD_DATA_LEVEL_82                                              \
-FIELD( 82,  0, EAX,  0, 32, LEAF82_BRAND_STRING_EAX,           NA,   0, FALSE) \
-FIELD( 82,  0, EBX,  0, 32, LEAF82_BRAND_STRING_EBX,           NA,   0, FALSE) \
-FIELD( 82,  0, ECX,  0, 32, LEAF82_BRAND_STRING_ECX,           NA,   0, FALSE) \
-FIELD( 82,  0, EDX,  0, 32, LEAF82_BRAND_STRING_EDX,           NA,   0, FALSE)
-
-/*    LEVEL, SUB-LEVEL, REG, POS, SIZE, NAME,             MON SUPP, HWV, CPL3 */
-#define CPUID_FIELD_DATA_LEVEL_83                                              \
-FIELD( 83,  0, EAX,  0, 32, LEAF83_BRAND_STRING_EAX,           NA,   0, FALSE) \
-FIELD( 83,  0, EBX,  0, 32, LEAF83_BRAND_STRING_EBX,           NA,   0, FALSE) \
-FIELD( 83,  0, ECX,  0, 32, LEAF83_BRAND_STRING_ECX,           NA,   0, FALSE) \
-FIELD( 83,  0, EDX,  0, 32, LEAF83_BRAND_STRING_EDX,           NA,   0, FALSE)
-
-/*    LEVEL, SUB-LEVEL, REG, POS, SIZE, NAME,             MON SUPP, HWV, CPL3 */
-#define CPUID_FIELD_DATA_LEVEL_84                                              \
-FIELD( 84,  0, EAX,  0, 32, LEAF84_BRAND_STRING_EAX,           NA,   0, FALSE) \
-FIELD( 84,  0, EBX,  0, 32, LEAF84_BRAND_STRING_EBX,           NA,   0, FALSE) \
-FIELD( 84,  0, ECX,  0, 32, LEAF84_BRAND_STRING_ECX,           NA,   0, FALSE) \
-FIELD( 84,  0, EDX,  0, 32, LEAF84_BRAND_STRING_EDX,           NA,   0, FALSE)
-
-/*    LEVEL, REG, POS, SIZE, NAME,                        MON SUPP, HWV, CPL3 */
-#define CPUID_FIELD_DATA_LEVEL_85                                              \
-FIELD( 85,  0, EAX,  0,  8, ITLB_ENTRIES_2M4M_PGS,             NA,   0, FALSE) \
-FIELD( 85,  0, EAX,  8,  8, ITLB_ASSOC_2M4M_PGS,               NA,   0, FALSE) \
-FIELD( 85,  0, EAX, 16,  8, DTLB_ENTRIES_2M4M_PGS,             NA,   0, FALSE) \
-FIELD( 85,  0, EAX, 24,  8, DTLB_ASSOC_2M4M_PGS,               NA,   0, FALSE) \
-FIELD( 85,  0, EBX,  0,  8, ITLB_ENTRIES_4K_PGS,               NA,   0, FALSE) \
-FIELD( 85,  0, EBX,  8,  8, ITLB_ASSOC_4K_PGS,                 NA,   0, FALSE) \
-FIELD( 85,  0, EBX, 16,  8, DTLB_ENTRIES_4K_PGS,               NA,   0, FALSE) \
-FIELD( 85,  0, EBX, 24,  8, DTLB_ASSOC_4K_PGS,                 NA,   0, FALSE) \
-FIELD( 85,  0, ECX,  0,  8, L1_DCACHE_LINE_SIZE,               NA,   0, FALSE) \
-FIELD( 85,  0, ECX,  8,  8, L1_DCACHE_LINES_PER_TAG,           NA,   0, FALSE) \
-FIELD( 85,  0, ECX, 16,  8, L1_DCACHE_ASSOC,                   NA,   0, FALSE) \
-FIELD( 85,  0, ECX, 24,  8, L1_DCACHE_SIZE,                    NA,   0, FALSE) \
-FIELD( 85,  0, EDX,  0,  8, L1_ICACHE_LINE_SIZE,               NA,   0, FALSE) \
-FIELD( 85,  0, EDX,  8,  8, L1_ICACHE_LINES_PER_TAG,           NA,   0, FALSE) \
-FIELD( 85,  0, EDX, 16,  8, L1_ICACHE_ASSOC,                   NA,   0, FALSE) \
-FIELD( 85,  0, EDX, 24,  8, L1_ICACHE_SIZE,                    NA,   0, FALSE)
-
-/*    LEVEL, REG, POS, SIZE, NAME,                        MON SUPP, HWV, CPL3 */
-#define CPUID_FIELD_DATA_LEVEL_86                                              \
-FIELD( 86,  0, EAX,  0, 12, L2_ITLB_ENTRIES_2M4M_PGS,          NA,   0, FALSE) \
-FIELD( 86,  0, EAX, 12,  4, L2_ITLB_ASSOC_2M4M_PGS,            NA,   0, FALSE) \
-FIELD( 86,  0, EAX, 16, 12, L2_DTLB_ENTRIES_2M4M_PGS,          NA,   0, FALSE) \
-FIELD( 86,  0, EAX, 28,  4, L2_DTLB_ASSOC_2M4M_PGS,            NA,   0, FALSE) \
-FIELD( 86,  0, EBX,  0, 12, L2_ITLB_ENTRIES_4K_PGS,            NA,   0, FALSE) \
-FIELD( 86,  0, EBX, 12,  4, L2_ITLB_ASSOC_4K_PGS,              NA,   0, FALSE) \
-FIELD( 86,  0, EBX, 16, 12, L2_DTLB_ENTRIES_4K_PGS,            NA,   0, FALSE) \
-FIELD( 86,  0, EBX, 28,  4, L2_DTLB_ASSOC_4K_PGS,              NA,   0, FALSE) \
-FIELD( 86,  0, ECX,  0,  8, L2CACHE_LINE,                      NA,   0, FALSE) \
-FIELD( 86,  0, ECX,  8,  4, L2CACHE_LINE_PER_TAG,              NA,   0, FALSE) \
-FIELD( 86,  0, ECX, 12,  4, L2CACHE_WAYS,                      NA,   0, FALSE) \
-FIELD( 86,  0, ECX, 16, 16, L2CACHE_SIZE,                      NA,   0, FALSE) \
-FIELD( 86,  0, EDX,  0,  8, L3CACHE_LINE,                      NA,   0, FALSE) \
-FIELD( 86,  0, EDX,  8,  4, L3CACHE_LINE_PER_TAG,              NA,   0, FALSE) \
-FIELD( 86,  0, EDX, 12,  4, L3CACHE_WAYS,                      NA,   0, FALSE) \
-FIELD( 86,  0, EDX, 18, 14, L3CACHE_SIZE,                      NA,   0, FALSE)
-
-/*    LEVEL, REG, POS, SIZE, NAME,                        MON SUPP, HWV, CPL3 */
-#define CPUID_FIELD_DATA_LEVEL_87                                              \
-FLAG(  87,  0, EBX,  0,  1, MCA_OVERFLOW_RECOV,                NA,   0, FALSE) \
-FLAG(  87,  0, EBX,  1,  1, SUCCOR,                            NA,   0, FALSE) \
-FLAG(  87,  0, EBX,  2,  1, HWA,                               NA,   0, FALSE) \
-FLAG(  87,  0, EBX,  3,  1, SCALABLE_MCA,                      NA,   0, FALSE) \
-FLAG(  87,  0, EBX,  4,  1, PFEH_SUPPORT_PRESENT,              NA,   0, FALSE) \
-FLAG(  87,  0, EDX,  0,  1, TS,                                NA,   0, FALSE) \
-FLAG(  87,  0, EDX,  1,  1, FID,                               NA,   0, FALSE) \
-FLAG(  87,  0, EDX,  2,  1, VID,                               NA,   0, FALSE) \
-FLAG(  87,  0, EDX,  3,  1, TTP,                               NA,   0, FALSE) \
-FLAG(  87,  0, EDX,  4,  1, LEAF87_TM,                         NA,   0, FALSE) \
-FLAG(  87,  0, EDX,  5,  1, STC,                               NA,   0, FALSE) \
-FLAG(  87,  0, EDX,  6,  1, 100MHZSTEPS,                       NA,   0, FALSE) \
-FLAG(  87,  0, EDX,  7,  1, HWPSTATE,                          NA,   0, FALSE) \
-FLAG(  87,  0, EDX,  8,  1, TSC_INVARIANT,                     NA,   0, FALSE) \
-FLAG(  87,  0, EDX,  9,  1, CORE_PERF_BOOST,                   NA,   0, FALSE)
-
-#define CPUID_88_EBX_14 \
-FLAG(  88,  0, EBX, 14,  1, LEAF88_RSVD1,                       NO,  0, FALSE)
-#define CPUID_88_EBX_15 \
-FLAG(  88,  0, EBX, 15,  1, LEAF88_RSVD2,                       NO,  0, FALSE)
-#define CPUID_88_EBX_16 \
-FLAG(  88,  0, EBX, 16,  1, LEAF88_RSVD3,                       NO,  0, FALSE)
-#define CPUID_88_EBX_17 \
-FLAG(  88,  0, EBX, 17,  1, LEAF88_RSVD4,                       NO,  0, FALSE)
-#define CPUID_88_EBX_18 \
-FLAG(  88,  0, EBX, 18,  1, LEAF88_RSVD5,                       NO,  0, FALSE)
-
-/*    LEVEL, REG, POS, SIZE, NAME,                        MON SUPP, HWV, CPL3 */
-#define CPUID_FIELD_DATA_LEVEL_88                                              \
-FIELD( 88,  0, EAX,  0,  8, PHYS_BITS,                         YES,  4, FALSE) \
-FIELD( 88,  0, EAX,  8,  8, VIRT_BITS,                         YES,  4, FALSE) \
-FIELD( 88,  0, EAX, 16,  8, GUEST_PHYS_ADDR_SZ,                YES,  8, FALSE) \
-FLAG(  88,  0, EBX,  0,  1, CLZERO,                            YES, 14, TRUE)  \
-FLAG(  88,  0, EBX,  1,  1, IRPERF,                            NO,   0, FALSE) \
-FLAG(  88,  0, EBX,  2,  1, XSAVE_ERR_PTR,                     NO,   0, FALSE) \
-FLAG(  88,  0, EBX, 12,  1, LEAF88_IBPB,                       ANY,  9, FALSE) \
-CPUID_88_EBX_14 \
-CPUID_88_EBX_15 \
-CPUID_88_EBX_16 \
-CPUID_88_EBX_17 \
-CPUID_88_EBX_18 \
-FIELD( 88,  0, ECX,  0,  8, LEAF88_CORE_COUNT,                 YES,  4, FALSE) \
-FIELD( 88,  0, ECX, 12,  4, APICID_COREID_SIZE,                YES,  7, FALSE) \
-FIELD( 88,  0, ECX, 16,  2, PERFTSC_SIZE,                      NO,   0, FALSE)
-=======
 /*    LEVEL, SUB-LEVEL, REG, POS, SIZE, NAME,               MON SUPP, HWV  */
 #define CPUID_FIELD_DATA_LEVEL_0                                            \
 FIELD(  0,  0, EAX,  0, 32, NUMLEVELS,                           ANY,   4 ) \
@@ -1979,143 +1228,33 @@
 FIELD( 88,  0, ECX, 16,  2, PERFTSC_SIZE,                        NO,    0 ) \
 FIELD( 88,  0, EDX,  0, 16, INVLPGB_MAX,                         NO,    0 ) \
 FIELD( 88,  0, EDX, 16,  8, RDPRU_MAX,                           NO,    0 )
->>>>>>> 30568780
 
 #define CPUID_8A_EDX_11 \
-FLAG(  8A,  0, EDX, 11,  1, SVMEDX_RSVD1,                      NO,   0, FALSE)
+FLAG(  8A,  0, EDX, 11,  1, SVMEDX_RSVD1,                        NO,    0 )
 #define CPUID_8A_EDX_14 \
-FLAG(  8A,  0, EDX, 14,  1, SVMEDX_RSVD2,                      NO,   0, FALSE)
-
-/*    LEVEL, REG, POS, SIZE, NAME,                        MON SUPP, HWV, CPL3 */
-#define CPUID_FIELD_DATA_LEVEL_8A                                              \
-FIELD( 8A,  0, EAX,  0,  8, SVM_REVISION,                      YES,  4, FALSE) \
-FLAG(  8A,  0, EAX,  8,  1, SVM_HYPERVISOR,                    NO,   0, FALSE) \
-FIELD( 8A,  0, EAX,  9, 23, SVMEAX_RSVD,                       NO,   0, FALSE) \
-FIELD( 8A,  0, EBX,  0, 32, SVM_NUM_ASIDS,                     YES,  7, FALSE) \
-FIELD( 8A,  0, ECX,  0, 32, SVMECX_RSVD,                       NO,   0, FALSE) \
-FLAG(  8A,  0, EDX,  0,  1, SVM_NPT,                           YES,  7, FALSE) \
-FLAG(  8A,  0, EDX,  1,  1, SVM_LBR,                           NO,   0, FALSE) \
-FLAG(  8A,  0, EDX,  2,  1, SVM_LOCK,                          ANY,  7, FALSE) \
-FLAG(  8A,  0, EDX,  3,  1, SVM_NRIP,                          YES,  7, FALSE) \
-FLAG(  8A,  0, EDX,  4,  1, SVM_TSC_RATE_MSR,                  NO,   0, FALSE) \
-FLAG(  8A,  0, EDX,  5,  1, SVM_VMCB_CLEAN,                    YES,  7, FALSE) \
-FLAG(  8A,  0, EDX,  6,  1, SVM_FLUSH_BY_ASID,                 YES,  7, FALSE) \
-FLAG(  8A,  0, EDX,  7,  1, SVM_DECODE_ASSISTS,                YES,  7, FALSE) \
-FIELD( 8A,  0, EDX,  8,  2, SVMEDX_RSVD0,                      NO,   0, FALSE) \
-FLAG(  8A,  0, EDX, 10,  1, SVM_PAUSE_FILTER,                  NO,   0, FALSE) \
+FLAG(  8A,  0, EDX, 14,  1, SVMEDX_RSVD2,                        NO,    0 )
+
+/*    LEVEL, REG, POS, SIZE, NAME,                          MON SUPP, HWV  */
+#define CPUID_FIELD_DATA_LEVEL_8A                                           \
+FIELD( 8A,  0, EAX,  0,  8, SVM_REVISION,                        YES,   4 ) \
+FLAG(  8A,  0, EAX,  8,  1, SVM_HYPERVISOR,                      NO,    0 ) \
+FIELD( 8A,  0, EAX,  9, 23, SVMEAX_RSVD,                         NO,    0 ) \
+FIELD( 8A,  0, EBX,  0, 32, SVM_NUM_ASIDS,                       YES,   7 ) \
+FIELD( 8A,  0, ECX,  0, 32, SVMECX_RSVD,                         NO,    0 ) \
+FLAG(  8A,  0, EDX,  0,  1, SVM_NPT,                             YES,   7 ) \
+FLAG(  8A,  0, EDX,  1,  1, SVM_LBR,                             NO,    0 ) \
+FLAG(  8A,  0, EDX,  2,  1, SVM_LOCK,                            ANY,   7 ) \
+FLAG(  8A,  0, EDX,  3,  1, SVM_NRIP,                            YES,   7 ) \
+FLAG(  8A,  0, EDX,  4,  1, SVM_TSC_RATE_MSR,                    NO,    0 ) \
+FLAG(  8A,  0, EDX,  5,  1, SVM_VMCB_CLEAN,                      YES,   7 ) \
+FLAG(  8A,  0, EDX,  6,  1, SVM_FLUSH_BY_ASID,                   YES,   7 ) \
+FLAG(  8A,  0, EDX,  7,  1, SVM_DECODE_ASSISTS,                  YES,   7 ) \
+FIELD( 8A,  0, EDX,  8,  2, SVMEDX_RSVD0,                        NO,    0 ) \
+FLAG(  8A,  0, EDX, 10,  1, SVM_PAUSE_FILTER,                    NO,    0 ) \
 CPUID_8A_EDX_11 \
-FLAG(  8A,  0, EDX, 12,  1, SVM_PAUSE_THRESHOLD,               NO,   0, FALSE) \
-FLAG(  8A,  0, EDX, 13,  1, SVM_AVIC,                          NO,   0, FALSE) \
+FLAG(  8A,  0, EDX, 12,  1, SVM_PAUSE_THRESHOLD,                 NO,    0 ) \
+FLAG(  8A,  0, EDX, 13,  1, SVM_AVIC,                            NO,    0 ) \
 CPUID_8A_EDX_14 \
-<<<<<<< HEAD
-FLAG(  8A,  0, EDX, 15,  1, SVM_V_VMSAVE_VMLOAD,               NO,   0, FALSE) \
-FLAG(  8A,  0, EDX, 16,  1, SVM_VGIF,                          NO,   0, FALSE) \
-FIELD( 8A,  0, EDX, 17, 15, SVMEDX_RSVD,                       NO,   0, FALSE)
-
-/*    LEVEL, SUB-LEVEL, REG, POS, SIZE, NAME,             MON SUPP, HWV, CPL3 */
-#define CPUID_FIELD_DATA_LEVEL_819                                             \
-FIELD(819,  0, EAX,  0, 12, L1_ITLB_ENTRIES_1G_PGS,            NA,   0, FALSE) \
-FIELD(819,  0, EAX, 12,  4, L1_ITLB_ASSOC_1G_PGS,              NA,   0, FALSE) \
-FIELD(819,  0, EAX, 16, 12, L1_DTLB_ENTRIES_1G_PGS,            NA,   0, FALSE) \
-FIELD(819,  0, EAX, 28,  4, L1_DTLB_ASSOC_1G_PGS,              NA,   0, FALSE) \
-FIELD(819,  0, EBX,  0, 12, L2_ITLB_ENTRIES_1G_PGS,            NA,   0, FALSE) \
-FIELD(819,  0, EBX, 12,  4, L2_ITLB_ASSOC_1G_PGS,              NA,   0, FALSE) \
-FIELD(819,  0, EBX, 16, 12, L2_DTLB_ENTRIES_1G_PGS,            NA,   0, FALSE) \
-FIELD(819,  0, EBX, 28,  4, L2_DTLB_ASSOC_1G_PGS,              NA,   0, FALSE)
-
-/*    LEVEL, SUB-LEVEL, REG, POS, SIZE, NAME,             MON SUPP, HWV, CPL3 */
-#define CPUID_FIELD_DATA_LEVEL_81A                                             \
-FLAG( 81A,  0, EAX,  0,  1, FP128,                             NA,   0, FALSE) \
-FLAG( 81A,  0, EAX,  1,  1, MOVU,                              NA,   0, FALSE) \
-FLAG( 81A,  0, EAX,  2,  1, FP256,                             NA,   0, FALSE)
-
-/*    LEVEL, SUB-LEVEL, REG, POS, SIZE, NAME,             MON SUPP, HWV, CPL3 */
-#define CPUID_FIELD_DATA_LEVEL_81B                                             \
-FLAG( 81B,  0, EAX,  0,  1, IBS_FFV,                           NA,   0, FALSE) \
-FLAG( 81B,  0, EAX,  1,  1, IBS_FETCHSAM,                      NA,   0, FALSE) \
-FLAG( 81B,  0, EAX,  2,  1, IBS_OPSAM,                         NA,   0, FALSE) \
-FLAG( 81B,  0, EAX,  3,  1, RW_OPCOUNT,                        NA,   0, FALSE) \
-FLAG( 81B,  0, EAX,  4,  1, OPCOUNT,                           NA,   0, FALSE) \
-FLAG( 81B,  0, EAX,  5,  1, BRANCH_TARGET_ADDR,                NA,   0, FALSE) \
-FLAG( 81B,  0, EAX,  6,  1, OPCOUNT_EXT,                       NA,   0, FALSE) \
-FLAG( 81B,  0, EAX,  7,  1, RIP_INVALID_CHECK,                 NA,   0, FALSE) \
-FLAG( 81B,  0, EAX,  8,  1, OP_BRN_FUSE,                       NA,   0, FALSE) \
-FLAG( 81B,  0, EAX,  9,  1, IBS_FETCH_CTL_EXTD,                NA,   0, FALSE) \
-FLAG( 81B,  0, EAX, 10,  1, IBS_OP_DATA4,                      NA,   0, FALSE)
-
-/*    LEVEL, SUB-LEVEL, REG, POS, SIZE, NAME,             MON SUPP, HWV, CPL3 */
-#define CPUID_FIELD_DATA_LEVEL_81C                                             \
-FLAG( 81C,  0, EAX,  0,  1, LWP_AVAIL,                         NA,   0, FALSE) \
-FLAG( 81C,  0, EAX,  1,  1, LWP_VAL_AVAIL,                     NA,   0, FALSE) \
-FLAG( 81C,  0, EAX,  2,  1, LWP_IRE_AVAIL,                     NA,   0, FALSE) \
-FLAG( 81C,  0, EAX,  3,  1, LWP_BRE_AVAIL,                     NA,   0, FALSE) \
-FLAG( 81C,  0, EAX,  4,  1, LWP_DME_AVAIL,                     NA,   0, FALSE) \
-FLAG( 81C,  0, EAX,  5,  1, LWP_CNH_AVAIL,                     NA,   0, FALSE) \
-FLAG( 81C,  0, EAX,  6,  1, LWP_RNH_AVAIL,                     NA,   0, FALSE) \
-FLAG( 81C,  0, EAX, 29,  1, LWP_CONT_AVAIL,                    NA,   0, FALSE) \
-FLAG( 81C,  0, EAX, 30,  1, LWP_PTSC_AVAIL,                    NA,   0, FALSE) \
-FLAG( 81C,  0, EAX, 31,  1, LWP_INT_AVAIL,                     NA,   0, FALSE) \
-FIELD(81C,  0, EBX,  0,  8, LWP_CB_SIZE,                       NA,   0, FALSE) \
-FIELD(81C,  0, EBX,  8,  8, LWP_EVENT_SIZE,                    NA,   0, FALSE) \
-FIELD(81C,  0, EBX, 16,  8, LWP_MAX_EVENTS,                    NA,   0, FALSE) \
-FIELD(81C,  0, EBX, 24,  8, LWP_EVENT_OFFSET,                  NA,   0, FALSE) \
-FIELD(81C,  0, ECX,  0,  4, LWP_LATENCY_MAX,                   NA,   0, FALSE) \
-FLAG( 81C,  0, ECX,  5,  1, LWP_DATA_ADDR_VALID,               NA,   0, FALSE) \
-FIELD(81C,  0, ECX,  6,  3, LWP_LATENCY_ROUND,                 NA,   0, FALSE) \
-FIELD(81C,  0, ECX,  9,  7, LWP_VERSION,                       NA,   0, FALSE) \
-FIELD(81C,  0, ECX, 16,  8, LWP_MIN_BUF_SIZE,                  NA,   0, FALSE) \
-FLAG( 81C,  0, ECX, 28,  1, LWP_BRANCH_PRED,                   NA,   0, FALSE) \
-FLAG( 81C,  0, ECX, 29,  1, LWP_IP_FILTERING,                  NA,   0, FALSE) \
-FLAG( 81C,  0, ECX, 30,  1, LWP_CACHE_LEVEL,                   NA,   0, FALSE) \
-FLAG( 81C,  0, ECX, 31,  1, LWP_CACHE_LATENCY,                 NA,   0, FALSE) \
-FLAG( 81C,  0, EDX,  0,  1, LWP_SUPPORTED,                     NA,   0, FALSE) \
-FLAG( 81C,  0, EDX,  1,  1, LWP_VAL_SUPPORTED,                 NA,   0, FALSE) \
-FLAG( 81C,  0, EDX,  2,  1, LWP_IRE_SUPPORTED,                 NA,   0, FALSE) \
-FLAG( 81C,  0, EDX,  3,  1, LWP_BRE_SUPPORTED,                 NA,   0, FALSE) \
-FLAG( 81C,  0, EDX,  4,  1, LWP_DME_SUPPORTED,                 NA,   0, FALSE) \
-FLAG( 81C,  0, EDX,  5,  1, LWP_CNH_SUPPORTED,                 NA,   0, FALSE) \
-FLAG( 81C,  0, EDX,  6,  1, LWP_RNH_SUPPORTED,                 NA,   0, FALSE) \
-FLAG( 81C,  0, EDX, 29,  1, LWP_CONT_SUPPORTED,                NA,   0, FALSE) \
-FLAG( 81C,  0, EDX, 30,  1, LWP_PTSC_SUPPORTED,                NA,   0, FALSE) \
-FLAG( 81C,  0, EDX, 31,  1, LWP_INT_SUPPORTED,                 NA,   0, FALSE)
-
-/*    LEVEL, SUB-LEVEL, REG, POS, SIZE, NAME,             MON SUPP, HWV, CPL3 */
-#define CPUID_FIELD_DATA_LEVEL_81D                                             \
-FIELD(81D,  0, EAX,  0,  5, LEAF81D_CACHE_TYPE,                NA,   0, FALSE) \
-FIELD(81D,  0, EAX,  5,  3, LEAF81D_CACHE_LEVEL,               NA,   0, FALSE) \
-FLAG( 81D,  0, EAX,  8,  1, LEAF81D_CACHE_SELF_INIT,           NA,   0, FALSE) \
-FLAG( 81D,  0, EAX,  9,  1, LEAF81D_CACHE_FULLY_ASSOC,         NA,   0, FALSE) \
-FIELD(81D,  0, EAX, 14, 12, LEAF81D_NUM_SHARING_CACHE,         NA,   0, FALSE) \
-FIELD(81D,  0, EBX,  0, 12, LEAF81D_CACHE_LINE_SIZE,           NA,   0, FALSE) \
-FIELD(81D,  0, EBX, 12, 10, LEAF81D_CACHE_PHYS_PARTITIONS,     NA,   0, FALSE) \
-FIELD(81D,  0, EBX, 22, 10, LEAF81D_CACHE_WAYS,                NA,   0, FALSE) \
-FIELD(81D,  0, ECX,  0, 32, LEAF81D_CACHE_NUM_SETS,            NA,   0, FALSE) \
-FLAG( 81D,  0, EDX,  0,  1, LEAF81D_CACHE_WBINVD,              NA,   0, FALSE) \
-FLAG( 81D,  0, EDX,  1,  1, LEAF81D_CACHE_INCLUSIVE,           NA,   0, FALSE)
-
-/*    LEVEL, SUB-LEVEL, REG, POS, SIZE, NAME,             MON SUPP, HWV, CPL3 */
-#define CPUID_FIELD_DATA_LEVEL_81E                                             \
-FIELD(81E,  0, EAX,  0, 32, EXTENDED_APICID,                   NA,   0, FALSE) \
-FIELD(81E,  0, EBX,  0,  8, COMPUTE_UNIT_ID,                   NA,   0, FALSE) \
-FIELD(81E,  0, EBX,  8,  2, CORES_PER_COMPUTE_UNIT,            NA,   0, FALSE) \
-FIELD(81E,  0, ECX,  0,  8, NODEID_VAL,                        NA,   0, FALSE) \
-FIELD(81E,  0, ECX,  8,  3, NODES_PER_PKG,                     NA,   0, FALSE)
-
-/*    LEVEL, SUB-LEVEL, REG, POS, SIZE, NAME,             MON SUPP, HWV, CPL3 */
-#define CPUID_FIELD_DATA_LEVEL_81F                                             \
-FLAG( 81F,  0, EAX,  0,  1, SME,                               NO,   0, FALSE) \
-FLAG( 81F,  0, EAX,  1,  1, SEV,                               NO,   0, FALSE) \
-FLAG( 81F,  0, EAX,  2,  1, PAGE_FLUSH_MSR,                    NO,   0, FALSE) \
-FLAG( 81F,  0, EAX,  3,  1, SEV_ES,                            NO,   0, FALSE) \
-FIELD(81F,  0, EBX,  0,  5, SME_PAGE_TABLE_BIT_NUM,            NO,   0, FALSE) \
-FIELD(81F,  0, EBX,  6,  6, SME_PHYS_ADDR_SPACE_REDUCTION,     NO,   0, FALSE) \
-FIELD(81F,  0, ECX,  0, 32, NUM_ENCRYPTED_GUESTS,              NO,   0, FALSE) \
-FIELD(81F,  0, EDX,  0, 32, SEV_MIN_ASID,                      NO,   0, FALSE)
-
-#define INTEL_CPUID_FIELD_DATA
-
-#define AMD_CPUID_FIELD_DATA
-=======
 FLAG(  8A,  0, EDX, 15,  1, SVM_V_VMSAVE_VMLOAD,                 NO,    0 ) \
 FLAG(  8A,  0, EDX, 16,  1, SVM_VGIF,                            NO,    0 ) \
 FLAG(  8A,  0, EDX, 17,  1, SVM_GMET,                            YES,  17 ) \
@@ -2250,7 +1389,6 @@
 #define CPUID_FIELD_DATA_LEVEL_823
 
 #define CPUID_FIELD_DATA_LEVEL_826
->>>>>>> 30568780
 
 #define CPUID_FIELD_DATA                                              \
    CPUID_FIELD_DATA_LEVEL_0                                           \
@@ -2260,6 +1398,7 @@
    CPUID_FIELD_DATA_LEVEL_5                                           \
    CPUID_FIELD_DATA_LEVEL_6                                           \
    CPUID_FIELD_DATA_LEVEL_7                                           \
+   CPUID_FIELD_DATA_LEVEL_9                                           \
    CPUID_FIELD_DATA_LEVEL_A                                           \
    CPUID_FIELD_DATA_LEVEL_B                                           \
    CPUID_FIELD_DATA_LEVEL_D                                           \
@@ -2270,8 +1409,6 @@
    CPUID_FIELD_DATA_LEVEL_15                                          \
    CPUID_FIELD_DATA_LEVEL_16                                          \
    CPUID_FIELD_DATA_LEVEL_17                                          \
-<<<<<<< HEAD
-=======
    CPUID_FIELD_DATA_LEVEL_18                                          \
    CPUID_FIELD_DATA_LEVEL_19                                          \
    CPUID_FIELD_DATA_LEVEL_1A                                          \
@@ -2282,7 +1419,6 @@
    CPUID_FIELD_DATA_LEVEL_1F                                          \
    CPUID_FIELD_DATA_LEVEL_20                                          \
    CPUID_FIELD_DATA_LEVEL_21                                          \
->>>>>>> 30568780
    CPUID_FIELD_DATA_LEVEL_400                                         \
    CPUID_FIELD_DATA_LEVEL_401                                         \
    CPUID_FIELD_DATA_LEVEL_402                                         \
@@ -2308,16 +1444,11 @@
    CPUID_FIELD_DATA_LEVEL_81D                                         \
    CPUID_FIELD_DATA_LEVEL_81E                                         \
    CPUID_FIELD_DATA_LEVEL_81F                                         \
-<<<<<<< HEAD
-   INTEL_CPUID_FIELD_DATA                                             \
-   AMD_CPUID_FIELD_DATA
-=======
    CPUID_FIELD_DATA_LEVEL_820                                         \
    CPUID_FIELD_DATA_LEVEL_821                                         \
    CPUID_FIELD_DATA_LEVEL_822                                         \
    CPUID_FIELD_DATA_LEVEL_823                                         \
    CPUID_FIELD_DATA_LEVEL_826
->>>>>>> 30568780
 
 /*
  * Define all field and flag values as an enum.  The result is a full
@@ -2331,16 +1462,14 @@
  */
 #define VMW_BIT_MASK(shift)  (0xffffffffu >> (32 - shift))
 
-
-#define FIELD(lvl, ecxIn, reg, bitpos, size, name, s, hwv, c3) \
+#define FIELD(lvl, ecxIn, reg, bitpos, size, name, s, hwv)     \
    CPUID_##name##_SHIFT        = bitpos,                       \
    CPUID_##name##_MASK         = VMW_BIT_MASK(size) << bitpos, \
    CPUID_INTERNAL_SHIFT_##name = bitpos,                       \
    CPUID_INTERNAL_MASK_##name  = VMW_BIT_MASK(size) << bitpos, \
    CPUID_INTERNAL_REG_##name   = CPUID_REG_##reg,              \
    CPUID_INTERNAL_EAXIN_##name = CPUID_LEVEL_VAL_##lvl,        \
-   CPUID_INTERNAL_ECXIN_##name = ecxIn,                        \
-   CPUID_INTERNAL_HWV_##name   = hwv,
+   CPUID_INTERNAL_ECXIN_##name = ecxIn,
 
 #define FLAG FIELD
 
@@ -2470,18 +1599,6 @@
          (_v << CPUID_INTERNAL_SHIFT_##field);                          \
       ASSERT(_v == (*_d & CPUID_INTERNAL_MASK_##field) >>               \
              CPUID_INTERNAL_SHIFT_##field);                             \
-   } while (0)
-
-#define CPUID_SETTO_SAFE(eaxIn, reg, field, dataPtr, val)               \
-   do {                                                                 \
-      uint32 _v = val &                                                 \
-         (CPUID_INTERNAL_MASK_##field >> CPUID_INTERNAL_SHIFT_##field); \
-      uint32 *_d = dataPtr;                                             \
-      ASSERT_ON_COMPILE(                                                \
-         (uint32)eaxIn   == (uint32)CPUID_INTERNAL_EAXIN_##field &&     \
-         CPUID_REG_##reg == (CpuidReg)CPUID_INTERNAL_REG_##field);      \
-      *_d = (*_d & ~CPUID_INTERNAL_MASK_##field) |                      \
-         (_v << CPUID_INTERNAL_SHIFT_##field);                          \
    } while (0)
 
 
@@ -2511,6 +1628,7 @@
 #define CPUID_FAMILY_BULLDOZER       0x15  // BD PD SR EX
 #define CPUID_FAMILY_KYOTO           0x16  // Note: Jaguar microarch
 #define CPUID_FAMILY_ZEN             0x17
+#define CPUID_FAMILY_ZEN3            0x19
 
 /* Effective VIA CPU Families */
 #define CPUID_FAMILY_C7               6
@@ -2519,61 +1637,6 @@
 #define CPUID_FAMILY_DHYANA          0x18
 
 /* Intel model information */
-<<<<<<< HEAD
-#define CPUID_MODEL_PPRO              1
-#define CPUID_MODEL_PII_03            3
-#define CPUID_MODEL_PII_05            5
-#define CPUID_MODEL_CELERON_06        6
-#define CPUID_MODEL_PM_09             9
-#define CPUID_MODEL_PM_0D            13
-#define CPUID_MODEL_PM_0E            14  // Yonah / Sossaman
-#define CPUID_MODEL_CORE_0F          15  // Conroe / Merom
-#define CPUID_MODEL_CORE_17        0x17  // Penryn
-#define CPUID_MODEL_NEHALEM_1A     0x1a  // Nehalem / Gainestown
-#define CPUID_MODEL_ATOM_1C        0x1c  // Silverthorne / Diamondville
-#define CPUID_MODEL_CORE_1D        0x1d  // Dunnington
-#define CPUID_MODEL_NEHALEM_1E     0x1e  // Lynnfield
-#define CPUID_MODEL_NEHALEM_1F     0x1f  // Havendale
-#define CPUID_MODEL_NEHALEM_25     0x25  // Westmere / Clarkdale
-#define CPUID_MODEL_ATOM_26        0x26  // Lincroft
-#define CPUID_MODEL_ATOM_27        0x27  // Saltwell
-#define CPUID_MODEL_SANDYBRIDGE_2A 0x2a  // Sandybridge (desktop/mobile)
-#define CPUID_MODEL_NEHALEM_2C     0x2c  // Westmere-EP
-#define CPUID_MODEL_SANDYBRIDGE_2D 0x2d  // Sandybridge-EP
-#define CPUID_MODEL_NEHALEM_2E     0x2e  // Nehalem-EX
-#define CPUID_MODEL_NEHALEM_2F     0x2f  // Westmere-EX
-#define CPUID_MODEL_ATOM_35        0x35  // Cloverview
-#define CPUID_MODEL_ATOM_36        0x36  // Cedarview
-#define CPUID_MODEL_ATOM_37        0x37  // Bay Trail
-#define CPUID_MODEL_SANDYBRIDGE_3A 0x3a  // Ivy Bridge
-#define CPUID_MODEL_HASWELL_3C     0x3c  // Haswell DT
-#define CPUID_MODEL_BROADWELL_3D   0x3d  // Broadwell-Ult
-#define CPUID_MODEL_SANDYBRIDGE_3E 0x3e  // Ivy Bridge-EP
-#define CPUID_MODEL_HASWELL_3F     0x3f  // Haswell EP/EN/EX
-#define CPUID_MODEL_HASWELL_45     0x45  // Haswell Ultrathin
-#define CPUID_MODEL_HASWELL_46     0x46  // Haswell (Crystal Well)
-#define CPUID_MODEL_BROADWELL_47   0x47  // Broadwell (Denlow)
-#define CPUID_MODEL_ATOM_4A        0x4a  // Future Silvermont
-#define CPUID_MODEL_ATOM_4C        0x4c  // Airmont
-#define CPUID_MODEL_ATOM_4D        0x4d  // Avoton
-#define CPUID_MODEL_SKYLAKE_4E     0x4e  // Skylake-Y / Kabylake U/Y ES
-#define CPUID_MODEL_BROADWELL_4F   0x4f  // Broadwell EP/EN/EX
-#define CPUID_MODEL_SKYLAKE_55     0x55  // Skylake EP/EN/EX
-#define CPUID_MODEL_BROADWELL_56   0x56  // Broadwell DE
-#define CPUID_MODEL_KNL_57         0x57  // Knights Landing
-#define CPUID_MODEL_ATOM_5A        0x5a  // Future Silvermont
-#define CPUID_MODEL_ATOM_5D        0x5d  // Future Silvermont
-#define CPUID_MODEL_SKYLAKE_5E     0x5e  // Skylake-S / Kabylake S/H ES
-#define CPUID_MODEL_ATOM_5F        0x5f  // Denverton
-#define CPUID_MODEL_KNM_85         0x85  // Knights Mill
-#define CPUID_MODEL_KABYLAKE_8E    0x8e  // Kabylake U/Y QS
-#define CPUID_MODEL_KABYLAKE_9E    0x9e  // Kabylake S/H QS
-
-/* Intel stepping information */
-#define CPUID_STEPPING_KABYLAKE_ES     0x8  // Kabylake S/H/U/Y ES
-#define CPUID_STEPPING_COFFEELAKE_A    0xA  // Coffeelake U/S/H
-#define CPUID_STEPPING_COFFEELAKE_B    0xB  // Coffeelake S/H
-=======
 #define CPUID_MODEL_PPRO                 1
 #define CPUID_MODEL_PII_03               3
 #define CPUID_MODEL_PII_05               5
@@ -2644,7 +1707,6 @@
 #define CPUID_STEPPING_WHISKEYLAKE     0xB  // Whiskey Lake U
 #define CPUID_STEPPING_AMBERLAKE       0xC  // Amber Lake Y
 #define CPUID_STEPPING_COOPERLAKE      0xA  // Cooper Lake-SP
->>>>>>> 30568780
 
 #define CPUID_MODEL_PIII_07    7
 #define CPUID_MODEL_PIII_08    8
@@ -2668,7 +1730,17 @@
 #define CPUID_MODEL_EXCAVATOR_60      0x60 // family == CPUID_FAMILY_BULLDOZER
 #define CPUID_MODEL_EXCAVATOR_6F      0x6F // Max Excavator model defined in BKDG
 #define CPUID_MODEL_ZEN_00            0x00 // family == CPUID_FAMILY_ZEN
+#define CPUID_MODEL_ZEN_NAPLES_01     0x01 // family == CPUID_FAMILY_ZEN
 #define CPUID_MODEL_ZEN_1F            0x1F // Max Zen model defined in BKDG
+#define CPUID_MODEL_ZEN2_30           0x30 // family == CPUID_FAMILY_ZEN
+#define CPUID_MODEL_ZEN2_3F           0x3F // Max Zen2 model
+#define CPUID_MODEL_ZEN2_70           0x70 // Ryzen3: family Zen, model Zen2
+#define CPUID_MODEL_ZEN2_7F           0x7F // Ryzen3: max model
+#define CPUID_MODEL_ZEN3_00           0x00 // family == CPUID_FAMILY_ZEN3
+#define CPUID_MODEL_ZEN3_0F           0x0F // Max Zen3 model
+
+/* AMD stepping information */
+#define CPUID_STEPPING_ZEN_NAPLES_B2  0x02 // Zen Naples ZP-B2
 
 /* VIA model information */
 #define CPUID_MODEL_NANO                15 // Isaiah
@@ -2696,9 +1768,9 @@
 CPUID_IsRawVendor(const CPUIDRegs *id0, const char* vendor)
 {
    // hard to get strcmp() in some environments, so do it in the raw
-   return (id0->ebx == *(const uint32 *) (vendor + 0) &&
-           id0->ecx == *(const uint32 *) (vendor + 4) &&
-           id0->edx == *(const uint32 *) (vendor + 8));
+   return (id0->ebx == *(const uint32 *)(uintptr_t) (vendor + 0) &&
+           id0->ecx == *(const uint32 *)(uintptr_t) (vendor + 4) &&
+           id0->edx == *(const uint32 *)(uintptr_t) (vendor + 8));
 }
 
 static INLINE Bool
@@ -2870,8 +1942,6 @@
            effectiveModel == CPUID_MODEL_HASWELL_46);
 }
 
-<<<<<<< HEAD
-=======
 static INLINE Bool
 CPUID_MODEL_IS_CASCADELAKE(uint32 v) // IN: %eax from CPUID with %eax=1.
 {
@@ -2890,7 +1960,6 @@
           CPUID_EFFECTIVE_MODEL(v) == CPUID_MODEL_SKYLAKE_55 &&
           CPUID_EFFECTIVE_STEPPING(v) == CPUID_STEPPING_COOPERLAKE;
 }
->>>>>>> 30568780
 
 static INLINE Bool
 CPUID_MODEL_IS_SKYLAKE(uint32 v) // IN: %eax from CPUID with %eax=1.
@@ -2899,13 +1968,9 @@
    return CPUID_FAMILY_IS_P6(v) &&
           ((CPUID_EFFECTIVE_MODEL(v) == CPUID_MODEL_SKYLAKE_5E &&
             CPUID_EFFECTIVE_STEPPING(v) != CPUID_STEPPING_KABYLAKE_ES) ||
-<<<<<<< HEAD
-            CPUID_EFFECTIVE_MODEL(v) == CPUID_MODEL_SKYLAKE_55 ||
-=======
            (CPUID_EFFECTIVE_MODEL(v) == CPUID_MODEL_SKYLAKE_55 &&
             !CPUID_MODEL_IS_COOPERLAKE(v)                      &&
             !CPUID_MODEL_IS_CASCADELAKE(v))                            ||
->>>>>>> 30568780
            (CPUID_EFFECTIVE_MODEL(v) == CPUID_MODEL_SKYLAKE_4E &&
             CPUID_EFFECTIVE_STEPPING(v) != CPUID_STEPPING_KABYLAKE_ES));
 }
@@ -2915,37 +1980,67 @@
 {
    /* Assumes the CPU manufacturer is Intel. */
    return CPUID_FAMILY_IS_P6(v) &&
-          ((CPUID_EFFECTIVE_MODEL(v) == CPUID_MODEL_KABYLAKE_9E           &&
-            (CPUID_EFFECTIVE_STEPPING(v) == CPUID_STEPPING_COFFEELAKE_A   ||
-             CPUID_EFFECTIVE_STEPPING(v) == CPUID_STEPPING_COFFEELAKE_B)) ||
-           (CPUID_EFFECTIVE_MODEL(v) == CPUID_MODEL_KABYLAKE_8E           &&
+          ((CPUID_EFFECTIVE_MODEL(v) == CPUID_MODEL_KABYLAKE_9E &&
+            CPUID_EFFECTIVE_STEPPING(v) >= CPUID_STEPPING_COFFEELAKE_A &&
+            CPUID_EFFECTIVE_STEPPING(v) <= CPUID_STEPPING_COFFEELAKE_D) ||
+           (CPUID_EFFECTIVE_MODEL(v) == CPUID_MODEL_KABYLAKE_8E &&
             CPUID_EFFECTIVE_STEPPING(v) == CPUID_STEPPING_COFFEELAKE_A));
 }
 
 static INLINE Bool
+CPUID_MODEL_IS_WHISKEYLAKE(uint32 v) // IN: %eax from CPUID with %eax=1.
+{
+   /* Assumes the CPU manufacturer is Intel. */
+   return CPUID_FAMILY_IS_P6(v) &&
+          CPUID_EFFECTIVE_MODEL(v) == CPUID_MODEL_KABYLAKE_8E &&
+          CPUID_EFFECTIVE_STEPPING(v) == CPUID_STEPPING_WHISKEYLAKE;
+}
+
+static INLINE Bool
+CPUID_MODEL_IS_COMETLAKE(uint32 v) // IN: %eax from CPUID with %eax=1.
+{
+   /* Assumes the CPU manufacturer is Intel. */
+   return CPUID_FAMILY_IS_P6(v) &&
+          (CPUID_EFFECTIVE_MODEL(v) == CPUID_MODEL_COMETLAKE_A5 ||
+           CPUID_EFFECTIVE_MODEL(v) == CPUID_MODEL_COMETLAKE_A6);
+}
+
+static INLINE Bool
+CPUID_MODEL_IS_AMBERLAKE(uint32 v) // IN: %eax from CPUID with %eax=1.
+{
+   /* Assumes the CPU manufacturer is Intel. */
+   return CPUID_FAMILY_IS_P6(v) &&
+          CPUID_EFFECTIVE_MODEL(v) == CPUID_MODEL_KABYLAKE_8E &&
+          CPUID_EFFECTIVE_STEPPING(v) == CPUID_STEPPING_AMBERLAKE;
+}
+
+static INLINE Bool
 CPUID_MODEL_IS_KABYLAKE(uint32 v) // IN: %eax from CPUID with %eax=1.
 {
    /* Assumes the CPU manufacturer is Intel. */
-   return CPUID_FAMILY_IS_P6(v) &&
-          !CPUID_MODEL_IS_COFFEELAKE(v) &&
-          (CPUID_EFFECTIVE_MODEL(v) == CPUID_MODEL_KABYLAKE_9E         ||
-           CPUID_EFFECTIVE_MODEL(v) == CPUID_MODEL_KABYLAKE_8E         ||
-           (CPUID_EFFECTIVE_MODEL(v) == CPUID_MODEL_SKYLAKE_5E         &&
+      return CPUID_FAMILY_IS_P6(v) &&
+          ((CPUID_EFFECTIVE_MODEL(v) == CPUID_MODEL_KABYLAKE_9E &&
+            CPUID_EFFECTIVE_STEPPING(v) < CPUID_STEPPING_COFFEELAKE_A) ||
+           (CPUID_EFFECTIVE_MODEL(v) == CPUID_MODEL_KABYLAKE_8E &&
+            CPUID_EFFECTIVE_STEPPING(v) < CPUID_STEPPING_COFFEELAKE_A) ||
+           (CPUID_EFFECTIVE_MODEL(v) == CPUID_MODEL_SKYLAKE_5E &&
             CPUID_EFFECTIVE_STEPPING(v) == CPUID_STEPPING_KABYLAKE_ES) ||
-           (CPUID_EFFECTIVE_MODEL(v) == CPUID_MODEL_SKYLAKE_4E         &&
+           (CPUID_EFFECTIVE_MODEL(v) == CPUID_MODEL_SKYLAKE_4E &&
             CPUID_EFFECTIVE_STEPPING(v) == CPUID_STEPPING_KABYLAKE_ES));
 }
 
 static INLINE Bool
+CPUID_MODEL_IS_CANNONLAKE(uint32 v) // IN: %eax from CPUID with %eax=1.
+{
+   /* Assumes the CPU manufacturer is Intel. */
+   return CPUID_FAMILY_IS_P6(v) &&
+          CPUID_EFFECTIVE_MODEL(v) == CPUID_MODEL_CANNONLAKE_66;
+}
+
+static INLINE Bool
 CPUID_UARCH_IS_SKYLAKE(uint32 v) // IN: %eax from CPUID with %eax=1.
 {
    /* Assumes the CPU manufacturer is Intel. */
-<<<<<<< HEAD
-   return CPUID_FAMILY_IS_P6(v) &&
-          (CPUID_MODEL_IS_COFFEELAKE(v) ||
-           CPUID_MODEL_IS_KABYLAKE(v)   ||
-           CPUID_MODEL_IS_SKYLAKE(v));
-=======
    return CPUID_MODEL_IS_SKYLAKE(v)     ||
           CPUID_MODEL_IS_KABYLAKE(v)    ||
           CPUID_MODEL_IS_COFFEELAKE(v)  ||
@@ -2955,7 +2050,6 @@
           CPUID_MODEL_IS_CASCADELAKE(v) ||
           CPUID_MODEL_IS_COOPERLAKE(v)  ||
           CPUID_MODEL_IS_CANNONLAKE(v);
->>>>>>> 30568780
 }
 
 static INLINE Bool
@@ -3051,6 +2145,21 @@
    /* Assumes the CPU manufacturer is Intel. */
    return CPUID_FAMILY_IS_P6(v) &&
           CPUID_EFFECTIVE_MODEL(v) == CPUID_MODEL_ATOM_5F;
+}
+
+static INLINE Bool
+CPUID_MODEL_IS_SNOWRIDGE(uint32 v) // IN: %eax from CPUID with %eax=1.
+{
+   /* Assumes the CPU manufacturer is Intel. */
+   return CPUID_FAMILY_IS_P6(v) &&
+          CPUID_EFFECTIVE_MODEL(v) == CPUID_MODEL_ATOM_86;
+}
+
+static INLINE Bool
+CPUID_UARCH_IS_TREMONT(uint32 v) // IN: %eax from CPUID with %eax=1.
+{
+   /* Assumes the CPU manufacturer is Intel. */
+   return CPUID_FAMILY_IS_P6(v) && CPUID_MODEL_IS_SNOWRIDGE(v);
 }
 
 static INLINE Bool
@@ -3190,8 +2299,6 @@
    return CPUID_EFFECTIVE_FAMILY(eax) == CPUID_FAMILY_ZEN;
 }
 
-<<<<<<< HEAD
-=======
 static INLINE Bool
 CPUID_FAMILY_IS_ZEN3(uint32 eax)
 {
@@ -3199,7 +2306,6 @@
 }
 
 
->>>>>>> 30568780
 /*
  * AMD Barcelona (of either Opteron or Phenom kind).
  */
@@ -3303,6 +2409,17 @@
 
 
 static INLINE Bool
+CPUID_MODEL_IS_ZEN2(uint32 eax)
+{
+  return CPUID_EFFECTIVE_FAMILY(eax) == CPUID_FAMILY_ZEN &&
+         ((CPUID_EFFECTIVE_MODEL(eax) >= CPUID_MODEL_ZEN2_30 &&
+           CPUID_EFFECTIVE_MODEL(eax) <= CPUID_MODEL_ZEN2_3F) ||
+          (CPUID_EFFECTIVE_MODEL(eax) >= CPUID_MODEL_ZEN2_70 &&
+           CPUID_EFFECTIVE_MODEL(eax) <= CPUID_MODEL_ZEN2_7F));
+}
+
+
+static INLINE Bool
 CPUID_FAMILY_IS_DHYANA(uint32 eax)
 {
    return CPUID_EFFECTIVE_FAMILY(eax) == CPUID_FAMILY_DHYANA;
@@ -3317,16 +2434,6 @@
 }
 
 
-<<<<<<< HEAD
-#define CPUID_TYPE_PRIMARY     0
-#define CPUID_TYPE_OVERDRIVE   1
-#define CPUID_TYPE_SECONDARY   2
-
-#define CPUID_INTEL_ID4EAX_LEAF4_CACHE_TYPE_NULL      0
-#define CPUID_INTEL_ID4EAX_LEAF4_CACHE_TYPE_DATA      1
-#define CPUID_INTEL_ID4EAX_LEAF4_CACHE_TYPE_INST      2
-#define CPUID_INTEL_ID4EAX_LEAF4_CACHE_TYPE_UNIF      3
-=======
 static INLINE Bool
 CPUID_MODEL_IS_ZEN3(uint32 eax)
 {
@@ -3335,7 +2442,6 @@
 }
 
 
->>>>>>> 30568780
 #define CPUID_LEAF4_CACHE_TYPE_NULL      0
 #define CPUID_LEAF4_CACHE_TYPE_DATA      1
 #define CPUID_LEAF4_CACHE_TYPE_INST      2
@@ -3343,95 +2449,25 @@
 #define CPUID_LEAF4_CACHE_INDEXING_DIRECT  0
 #define CPUID_LEAF4_CACHE_INDEXING_COMPLEX 1
 
-<<<<<<< HEAD
-#define CPUID_INTEL_ID4EAX_LEAF4_CACHE_SELF_INIT      0x00000100
-#define CPUID_INTEL_ID4EAX_LEAF4_CACHE_FULLY_ASSOC    0x00000200
-#define CPUID_LEAF4_CACHE_SELF_INIT      0x00000100
-#define CPUID_LEAF4_CACHE_FULLY_ASSOC    0x00000200
-
-#define CPUID_INTEL_IDBECX_LEVEL_TYPE_INVALID   0
-#define CPUID_INTEL_IDBECX_LEVEL_TYPE_SMT       1
-#define CPUID_INTEL_IDBECX_LEVEL_TYPE_CORE      2
-=======
->>>>>>> 30568780
 #define CPUID_TOPOLOGY_LEVEL_TYPE_INVALID   0
 #define CPUID_TOPOLOGY_LEVEL_TYPE_SMT       1
 #define CPUID_TOPOLOGY_LEVEL_TYPE_CORE      2
-
-
-<<<<<<< HEAD
-/*
- * For certain AMD processors, an lfence instruction is necessary at various
- * places to ensure ordering.
- */
-
-static INLINE Bool
-CPUID_VendorRequiresFence(CpuidVendor vendor)
-{
-   return vendor == CPUID_VENDOR_AMD;
-}
-
-static INLINE Bool
-CPUID_VersionRequiresFence(uint32 version)
-{
-   return CPUID_EFFECTIVE_FAMILY(version) == CPUID_FAMILY_K8 &&
-          CPUID_EFFECTIVE_MODEL(version) < 0x40;
-}
-
-static INLINE Bool
-CPUID_ID0RequiresFence(CPUIDRegs *id0)
-{
-   if (id0->eax == 0) {
-      return FALSE;
-   }
-   return CPUID_IsVendorAMD(id0);
-}
-
-static INLINE Bool
-CPUID_ID1RequiresFence(CPUIDRegs *id1)
-{
-   return CPUID_VersionRequiresFence(id1->eax);
-}
-
-static INLINE Bool
-CPUID_RequiresFence(CpuidVendor vendor, // IN
-                    uint32 version)      // IN: %eax from CPUID with %eax=1.
-{
-   return CPUID_VendorRequiresFence(vendor) &&
-          CPUID_VersionRequiresFence(version);
-}
-
-
-/*
- * The following low-level functions compute the number of
- * cores per cpu.  They should be used cautiously because
- * they do not necessarily work on all types of CPUs.
- * High-level functions that are correct for all CPUs are
- * available elsewhere: see lib/cpuidInfo/cpuidInfo.c.
- */
-
-static INLINE uint32
-CPUID_IntelCoresPerPackage(uint32 v) /* %eax from CPUID with %eax=4 and %ecx=0. */
-{
-   // Note: This is not guaranteed to work on older Intel CPUs.
-   return 1 + CPUID_GET(4, EAX, LEAF4_CORE_COUNT, v);
-}
-
-
-static INLINE uint32
-CPUID_AMDCoresPerPackage(uint32 v) /* %ecx from CPUID with %eax=0x80000008. */
-{
-   // Note: This is not guaranteed to work on older AMD CPUs.
-   return 1 + CPUID_GET(0x80000008, ECX, LEAF88_CORE_COUNT, v);
-}
-
-=======
+#define CPUID_TOPOLOGY_LEVEL_TYPE_MODULE    3
+#define CPUID_TOPOLOGY_LEVEL_TYPE_TILE      4
+#define CPUID_TOPOLOGY_LEVEL_TYPE_DIE       5
+
+#define CPUID_AMD_LEAF85_L1_CACHE_FULLY_ASSOC     0xff
+#define CPUID_AMD_LEAF86_L2_L3_CACHE_FULLY_ASSOC  0x0f
+#define CPUID_AMD_LEAF81D_CACHE_TYPE_NULL   0
+#define CPUID_AMD_LEAF81D_CACHE_TYPE_DATA   1
+#define CPUID_AMD_LEAF81D_CACHE_TYPE_INST   2
+#define CPUID_AMD_LEAF81D_CACHE_TYPE_UNIF   3
+
 #define CPUID_AMD_TOPOLOGY_LEVEL_TYPE_INVALID   0
 #define CPUID_AMD_TOPOLOGY_LEVEL_TYPE_CORE      1
 #define CPUID_AMD_TOPOLOGY_LEVEL_TYPE_COMPLEX   2
 #define CPUID_AMD_TOPOLOGY_LEVEL_TYPE_CCD       3
 #define CPUID_AMD_TOPOLOGY_LEVEL_TYPE_SOCKET    4
->>>>>>> 30568780
 
 /*
  * Hypervisor CPUID space is 0x400000XX.
@@ -3457,8 +2493,8 @@
    switch (level)
    {
 
-#define CPUIDLEVEL(t, s, v, c, h)   \
-      case v:                       \
+#define CPUIDLEVEL(t, s, v, c, h)     \
+      case v:                         \
          return c != 0;
 
       CPUID_KNOWN_LEVELS
@@ -3470,79 +2506,6 @@
    }
 }
 
-<<<<<<< HEAD
-/*
- *----------------------------------------------------------------------
- *
- * CPUID_IsValid*Subleaf --
- *
- *      Functions to determine the last subleaf for the level specified
- *
- *----------------------------------------------------------------------
- */
-
-static INLINE Bool
-CPUID_IsValidBSubleaf(uint32 ebx)  // IN: %ebx = cpuid.b.sublevel.ebx
-{
-   return ebx != 0;
-}
-
-static INLINE Bool
-CPUID_IsValid4Subleaf(uint32 eax)  // IN: %eax = cpuid.4.sublevel.eax
-{
-   return eax != 0;
-}
-
-static INLINE Bool
-CPUID_IsValid7Subleaf(uint32 eax, uint32 subleaf)  // IN: %eax = cpuid.7.0.eax
-{
-   /*
-    * cpuid.7.0.eax is the max ecx (subleaf) index
-    */
-   return subleaf <= eax;
-}
-
-/*
- *----------------------------------------------------------------------
- *
- * CPUID_IsValidDSubleaf --
- *
- *    It is the caller's repsonsibility to determine if the processor
- *    supports XSAVE and therefore has D sub-leaves.
- *
- *----------------------------------------------------------------------
- */
-static INLINE Bool
-CPUID_IsValidDSubleaf(uint32 subleaf)  // IN: subleaf to check
-{
-   return subleaf <= 63;
-}
-
-/*
- *----------------------------------------------------------------------
- *
- * CPUID_SupportsMsrPlatformInfo --
- *
- *    Uses vendor and cpuid.1.0.eax to determine if the processor
- *    supports MSR_PLATFORM_INFO.
- *
- *----------------------------------------------------------------------
- */
-static INLINE Bool
-CPUID_SupportsMsrPlatformInfo(CpuidVendor vendor, uint32 version)
-{
-   return vendor == CPUID_VENDOR_INTEL &&
-          (CPUID_UARCH_IS_NEHALEM(version)     ||
-           CPUID_UARCH_IS_SANDYBRIDGE(version) ||
-           CPUID_UARCH_IS_HASWELL(version)     ||
-           CPUID_UARCH_IS_SKYLAKE(version)     ||
-           CPUID_MODEL_IS_KNIGHTS_LANDING(version) ||
-           CPUID_MODEL_IS_DENVERTON(version) ||
-           CPUID_UARCH_IS_SILVERMONT(version));
-}
-
-=======
->>>>>>> 30568780
 #ifdef _MSC_VER
 #pragma warning (pop)
 #endif
