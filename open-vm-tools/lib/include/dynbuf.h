/*********************************************************
<<<<<<< HEAD
 * Copyright (C) 1998-2017 VMware, Inc. All rights reserved.
=======
 * Copyright (C) 1998-2022 VMware, Inc. All rights reserved.
>>>>>>> 30568780
 *
 * This program is free software; you can redistribute it and/or modify it
 * under the terms of the GNU Lesser General Public License as published
 * by the Free Software Foundation version 2.1 and no later version.
 *
 * This program is distributed in the hope that it will be useful, but
 * WITHOUT ANY WARRANTY; without even the implied warranty of MERCHANTABILITY
 * or FITNESS FOR A PARTICULAR PURPOSE.  See the Lesser GNU General Public
 * License for more details.
 *
 * You should have received a copy of the GNU Lesser General Public License
 * along with this program; if not, write to the Free Software Foundation, Inc.,
 * 51 Franklin St, Fifth Floor, Boston, MA  02110-1301 USA.
 *
 *********************************************************/

/*
 * dynbuf.h --
 *
 *    Dynamic buffers
 */

#ifndef DYNBUF_H
#   define DYNBUF_H

#include <string.h>
#include "vm_basic_types.h"
#include "vm_assert.h"

#if defined(__cplusplus)
extern "C" {
#endif

typedef struct DynBuf {
   char   *data;
   size_t  size;
   size_t  allocated;
} DynBuf;


void
DynBuf_Init(DynBuf *b); // OUT

void
DynBuf_InitWithMemory(DynBuf *b,
                      size_t dataSize,
                      void *data);

void
DynBuf_Destroy(DynBuf *b); // IN

void
DynBuf_Attach(DynBuf *b,    // IN
              size_t size,  // IN
              void *data);  // IN

void *
DynBuf_Detach(DynBuf *b); // IN/OUT

char *
DynBuf_DetachString(DynBuf *b); // IN/OUT

Bool
DynBuf_Enlarge(DynBuf *b,        // IN/OUT
               size_t min_size); // IN

Bool
DynBuf_Append(DynBuf *b,        // IN/OUT
              void const *data, // IN
              size_t size);     // IN

MUST_CHECK_RETURN Bool
DynBuf_Insert(DynBuf *b,        // IN/OUT
              size_t offset,    // IN
              void const *data, // IN
              size_t size);     // IN

Bool
DynBuf_Trim(DynBuf *b); // IN/OUT

Bool
DynBuf_Copy(DynBuf *src,    // IN
            DynBuf *dest);  // OUT

void
DynBuf_SafeInternalAppend(DynBuf *b,            // IN/OUT
                          void const *data,     // IN
                          size_t size,          // IN
                          char const *file,     // IN
                          unsigned int lineno); // IN

#define DynBuf_SafeAppend(_buf, _data, _size) \
   DynBuf_SafeInternalAppend(_buf, _data, _size, __FILE__, __LINE__)

<<<<<<< HEAD
=======
void
DynBuf_SafeInternalInsert(DynBuf *b,            // IN/OUT
                          size_t offset,        // IN
                          void const *data,     // IN
                          size_t size,          // IN
                          char const *file,     // IN
                          unsigned int lineno); // IN

#define DynBuf_SafeInsert(_buf, _offset, _data, _size) \
   DynBuf_SafeInternalInsert(_buf, _offset, _data, _size, __FILE__, __LINE__)

void
DynBuf_SafeInternalEnlarge(DynBuf *b,            // IN/OUT
                           size_t min_size,      // IN
                           char const *file,     // IN
                           unsigned int lineno); // IN

#define DynBuf_SafeEnlarge(_buf, _min_size) \
   DynBuf_SafeInternalEnlarge(_buf,  _min_size, __FILE__, __LINE__)

>>>>>>> 30568780

/*
 *-----------------------------------------------------------------------------
 *
 * DynBuf_Get --
 *
 *      Retrieve a pointer to the data contained in a dynamic buffer --hpreg
 *
 * Results:
 *      The pointer to the data
 *
 * Side effects:
 *      None
 *
 *-----------------------------------------------------------------------------
 */

#if defined(SWIG)
static void *
#else
static INLINE void *
#endif
DynBuf_Get(DynBuf const *b) // IN
{
   ASSERT(b);

   return b->data;
}


/*
 *-----------------------------------------------------------------------------
 *
 * DynBuf_GetString --
 *
 * Results:
 *      Returns a pointer to the dynamic buffer data as a NUL-terminated
 *      string.
 *
 * Side effects:
 *      DynBuf might allocate additional memory and will panic if it fails to.
 *
 *-----------------------------------------------------------------------------
 */

#if defined(SWIG)
static char *
#else
static INLINE char *
#endif
DynBuf_GetString(DynBuf *b) // IN
{
   ASSERT(b);

   if (b->size == b->allocated) {
      ASSERT_MEM_ALLOC(DynBuf_Enlarge(b, b->size + 1));
   }
   b->data[b->size] = '\0';
   return b->data;
}


/*
 *-----------------------------------------------------------------------------
 *
 * DynBuf_GetSize --
 *
 *      Returns the current size of the dynamic buffer --hpreg
 *
 * Results:
 *      The current size of the dynamic buffer
 *
 * Side effects:
 *      None
 *
 *-----------------------------------------------------------------------------
 */

#if defined(SWIG)
static size_t
#else
static INLINE size_t
#endif
DynBuf_GetSize(DynBuf const *b) // IN
{
   ASSERT(b);

   return b->size;
}


/*
 *-----------------------------------------------------------------------------
 *
 * DynBuf_SetSize --
 *
 *      Set the current size of a dynamic buffer --hpreg
 *
 * Results:
 *      None
 *
 * Side effects:
 *      None
 *
 *-----------------------------------------------------------------------------
 */

#if defined(SWIG)
static void
#else
static INLINE void
#endif
DynBuf_SetSize(DynBuf *b,   // IN/OUT:
               size_t size) // IN
{
   ASSERT(b);
   ASSERT(size <= b->allocated);

   b->size = size;
}


/*
 *-----------------------------------------------------------------------------
 *
 * DynBuf_GetAllocatedSize --
 *
 *      Returns the current allocated size of the dynamic buffer --hpreg
 *
 * Results:
 *      The current allocated size of the dynamic buffer
 *
 * Side effects:
 *      None
 *
 *-----------------------------------------------------------------------------
 */

#if defined(SWIG)
static size_t
#else
static INLINE size_t
#endif
DynBuf_GetAllocatedSize(DynBuf const *b) // IN
{
   ASSERT(b);

   return b->allocated;
}


/*
 *----------------------------------------------------------------------------
 *
 * DynBuf_AppendString --
 *
 *     Appends the string to the specified DynBuf object, including its NUL
 *     terminator.  Note that this is NOT like strcat; repeated calls will
 *     leave embedded NULs in the middle of the buffer. (Compare to
 *     DynBuf_Strcat.)
 *
 * Results:
 *      TRUE on success
 *      FALSE on failure (not enough memory)
 *
 * Side effects:
 *      DynBuf may change its size or allocate additional memory.
 *
 *----------------------------------------------------------------------------
 */

#if defined(SWIG)
static Bool
#else
static INLINE Bool
#endif
DynBuf_AppendString(DynBuf *buf,         // IN/OUT
                    const char *string)  // IN
{
   return DynBuf_Append(buf, string, strlen(string) + 1 /* NUL */);
}


/*
 *----------------------------------------------------------------------------
 *
 * DynBuf_Strcat --
 *
 *      A DynBuf version of strcat.  Unlike DynBuf_AppendString, does NOT
 *      visibly NUL-terminate the DynBuf, thereby allowing future appends to
 *      do proper string concatenation without leaving embedded NULs in the
 *      middle.
 *
 * Results:
 *      TRUE on success
 *      FALSE on failure (not enough memory)
 *
 * Side effects:
 *      DynBuf may change its size or allocate additional memory.
 *
 *----------------------------------------------------------------------------
 */

#if defined(SWIG)
static Bool
#else
static INLINE Bool
#endif
DynBuf_Strcat(DynBuf *buf,         // IN/OUT
              const char *string)  // IN
{
   Bool success;

   ASSERT(buf != NULL);
   ASSERT(string != NULL);

   /*
    * We actually do NUL-terminate the buffer internally, but this is not
    * visible to callers, and they should not rely on this.
    */
   success = DynBuf_AppendString(buf, string);
   if (LIKELY(success)) {
      ASSERT(buf->size > 0);
      buf->size--;
   }
   return success;
}


#if defined(__cplusplus)
}  // extern "C"
#endif

#endif /* DYNBUF_H */<|MERGE_RESOLUTION|>--- conflicted
+++ resolved
@@ -1,9 +1,5 @@
 /*********************************************************
-<<<<<<< HEAD
- * Copyright (C) 1998-2017 VMware, Inc. All rights reserved.
-=======
  * Copyright (C) 1998-2022 VMware, Inc. All rights reserved.
->>>>>>> 30568780
  *
  * This program is free software; you can redistribute it and/or modify it
  * under the terms of the GNU Lesser General Public License as published
@@ -53,6 +49,10 @@
                       void *data);
 
 void
+DynBuf_InitWithString(DynBuf *b,
+                      char *str);
+
+void
 DynBuf_Destroy(DynBuf *b); // IN
 
 void
@@ -98,8 +98,6 @@
 #define DynBuf_SafeAppend(_buf, _data, _size) \
    DynBuf_SafeInternalAppend(_buf, _data, _size, __FILE__, __LINE__)
 
-<<<<<<< HEAD
-=======
 void
 DynBuf_SafeInternalInsert(DynBuf *b,            // IN/OUT
                           size_t offset,        // IN
@@ -120,7 +118,6 @@
 #define DynBuf_SafeEnlarge(_buf, _min_size) \
    DynBuf_SafeInternalEnlarge(_buf,  _min_size, __FILE__, __LINE__)
 
->>>>>>> 30568780
 
 /*
  *-----------------------------------------------------------------------------
@@ -273,6 +270,35 @@
 
 
 /*
+ *-----------------------------------------------------------------------------
+ *
+ * DynBuf_GetAvailableSize --
+ *
+ *      Returns the current available space in the dynamic buffer.
+ *
+ * Results:
+ *      Current available space in dynamic buffer
+ *
+ * Side effects:
+ *      None
+ *
+ *-----------------------------------------------------------------------------
+ */
+
+#if defined(SWIG)
+static size_t
+#else
+static INLINE size_t
+#endif
+DynBuf_GetAvailableSize(DynBuf const *b) // IN
+{
+   ASSERT(b);
+
+   return b->allocated - b->size;
+}
+
+
+/*
  *----------------------------------------------------------------------------
  *
  * DynBuf_AppendString --
@@ -301,6 +327,34 @@
                     const char *string)  // IN
 {
    return DynBuf_Append(buf, string, strlen(string) + 1 /* NUL */);
+}
+
+
+/*
+ *----------------------------------------------------------------------------
+ *
+ * DynBuf_SafeAppendString --
+ *
+ *     "Safe" version of the above that does not fail.
+ *
+ * Results:
+ *      None.
+ *
+ * Side effects:
+ *      DynBuf may change its size or allocate additional memory.
+ *
+ *----------------------------------------------------------------------------
+ */
+
+#if defined(SWIG)
+static void
+#else
+static INLINE void
+#endif
+DynBuf_SafeAppendString(DynBuf *buf,         // IN/OUT
+                        const char *string)  // IN
+{
+   DynBuf_SafeAppend(buf, string, strlen(string) + 1 /* NUL */);
 }
 
 
@@ -350,6 +404,34 @@
 }
 
 
+/*
+ *----------------------------------------------------------------------------
+ *
+ * DynBuf_EnsureMinSize --
+ *
+ *      Ensure that the size of the DynBuf is at least 'size'.
+ *
+ * Results:
+ *      TRUE on success
+ *      FALSE on failure (not enough memory)
+ *
+ * Side effects:
+ *      DynBuf may change its size or allocate additional memory.
+ *
+ *----------------------------------------------------------------------------
+ */
+
+#if defined(SWIG)
+static Bool
+#else
+static INLINE Bool
+#endif
+DynBuf_EnsureMinSize(DynBuf *buf, // IN/OUT
+                     size_t size) // IN
+{
+   return buf->allocated >= size ? TRUE : DynBuf_Enlarge(buf, size);
+}
+
 #if defined(__cplusplus)
 }  // extern "C"
 #endif
