/*********************************************************
<<<<<<< HEAD
 * Copyright (C) 1998-2016 VMware, Inc. All rights reserved.
=======
 * Copyright (c) 1998-2019, 2021-2022 VMware, Inc. All rights reserved.
>>>>>>> 30568780
 *
 * This program is free software; you can redistribute it and/or modify it
 * under the terms of the GNU Lesser General Public License as published
 * by the Free Software Foundation version 2.1 and no later version.
 *
 * This program is distributed in the hope that it will be useful, but
 * WITHOUT ANY WARRANTY; without even the implied warranty of MERCHANTABILITY
 * or FITNESS FOR A PARTICULAR PURPOSE.  See the Lesser GNU General Public
 * License for more details.
 *
 * You should have received a copy of the GNU Lesser General Public License
 * along with this program; if not, write to the Free Software Foundation, Inc.,
 * 51 Franklin St, Fifth Floor, Boston, MA  02110-1301 USA.
 *
 *********************************************************/

/*********************************************************
 * Redistribution and use in source and binary forms, with or without
 * modification, are permitted provided that the following conditions
 * are met:
 *
 * 1. Redistributions of source code must retain the above copyright
 *    notice, this list of conditions and the following disclaimer.
 * 2. Redistributions in binary form must reproduce the above copyright
 *    notice, this list of conditions and the following disclaimer in the
 *    documentation and/or other materials provided with the distribution.
 *
 * THIS SOFTWARE IS PROVIDED BY THE REGENTS AND CONTRIBUTORS ``AS IS'' AND
 * ANY EXPRESS OR IMPLIED WARRANTIES, INCLUDING, BUT NOT LIMITED TO, THE
 * IMPLIED WARRANTIES OF MERCHANTABILITY AND FITNESS FOR A PARTICULAR PURPOSE
 * ARE DISCLAIMED.  IN NO EVENT SHALL THE REGENTS OR CONTRIBUTORS BE LIABLE
 * FOR ANY DIRECT, INDIRECT, INCIDENTAL, SPECIAL, EXEMPLARY, OR CONSEQUENTIAL
 * DAMAGES (INCLUDING, BUT NOT LIMITED TO, PROCUREMENT OF SUBSTITUTE GOODS
 * OR SERVICES; LOSS OF USE, DATA, OR PROFITS; OR BUSINESS INTERRUPTION)
 * HOWEVER CAUSED AND ON ANY THEORY OF LIABILITY, WHETHER IN CONTRACT, STRICT
 * LIABILITY, OR TORT (INCLUDING NEGLIGENCE OR OTHERWISE) ARISING IN ANY WAY
 * OUT OF THE USE OF THIS SOFTWARE, EVEN IF ADVISED OF THE POSSIBILITY OF
 * SUCH DAMAGE.
 *
 *********************************************************/

/*********************************************************
 * The contents of this file are subject to the terms of the Common
 * Development and Distribution License (the "License") version 1.0
 * and no later version.  You may not use this file except in
 * compliance with the License.
 *
 * You can obtain a copy of the License at
 *         http://www.opensource.org/licenses/cddl1.php
 *
 * See the License for the specific language governing permissions
 * and limitations under the License.
 *
 *********************************************************/

/*
 * includeCheck.h --
 *
 *	Restrict include file use.
 *
 * In every .h file, define one or more of these
 *
 *	INCLUDE_ALLOW_VMX 
 *	INCLUDE_ALLOW_USERLEVEL 
 *	INCLUDE_ALLOW_VMCORE
 *	INCLUDE_ALLOW_MODULE
 *	INCLUDE_ALLOW_VMKERNEL 
 *	INCLUDE_ALLOW_DISTRIBUTE
 *	INCLUDE_ALLOW_VMK_MODULE
 *      INCLUDE_ALLOW_VMKDRIVERS
 *      INCLUDE_ALLOW_MKS
 *
 * Then include this file.
 *
 * Any file that has INCLUDE_ALLOW_DISTRIBUTE defined will potentially
 * be distributed in source form along with GPLed code.  Ensure
 * that this is acceptable.
 */

#if defined VMM && defined ULM
#error "VMM and ULM cannot be defined at the same time."
#endif

<<<<<<< HEAD
/*
 * Declare a VMCORE-only variable to help classify object
 * files.  The variable goes in the common block and does
 * not create multiple definition link-time conflicts.
 */

#if defined VMCORE && defined VMX86_DEVEL && defined VMX86_DEBUG && \
    defined linux && !defined MODULE && \
    !defined COMPILED_WITH_VMCORE
#define COMPILED_WITH_VMCORE compiled_with_vmcore
#ifdef ASM
        .comm   compiled_with_vmcore, 0
#else
        asm(".comm compiled_with_vmcore, 0");
#endif /* ASM */
#endif


#if defined VMCORE && \
    !(defined VMX86_VMX || defined VMM || \
      defined MONITOR_APP || defined VMMON)
#error "Makefile problem: VMCORE without VMX86_VMX or \
        VMM or MONITOR_APP or MODULE."
=======
#if defined ULM && !defined USERLEVEL
#error "All ULM code must be compiled with USERLEVEL set."
>>>>>>> 30568780
#endif

#if defined VMCORE && !defined INCLUDE_ALLOW_VMCORE
#error "The surrounding include file is not allowed in vmcore."
#endif
#undef INCLUDE_ALLOW_VMCORE

#if defined VMX86_VMX && !defined VMCORE && \
    !defined INCLUDE_ALLOW_VMX && !defined INCLUDE_ALLOW_USERLEVEL && \
    !defined INCLUDE_ALLOW_MKS
#error "The surrounding include file is not allowed in the VMX."
#endif
#undef INCLUDE_ALLOW_VMX

#if defined USERLEVEL && !defined VMX86_VMX && !defined VMCORE && \
<<<<<<< HEAD
    !defined INCLUDE_ALLOW_USERLEVEL && !defined INCLUDE_ALLOW_MKS
=======
    !defined ULM && !defined INCLUDE_ALLOW_USERLEVEL && \
    !defined INCLUDE_ALLOW_MKS && !defined VSAN_USERLEVEL
>>>>>>> 30568780
#error "The surrounding include file is not allowed at userlevel."
#endif
#undef INCLUDE_ALLOW_USERLEVEL

#if defined MODULE && !defined VMKERNEL_MODULE && \
    !defined VMMON && !defined INCLUDE_ALLOW_MODULE
#error "The surrounding include file is not allowed in driver modules."
#endif
#undef INCLUDE_ALLOW_MODULE

#if defined VMMON && !defined INCLUDE_ALLOW_VMMON
#error "The surrounding include file is not allowed in vmmon."
#endif
#undef INCLUDE_ALLOW_VMMON

#if defined VMKERNEL && !defined INCLUDE_ALLOW_VMKERNEL
#error "The surrounding include file is not allowed in the vmkernel."
#endif
#undef INCLUDE_ALLOW_VMKERNEL

#if defined GPLED_CODE && !defined INCLUDE_ALLOW_DISTRIBUTE
#error "The surrounding include file is not allowed in GPL code."
#endif
#undef INCLUDE_ALLOW_DISTRIBUTE

#if defined VMKERNEL_MODULE && !defined VMKERNEL && \
    !defined INCLUDE_ALLOW_VMK_MODULE && !defined INCLUDE_ALLOW_VMKDRIVERS
#error "The surrounding include file is not allowed in vmkernel modules."
#endif
#undef INCLUDE_ALLOW_VMK_MODULE
#undef INCLUDE_ALLOW_VMKDRIVERS

#if defined INCLUDE_ALLOW_MKS && !(defined COREMKS)
#error "The surrounding include file is not allowed outside of the MKS."
#endif
#undef INCLUDE_ALLOW_MKS<|MERGE_RESOLUTION|>--- conflicted
+++ resolved
@@ -1,9 +1,5 @@
 /*********************************************************
-<<<<<<< HEAD
- * Copyright (C) 1998-2016 VMware, Inc. All rights reserved.
-=======
  * Copyright (c) 1998-2019, 2021-2022 VMware, Inc. All rights reserved.
->>>>>>> 30568780
  *
  * This program is free software; you can redistribute it and/or modify it
  * under the terms of the GNU Lesser General Public License as published
@@ -62,17 +58,17 @@
 /*
  * includeCheck.h --
  *
- *	Restrict include file use.
+ *      Restrict include file use.
  *
  * In every .h file, define one or more of these
  *
- *	INCLUDE_ALLOW_VMX 
- *	INCLUDE_ALLOW_USERLEVEL 
- *	INCLUDE_ALLOW_VMCORE
- *	INCLUDE_ALLOW_MODULE
- *	INCLUDE_ALLOW_VMKERNEL 
- *	INCLUDE_ALLOW_DISTRIBUTE
- *	INCLUDE_ALLOW_VMK_MODULE
+ *      INCLUDE_ALLOW_VMX
+ *      INCLUDE_ALLOW_USERLEVEL
+ *      INCLUDE_ALLOW_VMCORE
+ *      INCLUDE_ALLOW_MODULE
+ *      INCLUDE_ALLOW_VMKERNEL
+ *      INCLUDE_ALLOW_DISTRIBUTE
+ *      INCLUDE_ALLOW_VMK_MODULE
  *      INCLUDE_ALLOW_VMKDRIVERS
  *      INCLUDE_ALLOW_MKS
  *
@@ -87,34 +83,8 @@
 #error "VMM and ULM cannot be defined at the same time."
 #endif
 
-<<<<<<< HEAD
-/*
- * Declare a VMCORE-only variable to help classify object
- * files.  The variable goes in the common block and does
- * not create multiple definition link-time conflicts.
- */
-
-#if defined VMCORE && defined VMX86_DEVEL && defined VMX86_DEBUG && \
-    defined linux && !defined MODULE && \
-    !defined COMPILED_WITH_VMCORE
-#define COMPILED_WITH_VMCORE compiled_with_vmcore
-#ifdef ASM
-        .comm   compiled_with_vmcore, 0
-#else
-        asm(".comm compiled_with_vmcore, 0");
-#endif /* ASM */
-#endif
-
-
-#if defined VMCORE && \
-    !(defined VMX86_VMX || defined VMM || \
-      defined MONITOR_APP || defined VMMON)
-#error "Makefile problem: VMCORE without VMX86_VMX or \
-        VMM or MONITOR_APP or MODULE."
-=======
 #if defined ULM && !defined USERLEVEL
 #error "All ULM code must be compiled with USERLEVEL set."
->>>>>>> 30568780
 #endif
 
 #if defined VMCORE && !defined INCLUDE_ALLOW_VMCORE
@@ -130,12 +100,8 @@
 #undef INCLUDE_ALLOW_VMX
 
 #if defined USERLEVEL && !defined VMX86_VMX && !defined VMCORE && \
-<<<<<<< HEAD
-    !defined INCLUDE_ALLOW_USERLEVEL && !defined INCLUDE_ALLOW_MKS
-=======
     !defined ULM && !defined INCLUDE_ALLOW_USERLEVEL && \
     !defined INCLUDE_ALLOW_MKS && !defined VSAN_USERLEVEL
->>>>>>> 30568780
 #error "The surrounding include file is not allowed at userlevel."
 #endif
 #undef INCLUDE_ALLOW_USERLEVEL
