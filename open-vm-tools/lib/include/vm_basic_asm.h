--- conflicted
+++ resolved
@@ -1,9 +1,5 @@
 /*********************************************************
-<<<<<<< HEAD
- * Copyright (C) 2003-2018 VMware, Inc. All rights reserved.
-=======
  * Copyright (c) 2003-2022 VMware, Inc. All rights reserved.
->>>>>>> 30568780
  *
  * This program is free software; you can redistribute it and/or modify it
  * under the terms of the GNU Lesser General Public License as published
@@ -52,6 +48,13 @@
 #define INCLUDE_ALLOW_DISTRIBUTE
 #define INCLUDE_ALLOW_VMCORE
 #include "includeCheck.h"
+
+#if defined _MSC_VER && !defined BORA_NO_WIN32_INTRINS
+#pragma warning(push)
+#pragma warning(disable : 4255)      // disable no-prototype() to (void) warning
+#include <intrin.h>
+#pragma warning(pop)
+#endif
 
 #include "vm_basic_types.h"
 
@@ -66,7 +69,6 @@
 #define MUL64_NO_ASM 1
 #include "mul64.h"
 #elif defined VM_ARM_64
-#include "arm64_basic_defs.h"
 #include "vm_basic_asm_arm64.h"
 #else
 #define MUL64_NO_ASM 1
@@ -235,8 +237,9 @@
  */
 
 static INLINE int
-lssb32_0(uint32 value)
-{
+lssb32_0(uint32 v)
+{
+   int value = (int)v;
 #ifdef USE_ARCH_X86_CUSTOM
    if (!__builtin_constant_p(value)) {
       if (UNLIKELY(value == 0)) {
@@ -275,8 +278,10 @@
 }
 
 static INLINE int
-lssb64_0(const uint64 value)
-{
+lssb64_0(const uint64 v)
+{
+   int64 value = (int64)v;
+
 #ifdef USE_ARCH_X86_CUSTOM
    if (!__builtin_constant_p(value)) {
       if (UNLIKELY(value == 0)) {
@@ -346,10 +351,10 @@
 #endif
 }
 
-static INLINE int
+static INLINE unsigned
 lssbPtr(const uintptr_t value)
 {
-   return lssbPtr_0(value) + 1;
+   return (unsigned)lssbPtr_0(value) + 1;
 }
 
 static INLINE int
@@ -362,34 +367,34 @@
 #endif
 }
 
-static INLINE int
+static INLINE unsigned
 mssbPtr(const uintptr_t value)
 {
-   return mssbPtr_0(value) + 1;
-}
-
-static INLINE int
+   return (unsigned)mssbPtr_0(value) + 1;
+}
+
+static INLINE unsigned
 lssb32(const uint32 value)
 {
-   return lssb32_0(value) + 1;
-}
-
-static INLINE int
+   return (unsigned)lssb32_0(value) + 1;
+}
+
+static INLINE unsigned
 mssb32(const uint32 value)
 {
-   return mssb32_0(value) + 1;
-}
-
-static INLINE int
+   return (unsigned)mssb32_0(value) + 1;
+}
+
+static INLINE unsigned
 lssb64(const uint64 value)
 {
-   return lssb64_0(value) + 1;
-}
-
-static INLINE int
+   return (unsigned)lssb64_0(value) + 1;
+}
+
+static INLINE unsigned
 mssb64(const uint64 value)
 {
-   return mssb64_0(value) + 1;
+   return (unsigned)mssb64_0(value) + 1;
 }
 
 #ifdef __GNUC__
@@ -470,7 +475,7 @@
       "strh    %w2, [%0]\n"
       "4:"
       : "+r" (tmpDst), "+r" (count), "+r" (tmpVal)
-      : "r" (val)
+      : "r" ((uint64)val)
       : "cc", "memory");
 #else
    size_t dummy0;
@@ -523,6 +528,7 @@
       : "cc", "memory");
 #elif defined(VM_ARM_64)
    void   *tmpDst = dst;
+   uint64 tmpVal = val;
 
    if (count == 0) {
       return dst;
@@ -559,7 +565,7 @@
       "cbz     %1, 4f\n\t"
       "str     %w2, [%0]\n\t" // No incr
       "4:"
-      : "+r" (tmpDst), "+r" (count), "+r" (val)
+      : "+r" (tmpDst), "+r" (count), "+r" (tmpVal)
       :
       : "cc", "memory");
 #else
@@ -603,22 +609,13 @@
 static INLINE void *
 uint16set(void *dst, uint16 val, size_t count)
 {
-#ifdef VM_X86_64
+#ifdef VM_X86_ANY
    __stosw((uint16*)dst, val, count);
-#elif defined(VM_ARM_32)
+#else
    size_t i;
    for (i = 0; i < count; i++) {
       ((uint16 *)dst)[i] = val;
    }
-#else
-   __asm { pushf;
-           mov ax, val;
-           mov ecx, count;
-           mov edi, dst;
-           cld;
-           rep stosw;
-           popf;
-   }
 #endif
    return dst;
 }
@@ -626,21 +623,12 @@
 static INLINE void *
 uint32set(void *dst, uint32 val, size_t count)
 {
-#ifdef VM_X86_64
+#ifdef VM_X86_ANY
    __stosd((unsigned long*)dst, (unsigned long)val, count);
-#elif defined(VM_ARM_32)
+#else
    size_t i;
    for (i = 0; i < count; i++) {
       ((uint32 *)dst)[i] = val;
-   }
-#else
-   __asm { pushf;
-           mov eax, val;
-           mov ecx, count;
-           mov edi, dst;
-           cld;
-           rep stosd;
-           popf;
    }
 #endif
    return dst;
@@ -741,17 +729,18 @@
 PAUSE(void)
 #if defined(__GNUC__) || defined(VM_ARM_32)
 {
-#ifdef VM_ARM_ANY
+#ifdef VM_ARM_64
+   __asm__ __volatile__("yield");
+#elif defined VM_ARM_32
    /*
-    * ARM has no instruction to execute "spin-wait loop", just leave it
-    * empty.
+    * YIELD is available in ARMv6K and above, so we could probably refine this
+    * instead of leaving it empty.
     */
-#else
+#else // x86
    __asm__ __volatile__( "pause" :);
 #endif
 }
 #elif defined(_MSC_VER)
-#ifdef VM_X86_64
 {
 #ifdef VM_X86_ANY
    _mm_pause();
@@ -759,13 +748,6 @@
    __yield();
 #endif
 }
-#else /* VM_X86_64 */
-#pragma warning( disable : 4035)
-{
-   __asm _emit 0xf3 __asm _emit 0x90
-}
-#pragma warning (default: 4035)
-#endif /* VM_X86_64 */
 #else  /* __GNUC__  */
 #error No compiler defined for PAUSE
 #endif
@@ -818,11 +800,11 @@
 #endif
 }
 #elif defined(_MSC_VER)
-#ifdef VM_X86_64
+#ifdef VM_X86_ANY
 {
    return __rdtsc();
 }
-#elif defined(VM_ARM_32)
+#else
 {
    /*
     * We need to do more inverstagetion here to find
@@ -831,13 +813,7 @@
    NOT_IMPLEMENTED();
    return 0;
 }
-#else
-#pragma warning( disable : 4035)
-{
-   __asm _emit 0x0f __asm _emit 0x31
-}
-#pragma warning (default: 4035)
-#endif /* VM_X86_64 */
+#endif /* VM_X86_ANY */
 #else  /* __GNUC__  */
 #error No compiler defined for RDTSC
 #endif /* __GNUC__  */
@@ -870,12 +846,8 @@
  *
  * {Clear, Set, Test, Toggle}Bit{32, 64} --
  *
-<<<<<<< HEAD
- *    Sets or clears a specified single bit in the provided variable.
-=======
  *    Sets tests clears or toggles a specified single bit in the provided
  *    variable.
->>>>>>> 30568780
  *
  *    The index input value specifies which bit to modify and is 0-based.
  *    Index is truncated by hardware to a 5-bit or 6-bit offset for the
@@ -889,43 +861,18 @@
  */
 
 static INLINE void
-SetBit32(uint32 *var, uint32 index)
-{
-#if defined(__GNUC__) && defined(VM_X86_ANY)
-   __asm__ (
-      "bts %1, %0"
-      : "+mr" (*var)
-      : "rI" (index)
-      : "cc"
-   );
-#elif defined(_MSC_VER)
-   _bittestandset((long *)var, index);
-#else
-   *var |= (1 << index);
-#endif
+SetBit32(uint32 *var, unsigned index)
+{
+   *var |= 1 << index;
 }
 
 static INLINE void
-ClearBit32(uint32 *var, uint32 index)
-{
-#if defined(__GNUC__) && defined(VM_X86_ANY)
-   __asm__ (
-      "btr %1, %0"
-      : "+mr" (*var)
-      : "rI" (index)
-      : "cc"
-   );
-#elif defined(_MSC_VER)
-   _bittestandreset((long *)var, index);
-#else
+ClearBit32(uint32 *var, unsigned index)
+{
    *var &= ~(1 << index);
-#endif
 }
 
 static INLINE void
-<<<<<<< HEAD
-SetBit64(uint64 *var, uint64 index)
-=======
 ToggleBit32(uint32 *var, unsigned index)
 {
    *var ^= 1 << index;
@@ -933,41 +880,14 @@
 
 static INLINE void
 SetBit64(uint64 *var, unsigned index)
->>>>>>> 30568780
-{
-#if defined(VM_64BIT) && !defined(VM_ARM_64)
-#ifdef __GNUC__
-   __asm__ (
-      "bts %1, %0"
-      : "+mr" (*var)
-      : "rJ" (index)
-      : "cc"
-   );
-#elif defined(_MSC_VER)
-   _bittestandset64((__int64 *)var, index);
-#endif
-#else
-   *var |= ((uint64)1 << index);
-#endif
+{
+   *var |= CONST64U(1) << index;
 }
 
 static INLINE void
-ClearBit64(uint64 *var, uint64 index)
-{
-#if defined(VM_64BIT) && !defined(VM_ARM_64)
-#ifdef __GNUC__
-   __asm__ (
-      "btrq %1, %0"
-      : "+mr" (*var)
-      : "rJ" (index)
-      : "cc"
-   );
-#elif defined(_MSC_VER)
-   _bittestandreset64((__int64 *)var, index);
-#endif
-#else
-   *var &= ~((uint64)1 << index);
-#endif
+ClearBit64(uint64 *var, unsigned index)
+{
+   *var &= ~(CONST64U(1) << index);
 }
 
 static INLINE void
@@ -977,39 +897,15 @@
 }
 
 static INLINE Bool
-TestBit32(const uint32 *var, uint32 index)
-{
-#if defined(__GNUC__) && defined(VM_X86_ANY)
-   Bool bit;
-   __asm__ (
-      "bt %[index], %[var] \n"
-      "setc %[bit]"
-      : [bit] "=qQm" (bit)
-      : [index] "rI" (index), [var] "r" (*var)
-      : "cc"
-   );
-   return bit;
-#else
+TestBit32(const uint32 *var, unsigned index)
+{
    return (*var & (1 << index)) != 0;
-#endif
 }
 
 static INLINE Bool
-TestBit64(const uint64 *var, uint64 index)
-{
-#if defined __GNUC__ && defined VM_X86_64
-   Bool bit;
-   __asm__ (
-      "bt %[index], %[var] \n"
-      "setc %[bit]"
-      : [bit] "=qQm" (bit)
-      : [index] "rJ" (index), [var] "r" (*var)
-      : "cc"
-   );
-   return bit;
-#else
+TestBit64(const uint64 *var, unsigned index)
+{
    return (*var & (CONST64U(1) << index)) != 0;
-#endif
 }
 
 /*
@@ -1212,7 +1108,9 @@
    if (value <= 1 || value > (1U << 31)) {
       return 1; // Match the assembly's undefined value for large inputs.
    } else {
-      return (2 << mssb32_0(value - 1));
+      int mssb32 = mssb32_0(value - 1);
+      /* invariant: mssb32 >= 0 */
+      return (2U << (uint32)mssb32);
    }
 }
 
@@ -1268,8 +1166,6 @@
 }
 
 
-<<<<<<< HEAD
-=======
 /*
  *-----------------------------------------------------------------------------
  *
@@ -1450,7 +1346,6 @@
 #endif
 
 
->>>>>>> 30568780
 #if defined __cplusplus
 } // extern "C"
 #endif
