--- conflicted
+++ resolved
@@ -1,9 +1,5 @@
 /*********************************************************
-<<<<<<< HEAD
- * Copyright (C) 2003-2017 VMware, Inc. All rights reserved.
-=======
  * Copyright (C) 2003-2021 VMware, Inc. All rights reserved.
->>>>>>> 30568780
  *
  * This program is free software; you can redistribute it and/or modify it
  * under the terms of the GNU Lesser General Public License as published
@@ -2169,7 +2165,6 @@
 #define VIX_BACKDOORCOMMAND_SYNCDRIVER_FREEZE      VIX_BACKDOOR_COMMAND_VERSION"SyncDriver_Freeze"
 #define VIX_BACKDOORCOMMAND_SYNCDRIVER_THAW        VIX_BACKDOOR_COMMAND_VERSION"SyncDriver_Thaw"
 #define VIX_BACKDOORCOMMAND_GET_PROPERTIES         VIX_BACKDOOR_COMMAND_VERSION"Get_ToolsProperties"
-#define VIX_BACKDOORCOMMAND_SEND_HGFS_PACKET       VIX_BACKDOOR_COMMAND_VERSION"Send_Hgfs_Packet"
 #define VIX_BACKDOORCOMMAND_UNRECOGNIZED_COMMAND   VIX_BACKDOOR_COMMAND_VERSION"Unrecognized_Command"
 #define VIX_BACKDOORCOMMAND_COMMAND                VIX_BACKDOOR_COMMAND_VERSION"Relayed_Command"
 #define VIX_BACKDOORCOMMAND_MOUNT_VOLUME_LIST      VIX_BACKDOOR_COMMAND_VERSION"Mount_Volumes"
