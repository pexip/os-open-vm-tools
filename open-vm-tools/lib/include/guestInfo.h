/*********************************************************
<<<<<<< HEAD
 * Copyright (C) 2003-2017 VMware, Inc. All rights reserved.
=======
 * Copyright (C) 2003-2021 VMware, Inc. All rights reserved.
>>>>>>> 30568780
 *
 * This program is free software; you can redistribute it and/or modify it
 * under the terms of the GNU Lesser General Public License as published
 * by the Free Software Foundation version 2.1 and no later version.
 *
 * This program is distributed in the hope that it will be useful, but
 * WITHOUT ANY WARRANTY; without even the implied warranty of MERCHANTABILITY
 * or FITNESS FOR A PARTICULAR PURPOSE.  See the Lesser GNU General Public
 * License for more details.
 *
 * You should have received a copy of the GNU Lesser General Public License
 * along with this program; if not, write to the Free Software Foundation, Inc.,
 * 51 Franklin St, Fifth Floor, Boston, MA  02110-1301 USA.
 *
 *********************************************************/

/**
 * @file guestInfo.h
 *
 * Common declarations that aid in sending guest information to the host.
 */

/**
 * @defgroup vmtools_guestInfoAPI GuestInfo API Reference
 * @{
 *
 * @brief APIs implementing the GuestInfo feature.
 *
 * Definitions below are used for communication across the backdoor between
 * the VMware Tools Service (running in the guest) and the VMX (running in
 * the host).
 *
 * @sa @ref vmtools_guestInfo for a high level overview.
 */

#ifndef _GUEST_INFO_H_
#define _GUEST_INFO_H_

#define INCLUDE_ALLOW_USERLEVEL
#include "includeCheck.h"

#include "vm_basic_types.h"

#include "dbllnklst.h"
#include "guestrpc/nicinfo.h"

#define GUEST_INFO_COMMAND "SetGuestInfo"
#define MAX_VALUE_LEN 100

#define MAX_NICS     16
#define MAX_IPS      8     // Max number of IP addresses for a single NIC
#define INFO_IPADDRESS_V2_MAX_IPS 64
#define MAC_ADDR_SIZE 19
#define IP_ADDR_SIZE 16
#define PARTITION_NAME_SIZE MAX_VALUE_LEN

/* Value to be used when "primary" IP address is indeterminable. */
#define GUESTINFO_IP_UNKNOWN "unknown"

typedef enum {
   INFO_ERROR,       /* Zero is unused so that errors in atoi can be caught. */
   INFO_DNS_NAME,
   INFO_IPADDRESS,
   INFO_DISK_FREE_SPACE,
   INFO_BUILD_NUMBER,
   INFO_OS_NAME_FULL,
   INFO_OS_NAME,
   INFO_UPTIME,
   INFO_MEMORY,
   INFO_IPADDRESS_V2,
   INFO_IPADDRESS_V3,
   INFO_MAX
} GuestInfoType;

typedef enum {
   INFO_IP_ADDRESS_FAMILY_IPV4,
   INFO_IP_ADDRESS_FAMILY_IPV6
} GuestInfoIPAddressFamilyType;

typedef struct NicEntryV1 {
   unsigned int numIPs;
   char macAddress[MAC_ADDR_SIZE];  // In the format "12-23-34-45-56-67"
   char ipAddress[MAX_IPS][IP_ADDR_SIZE];
} NicEntryV1;

typedef struct GuestNicInfoV1 {
   unsigned int numNicEntries;
   NicEntryV1 nicList[MAX_NICS];
} GuestNicInfoV1;

#pragma pack(push, 1)
typedef struct _PartitionEntry {
   uint64 freeBytes;
   uint64 totalBytes;
   char name[PARTITION_NAME_SIZE];
} PartitionEntry, *PPartitionEntry;
#pragma pack(pop)

typedef struct _DiskInfo {
   unsigned int numEntries;
   PPartitionEntry partitionList;
} GuestDiskInfo, *PGuestDiskInfo;

/**
 * @}
 */

#endif // _GUEST_INFO_H_<|MERGE_RESOLUTION|>--- conflicted
+++ resolved
@@ -1,9 +1,5 @@
 /*********************************************************
-<<<<<<< HEAD
- * Copyright (C) 2003-2017 VMware, Inc. All rights reserved.
-=======
  * Copyright (C) 2003-2021 VMware, Inc. All rights reserved.
->>>>>>> 30568780
  *
  * This program is free software; you can redistribute it and/or modify it
  * under the terms of the GNU Lesser General Public License as published
@@ -51,6 +47,7 @@
 #include "guestrpc/nicinfo.h"
 
 #define GUEST_INFO_COMMAND "SetGuestInfo"
+#define GUEST_DISK_INFO_COMMAND "SetGuestDiskInfo"
 #define MAX_VALUE_LEN 100
 
 #define MAX_NICS     16
@@ -59,6 +56,8 @@
 #define MAC_ADDR_SIZE 19
 #define IP_ADDR_SIZE 16
 #define PARTITION_NAME_SIZE MAX_VALUE_LEN
+#define FSTYPE_SIZE 260 // Windows fs types can be up to MAX_PATH chars
+#define DISK_DEVICE_NAME_SIZE 15 // Max size for disk device name - scsi?:?
 
 /* Value to be used when "primary" IP address is indeterminable. */
 #define GUESTINFO_IP_UNKNOWN "unknown"
@@ -75,6 +74,7 @@
    INFO_MEMORY,
    INFO_IPADDRESS_V2,
    INFO_IPADDRESS_V3,
+   INFO_OS_DETAILED,
    INFO_MAX
 } GuestInfoType;
 
@@ -107,6 +107,18 @@
    PPartitionEntry partitionList;
 } GuestDiskInfo, *PGuestDiskInfo;
 
+#define DISK_INFO_VERSION_1 1
+
+/* Disk info json keys */
+#define DISK_INFO_KEY_VERSION          "version"
+#define DISK_INFO_KEY_DISKS            "disks"
+#define DISK_INFO_KEY_DISK_NAME        "name"
+#define DISK_INFO_KEY_DISK_FREE        "free"
+#define DISK_INFO_KEY_DISK_SIZE        "size"
+#define DISK_INFO_KEY_DISK_UUID        "uuid"
+#define DISK_INFO_KEY_DISK_FSTYPE      "fstype"
+#define DISK_INFO_KEY_DISK_DEVICE_ARR  "devices"
+
 /**
  * @}
  */
