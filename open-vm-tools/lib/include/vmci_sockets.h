--- conflicted
+++ resolved
@@ -1,9 +1,5 @@
 /*********************************************************
-<<<<<<< HEAD
- * Copyright (C) 2007-2017 VMware, Inc. All rights reserved.
-=======
  * Copyright (C) 2007-2017, 2019, 2020-2021 VMware, Inc. All rights reserved.
->>>>>>> 30568780
  *
  * This program is free software; you can redistribute it and/or modify it
  * under the terms of the GNU Lesser General Public License as published
@@ -284,8 +280,6 @@
 #define VMCI_SOCKETS_DISCONNECT_VMOTION     1
 
 /**
-<<<<<<< HEAD
-=======
  * \brief Option name for DGRAM socket to rate limit peers
  *
  * Use as the option name in \c setsockopt(3) or \c getsockopt to
@@ -372,7 +366,6 @@
 #define SO_VMCI_PEER_BURST_LEVEL            11
 
 /**
->>>>>>> 30568780
  * \brief The vSocket equivalent of INADDR_ANY.
  *
  * This works for the \c svm_cid field of sockaddr_vm and indicates the
@@ -790,12 +783,24 @@
          family = -1;
       }
 
+      /*
+       * fd is intentionally left open when outFd is NULL. Closing it here
+       * will break applications running on Linux without a fixed AF for
+       * vSockets. In such cases, the fd will be closed during cleanup when
+       * the application exits. Refer to the description of
+       * VMCISock_GetAFValue.
+       */
       if (family < 0) {
          close(fd);
       } else if (outFd) {
          *outFd = fd;
       }
 
+      /*
+       * The above comment explains why fd is left open even when outFd
+       * is NULL.
+       */
+      /* coverity[leaked_handle] */
       return family;
    }
 
@@ -960,7 +965,8 @@
          }
       }
 
-      strncpy(io.u2c_uuid_string, uuidString, sizeof io.u2c_uuid_string);
+      strncpy(io.u2c_uuid_string, uuidString, sizeof io.u2c_uuid_string - 1);
+      io.u2c_uuid_string[sizeof io.u2c_uuid_string - 1] = '\0';
       if (ioctl(fd, VMCI_SOCKETS_UUID_2_CID, &io) < 0) {
          io.u2c_context_id = VMADDR_CID_ANY;
       }
