/*********************************************************
<<<<<<< HEAD
 * Copyright (C) 2006-2017 VMware, Inc. All rights reserved.
=======
 * Copyright (C) 2006-2021 VMware, Inc. All rights reserved.
>>>>>>> 30568780
 *
 * This program is free software; you can redistribute it and/or modify it
 * under the terms of the GNU Lesser General Public License as published
 * by the Free Software Foundation version 2.1 and no later version.
 *
 * This program is distributed in the hope that it will be useful, but
 * WITHOUT ANY WARRANTY; without even the implied warranty of MERCHANTABILITY
 * or FITNESS FOR A PARTICULAR PURPOSE.  See the Lesser GNU General Public
 * License for more details.
 *
 * You should have received a copy of the GNU Lesser General Public License
 * along with this program; if not, write to the Free Software Foundation, Inc.,
 * 51 Franklin St, Fifth Floor, Boston, MA  02110-1301 USA.
 *
 *********************************************************/

/*
 * x86_basic_defs.h --
 *
 *    Basic macros describing the x86 architecture.
 */

#ifndef _X86_BASIC_DEFS_H_
#define _X86_BASIC_DEFS_H_

#define INCLUDE_ALLOW_USERLEVEL

#define INCLUDE_ALLOW_MODULE
#define INCLUDE_ALLOW_VMMON
#define INCLUDE_ALLOW_VMK_MODULE
#define INCLUDE_ALLOW_VMKERNEL
#define INCLUDE_ALLOW_DISTRIBUTE
#define INCLUDE_ALLOW_VMCORE
#include "includeCheck.h"

#define X86_MAX_INSTR_LEN  15   /* Max byte length of an x86 instruction. */

#define NUM_IDT_VECTORS 256

/*
 *   control registers
 */

#define CR0_PE         0x00000001
#define CR0_MP         0x00000002
#define CR0_EM         0x00000004
#define CR0_TS         0x00000008
#define CR0_ET         0x00000010
#define CR0_NE         0x00000020
#define CR0_WP         0x00010000
#define CR0_AM         0x00040000
#define CR0_NW         0x20000000
#define CR0_CD         0x40000000
#define CR0_PG         0x80000000

#define CR0_CACHE_CONTROL (CR0_CD | CR0_NW)

#define CR0_RESERVED   CONST64U(0xffffffff1ffaffc0)
/*
 * Note: The "Not Reserved" bits in CR0 are:
 *   PG, CD, NW, AM, WP, NE, ET, TS, EM, MP, PE
 *        |   |   |               |   |   |
 *        |   |   +---------------+---+---+---> CR0_MUTABLE
 *        |   |
 *        +---+--> CR0_CACHE_CONTROL
 *
 * (CR0_MUTABLE is defined in vmkernel/private/x86/cpu.h)
 */

#define CR3_PWT        0x00000008
#define CR3_PCD        0x00000010
#define CR3_PDB_SHIFT  12
#define CR3_PDB_MASK   0xfffff000
#define CR3_IGNORE     0xFFF
#define PAE_CR3_IGNORE 0x1F
#ifndef CR3_PCID_MASK
#define CR3_PCID_MASK  0xFFF
#endif
#define CR3_NO_FLUSH   (1ULL << 63)

#define CR4_VME        0x00000001
#define CR4_PVI        0x00000002
#define CR4_TSD        0x00000004
#define CR4_DE         0x00000008
#define CR4_PSE        0x00000010
#define CR4_PAE        0x00000020
#define CR4_MCE        0x00000040
#define CR4_PGE        0x00000080
#define CR4_PCE        0x00000100
#define CR4_OSFXSR     0x00000200 // CPU/OS supports SIMD insts
#define CR4_OSXMMEXCPT 0x00000400 // #XF exception enable PIII only
#define CR4_VMXE       0x00002000
#define CR4_SMXE       0x00004000
#define CR4_FSGSBASE   0x00010000
#define CR4_PCIDE      0x00020000
#define CR4_OSXSAVE    0x00040000
#define CR4_SMEP       0x00100000
#define CR4_SMAP       0x00200000
#define CR4_PKE        0x00400000
<<<<<<< HEAD
#define CR4_RESERVED   CONST64U(0xffffffffff889800)
=======
#define CR4_CET        0x00800000
#define CR4_PKS        0x01000000
#define CR4_UINTR      0x02000000
#define CR4_RESERVED   CONST64U(0xfffffffffe089000)
>>>>>>> 30568780
#define CR8_RESERVED   CONST64U(0xfffffffffffffff0)

/*
 * Debug registers.
 */

#define DR_COUNT       4

#define DR6_B0         0x00000001
#define DR6_B1         0x00000002
#define DR6_B2         0x00000004
#define DR6_B3         0x00000008
#define DR6_B0123      (DR6_B0 | DR6_B1 | DR6_B2 | DR6_B3)
#define DR6_B(_n)      (1 << (_n))
#define DR6_BD         0x00002000
#define DR6_BS         0x00004000
#define DR6_BT         0x00008000
#define DR6_RTM        0x00010000
#define DR6_ONES       0xfffe0ff0
#define DR6_DEFAULT    (DR6_ONES | DR6_RTM)
#define DR6_RESERVED_MASK 0xfffe1ff0

#define DR7_L_MASK(_n)   (1 << ((_n) * 2))
#define DR7_G_MASK(_n)   (1 << ((_n) * 2 + 1))
#define DR7_LG_MASK(_n)  (3 << ((_n) * 2))
#define DR7_RW_MASK(_n)  (3 << (16 + (_n) * 4))
#define DR7_LEN_MASK(_n) (3 << (18 + (_n) * 4))
#define DR7_BP_MASK(_n) (DR7_L_MASK(_n)  |\
                         DR7_G_MASK(_n)  |\
                         DR7_RW_MASK(_n) |\
                         DR7_LEN_MASK(_n))

#define DR7_L0         DR7_L_MASK(0)
#define DR7_G0         DR7_G_MASK(0)
#define DR7_L1         DR7_L_MASK(1)
#define DR7_G1         DR7_G_MASK(1)
#define DR7_L2         DR7_L_MASK(2)
#define DR7_G2         DR7_G_MASK(2)
#define DR7_L3         DR7_L_MASK(3)
#define DR7_G3         DR7_G_MASK(3)
#define DR7_ENABLED    0x000000ff

#define DR7_LE         0x00000100    // Deprecated in modern hardware
#define DR7_GE         0x00000200    // Deprecated in modern hardware
#define DR7_GD         0x00002000
#define DR7_ONES       0x00000400
#define DR7_RTM        0x00000800
#define DR7_RESERVED   CONST64U(0xffffffff0000d400)
#define DR7_DEFUNCT    (DR7_LE | DR7_GE)
#define DR7_DEFAULT    DR7_ONES
#define DR7_LX_MASK    (DR7_L0 | DR7_L1 | DR7_L2 | DR7_L3 | DR7_LE)
#define DR7_GX_MASK    (DR7_G0 | DR7_G1 | DR7_G2 | DR7_G3 | DR7_GE)
#define DR7_LGX_MASK   (DR7_LX_MASK | DR7_GX_MASK)

#define DR7_RW(_r,_n)  (((_r) >> (16+(_n)*4)) & 0x3)
#define DR7_L(_r,_n)   (((_r) >> ((_n)*2)) & 1)
#define DR7_G(_r,_n)   (((_r) >> (1 + (_n)*2)) & 1)
#define DR7_LEN(_r,_n) (((_r) >> (18+(_n)*4)) & 0x3)

#define DR7_RW_BITS(_n,_rw)     ((_rw) << (16 + (_n) * 4))
#define DR7_LEN_BITS(_n,_len)   ((_len) << (18 + (_n) * 4))

#define DR7_RW_INST    0x0
#define DR7_RW_WRITES  0x1
#define DR7_RW_IO      0x2
#define DR7_RW_ACCESS  0x3

#define DR7_LENGTH_1   0x0
#define DR7_LENGTH_2   0x1
#define DR7_LENGTH_8   0x2
#define DR7_LENGTH_4   0x3

#define DEBUG_STATUS_B0   (1<<0)
#define DEBUG_STATUS_B1   (1<<1)
#define DEBUG_STATUS_B2   (1<<2)
#define DEBUG_STATUS_B3   (1<<3)
#define DEBUG_STATUS_DB   (1<<13)
#define DEBUG_STATUS_BS   (1<<14)
#define DEBUG_STATUS_BT   (1<<15)

/*
 *   exception error codes
 */

#define EXC_DE            0
#define EXC_DB            1
#define EXC_NMI           2
#define EXC_BP            3
#define EXC_OF            4
#define EXC_BR            5
#define EXC_UD            6
#define EXC_NM            7
#define EXC_DF            8
#define EXC_TS           10
#define EXC_NP           11
#define EXC_SS           12
#define EXC_GP           13
#define EXC_PF           14
#define EXC_MF           16
#define EXC_AC           17
#define EXC_MC           18
#define EXC_XF           19  // SIMD exception.
#define EXC_VE           20  // Virtualization exception - VT only.
#define EXC_SX           30  // Security exception (SVM only).

/*
 * eflag/rflag definitions.
 */

#define EFLAGS_IOPL_SHIFT 12

typedef enum x86_FLAGS {
   EFLAGS_NONE         = 0,
   EFLAGS_CF           = (1 << 0),     /* User */ 
   EFLAGS_SET          = (1 << 1),                                  
   EFLAGS_PF           = (1 << 2),     /* User */ 
   EFLAGS_AF           = (1 << 4),     /* User */ 
   EFLAGS_ZF           = (1 << 6),     /* User */ 
   EFLAGS_SF           = (1 << 7),     /* User */ 
   EFLAGS_TF           = (1 << 8),     /* Priv */ 
   EFLAGS_IF           = (1 << 9),     /* Priv */ 
   EFLAGS_DF           = (1 << 10),    /* User */ 
   EFLAGS_OF           = (1 << 11),    /* User */ 
   EFLAGS_NT           = (1 << 14),    /* Priv */ 
   EFLAGS_RF           = (1 << 16),    /* Priv */ 
   EFLAGS_VM           = (1 << 17),    /* Priv */ 
   EFLAGS_AC           = (1 << 18),    /* Priv */ 
   EFLAGS_VIF          = (1 << 19),    /* Priv */ 
   EFLAGS_VIP          = (1 << 20),    /* Priv */ 
   EFLAGS_ID           = (1 << 21),    /* Priv */
   
   EFLAGS_IOPL         = 3 << EFLAGS_IOPL_SHIFT,
   EFLAGS_ARITH        = (EFLAGS_CF | EFLAGS_PF | EFLAGS_AF | EFLAGS_ZF |
                          EFLAGS_SF | EFLAGS_OF),
   EFLAGS_USER         = (EFLAGS_CF | EFLAGS_PF | EFLAGS_AF | EFLAGS_ZF |
                          EFLAGS_SF | EFLAGS_DF | EFLAGS_OF),
   EFLAGS_PRIV         = (EFLAGS_TF  | EFLAGS_IF  | EFLAGS_IOPL | EFLAGS_NT  |
                          EFLAGS_RF  | EFLAGS_VM  | EFLAGS_AC   | EFLAGS_VIF |
                          EFLAGS_VIP | EFLAGS_ID),
   EFLAGS_ALL          = (EFLAGS_CF | EFLAGS_PF | EFLAGS_AF | EFLAGS_ZF |
                          EFLAGS_SF | EFLAGS_DF | EFLAGS_OF | EFLAGS_TF |
                          EFLAGS_IF | EFLAGS_IOPL | EFLAGS_NT | EFLAGS_RF |
                          EFLAGS_VM | EFLAGS_AC | EFLAGS_VIF | EFLAGS_VIP | 
                          EFLAGS_ID),
   EFLAGS_ALL_16       = EFLAGS_ALL & 0xffff,
   EFLAGS_REAL_32      = (EFLAGS_ALL & ~(EFLAGS_VIP | EFLAGS_VIF | EFLAGS_VM)),
   EFLAGS_V8086_32     = (EFLAGS_ALL & ~(EFLAGS_VIP | EFLAGS_VIF |
                                         EFLAGS_VM  | EFLAGS_IOPL)),
   EFLAGS_REAL_16      = EFLAGS_REAL_32 & 0xffff,
   EFLAGS_V8086_16     = EFLAGS_V8086_32 & 0xffff,
   EFLAGS_CLEAR_ON_EXC = (EFLAGS_TF | EFLAGS_VM | EFLAGS_RF | EFLAGS_NT),
   EFLAGS__4           = 0x7fffffff    /* ensure 4 byte encoding */
} x86_FLAGS;

/*
 *   MPX bound configuration registers
 */
#define BNDCFG_EN        0x00000001
#define BNDCFG_BNDPRSV   0x00000002
#define BNDCFG_RSVD      0x00000ffc
#define BNDCFG_BDBASE    CONST64U(0xfffffffffffff000)

#endif // ifndef _VM_BASIC_DEFS_H_<|MERGE_RESOLUTION|>--- conflicted
+++ resolved
@@ -1,9 +1,5 @@
 /*********************************************************
-<<<<<<< HEAD
- * Copyright (C) 2006-2017 VMware, Inc. All rights reserved.
-=======
  * Copyright (C) 2006-2021 VMware, Inc. All rights reserved.
->>>>>>> 30568780
  *
  * This program is free software; you can redistribute it and/or modify it
  * under the terms of the GNU Lesser General Public License as published
@@ -95,6 +91,8 @@
 #define CR4_PCE        0x00000100
 #define CR4_OSFXSR     0x00000200 // CPU/OS supports SIMD insts
 #define CR4_OSXMMEXCPT 0x00000400 // #XF exception enable PIII only
+#define CR4_UMIP       0x00000800
+#define CR4_LA57       0x00001000
 #define CR4_VMXE       0x00002000
 #define CR4_SMXE       0x00004000
 #define CR4_FSGSBASE   0x00010000
@@ -103,14 +101,10 @@
 #define CR4_SMEP       0x00100000
 #define CR4_SMAP       0x00200000
 #define CR4_PKE        0x00400000
-<<<<<<< HEAD
-#define CR4_RESERVED   CONST64U(0xffffffffff889800)
-=======
 #define CR4_CET        0x00800000
 #define CR4_PKS        0x01000000
 #define CR4_UINTR      0x02000000
 #define CR4_RESERVED   CONST64U(0xfffffffffe089000)
->>>>>>> 30568780
 #define CR8_RESERVED   CONST64U(0xfffffffffffffff0)
 
 /*
@@ -214,7 +208,15 @@
 #define EXC_MC           18
 #define EXC_XF           19  // SIMD exception.
 #define EXC_VE           20  // Virtualization exception - VT only.
+#define EXC_CP           21  // Control Protection exception.
+#define EXC_VC           29  // VMM communication exception (SVM / SEV-ES only).
 #define EXC_SX           30  // Security exception (SVM only).
+
+/* Bitmap of the exception vectors that have associated error codes. */
+#define EXC_WITH_ERR_CODE_MASK ((1u << EXC_DF) | (1u << EXC_TS) | \
+                                (1u << EXC_NP) | (1u << EXC_SS) | \
+                                (1u << EXC_GP) | (1u << EXC_PF) | \
+                                (1u << EXC_AC) | (1u << EXC_CP))
 
 /*
  * eflag/rflag definitions.
@@ -224,24 +226,24 @@
 
 typedef enum x86_FLAGS {
    EFLAGS_NONE         = 0,
-   EFLAGS_CF           = (1 << 0),     /* User */ 
-   EFLAGS_SET          = (1 << 1),                                  
-   EFLAGS_PF           = (1 << 2),     /* User */ 
-   EFLAGS_AF           = (1 << 4),     /* User */ 
-   EFLAGS_ZF           = (1 << 6),     /* User */ 
-   EFLAGS_SF           = (1 << 7),     /* User */ 
-   EFLAGS_TF           = (1 << 8),     /* Priv */ 
-   EFLAGS_IF           = (1 << 9),     /* Priv */ 
-   EFLAGS_DF           = (1 << 10),    /* User */ 
-   EFLAGS_OF           = (1 << 11),    /* User */ 
-   EFLAGS_NT           = (1 << 14),    /* Priv */ 
-   EFLAGS_RF           = (1 << 16),    /* Priv */ 
-   EFLAGS_VM           = (1 << 17),    /* Priv */ 
-   EFLAGS_AC           = (1 << 18),    /* Priv */ 
-   EFLAGS_VIF          = (1 << 19),    /* Priv */ 
-   EFLAGS_VIP          = (1 << 20),    /* Priv */ 
+   EFLAGS_CF           = (1 << 0),     /* User */
+   EFLAGS_SET          = (1 << 1),
+   EFLAGS_PF           = (1 << 2),     /* User */
+   EFLAGS_AF           = (1 << 4),     /* User */
+   EFLAGS_ZF           = (1 << 6),     /* User */
+   EFLAGS_SF           = (1 << 7),     /* User */
+   EFLAGS_TF           = (1 << 8),     /* Priv */
+   EFLAGS_IF           = (1 << 9),     /* Priv */
+   EFLAGS_DF           = (1 << 10),    /* User */
+   EFLAGS_OF           = (1 << 11),    /* User */
+   EFLAGS_NT           = (1 << 14),    /* Priv */
+   EFLAGS_RF           = (1 << 16),    /* Priv */
+   EFLAGS_VM           = (1 << 17),    /* Priv */
+   EFLAGS_AC           = (1 << 18),    /* Priv */
+   EFLAGS_VIF          = (1 << 19),    /* Priv */
+   EFLAGS_VIP          = (1 << 20),    /* Priv */
    EFLAGS_ID           = (1 << 21),    /* Priv */
-   
+
    EFLAGS_IOPL         = 3 << EFLAGS_IOPL_SHIFT,
    EFLAGS_ARITH        = (EFLAGS_CF | EFLAGS_PF | EFLAGS_AF | EFLAGS_ZF |
                           EFLAGS_SF | EFLAGS_OF),
@@ -253,7 +255,7 @@
    EFLAGS_ALL          = (EFLAGS_CF | EFLAGS_PF | EFLAGS_AF | EFLAGS_ZF |
                           EFLAGS_SF | EFLAGS_DF | EFLAGS_OF | EFLAGS_TF |
                           EFLAGS_IF | EFLAGS_IOPL | EFLAGS_NT | EFLAGS_RF |
-                          EFLAGS_VM | EFLAGS_AC | EFLAGS_VIF | EFLAGS_VIP | 
+                          EFLAGS_VM | EFLAGS_AC | EFLAGS_VIF | EFLAGS_VIP |
                           EFLAGS_ID),
    EFLAGS_ALL_16       = EFLAGS_ALL & 0xffff,
    EFLAGS_REAL_32      = (EFLAGS_ALL & ~(EFLAGS_VIP | EFLAGS_VIF | EFLAGS_VM)),
