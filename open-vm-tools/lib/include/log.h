/*********************************************************
<<<<<<< HEAD
 * Copyright (C) 1998-2017 VMware, Inc. All rights reserved.
=======
 * Copyright (C) 1998-2022 VMware, Inc. All rights reserved.
>>>>>>> 30568780
 *
 * This program is free software; you can redistribute it and/or modify it
 * under the terms of the GNU Lesser General Public License as published
 * by the Free Software Foundation version 2.1 and no later version.
 *
 * This program is distributed in the hope that it will be useful, but
 * WITHOUT ANY WARRANTY; without even the implied warranty of MERCHANTABILITY
 * or FITNESS FOR A PARTICULAR PURPOSE.  See the Lesser GNU General Public
 * License for more details.
 *
 * You should have received a copy of the GNU Lesser General Public License
 * along with this program; if not, write to the Free Software Foundation, Inc.,
 * 51 Franklin St, Fifth Floor, Boston, MA  02110-1301 USA.
 *
 *********************************************************/

#ifndef VMWARE_LOG_H
#define VMWARE_LOG_H

#define INCLUDE_ALLOW_USERLEVEL
#define INCLUDE_ALLOW_VMCORE
#include "includeCheck.h"

#include "productState.h"
#include <stdarg.h>

#if defined(_WIN32)
#include <windows.h>
#endif

#if defined(__cplusplus)
extern "C" {
#endif


/**
 * Log Facility
 * ------------
 *
 * The Log Facility exists to record events of program execution for purposes
 * of auditing, debugging, and monitoring. Any non-trivial program should use
 * logging, to enable those purposes.
 *
 * Events recorded by the Log Facility (i.e. calls to here-declared functions)
 * are automatically filtered, time-stamped, and persisted.
 *
 * Configuration for field engineers is documented at
 *   https://wiki.eng.vmware.com/PILogFacility
 *
 * For full details on configurable parameters and their semantics,
 * use the source, Luke -- starting at lib/log/logFacility.c
 *
 * The events are explicitly annotated by the developer (i.e. you)
 * with a level, an optional group, and a message.
 *
 * Notes:
 * - Log() is defined as Log_Info()
 * - Warning() is defined as Log_Warning()
 *
 * Log Level
 * ---------
 *
 * The Log Level indicates the (in)significance of the event, with larger
 * numbers indicating lesser significance. The level, whether explicit
 * (e.g. Log_Level(level, ...)) or implicit (e.g. Log_Info(...)),
 * should be chosen with some care. A Log_Info() message containing the word
 * "warning" or "error" is almost certainly mis-routed.
 *
 * The following rules of thumb provide a rough guide to choice of level.
 *
 * * VMW_LOG_AUDIT -- always logged, for auditing purposes
 *  + change to authorization
 *  + change to configuration
 *
 * * VMW_LOG_PANIC -- system broken; cannot exit gracefully
 *  + wild pointer; corrupt arena
 *  + error during error exit
 *
 * * VMW_LOG_ERROR -- system broken; must exit
 *  + required resource inaccessible (memory; storage; network)
 *  + incorrigible internal inconsistency
 *
 * * VMW_LOG_WARNING -- unexpected condition; may require immediate attention
 *  + inconsistency corrected or ignored
 *  + timeout or slow operation
 *
 * * VMW_LOG_NOTICE -- unexpected condition; may require eventual attention
 *  + missing config; default used
 *  + lower level error ignored
 *
 * * VMW_LOG_INFO -- expected condition
 *  + non-standard configuration
 *  + alternate path taken (e.g. on lower level error)
 *
 * * VMW_LOG_VERBOSE -- normal operation; potentially useful information
 *  + system health observation, for monitoring
 *  + unexpected non-error state
 *
<<<<<<< HEAD
 * The VMW_LOG_BASE is chosen to ensure that on all platforms commonly
 * used system logger values will be invalid and the errant usage caught.
 *
 *      Level            Level value             Comments
 *---------------------------------------------------------------------------
 */

#define VMW_LOG_BASE     100
#define VMW_LOG_AUDIT    (VMW_LOG_BASE     +  0) // ALWAYS LOGGED; NO STDERR
#define VMW_LOG_PANIC    (VMW_LOG_BASE     +  5) // Quietest level
#define VMW_LOG_ERROR    (VMW_LOG_BASE     + 10)
#define VMW_LOG_WARNING  (VMW_LOG_BASE     + 15)
#define VMW_LOG_NOTICE   (VMW_LOG_BASE     + 20)
#define VMW_LOG_INFO     (VMW_LOG_BASE     + 25)
#define VMW_LOG_VERBOSE  (VMW_LOG_BASE     + 30)
#define VMW_LOG_TRIVIA   (VMW_LOG_BASE     + 35)
#define VMW_LOG_DEBUG_00 (VMW_LOG_BASE     + 40) // least noisy debug level
#define VMW_LOG_DEBUG_01 (VMW_LOG_DEBUG_00 +  1)
#define VMW_LOG_DEBUG_02 (VMW_LOG_DEBUG_00 +  2)
#define VMW_LOG_DEBUG_03 (VMW_LOG_DEBUG_00 +  3) // debug levels grow
#define VMW_LOG_DEBUG_04 (VMW_LOG_DEBUG_00 +  4) // increasingly noisy
#define VMW_LOG_DEBUG_05 (VMW_LOG_DEBUG_00 +  5) // as the debug number
#define VMW_LOG_DEBUG_06 (VMW_LOG_DEBUG_00 +  6) // increases
#define VMW_LOG_DEBUG_07 (VMW_LOG_DEBUG_00 +  7)
#define VMW_LOG_DEBUG_08 (VMW_LOG_DEBUG_00 +  8)
#define VMW_LOG_DEBUG_09 (VMW_LOG_DEBUG_00 +  9)
#define VMW_LOG_DEBUG_10 (VMW_LOG_DEBUG_00 + 10) // Noisiest level
=======
 * * VMW_LOG_TRIVIA -- normal operation; excess information
 *  + vaguely interesting note
 *  + anything else the developer thinks might be useful
 *
 * * VMW_LOG_DEBUG_* -- flow and logic tracing
 *  + routine entry, with parameters; routine exit, with return value
 *  + intermediate values or decisions
 *
 * Log Facility Message Groups
 * ---------------------------
 *
 * For information about Log Facility Message Groups visit
 * lib/log/logFacility.c.
 *
 * Log Facility Message Filtering
 * ------------------------------
 *
 * For information about Log Facility message filtering visit
 * lib/log/logFacility.c.
 *
 * Log Message Guidelines
 * ----------------------
 *
 * Every Log message should be unique, unambiguously describing the event
 * being logged, and should include all relevant data, in human-readable form.
 * Source line number is *not* useful.
 * + printf-style arguments
 * + function name as prefix (controversial)
 * + format pure number (e.g. error number) in decimal
 * + format bitfield (e.g. compound error code) in hex
 * + format disk size or offset in hex; specify units if not bytes
 * + quote string arguments (e.g. pathnames) which can contain spaces
 *
 * Level            Value    Comments
 *---------------------------------------------------------------------------
 */

typedef enum {
   VMW_LOG_AUDIT    = 0,  // Always output; never to stderr
   VMW_LOG_PANIC    = 1,  // Desperation
   VMW_LOG_ERROR    = 2,  // Irremediable error
   VMW_LOG_WARNING  = 3,  // Unexpected condition; may need immediate attention
   VMW_LOG_NOTICE   = 4,  // Unexpected condition; may need eventual attention
   VMW_LOG_INFO     = 5,  // Expected condition
   VMW_LOG_VERBOSE  = 6,  // Extra information
   VMW_LOG_TRIVIA   = 7,  // Excess information
   VMW_LOG_DEBUG_00 = 8,
   VMW_LOG_DEBUG_01 = 9,
   VMW_LOG_DEBUG_02 = 10,
   VMW_LOG_DEBUG_03 = 11,
   VMW_LOG_DEBUG_04 = 12,
   VMW_LOG_DEBUG_05 = 13,
   VMW_LOG_DEBUG_06 = 14,
   VMW_LOG_DEBUG_07 = 15,
   VMW_LOG_DEBUG_08 = 16,
   VMW_LOG_DEBUG_09 = 17,
   VMW_LOG_DEBUG_10 = 18,
   VMW_LOG_DEBUG_11 = 19,
   VMW_LOG_DEBUG_12 = 20,
   VMW_LOG_DEBUG_13 = 21,
   VMW_LOG_DEBUG_14 = 22,
   VMW_LOG_DEBUG_15 = 23,
   VMW_LOG_MAX      = 24,
} VmwLogLevel;
>>>>>>> 30568780

#if defined(VMX86_DEBUG)
   #define LOG_FILTER_DEFAULT_LEVEL VMW_LOG_VERBOSE
#else
   #define LOG_FILTER_DEFAULT_LEVEL VMW_LOG_INFO
#endif

#if defined(VMX86_SERVER)
/* WORLD_MAX_OPID_STRING_SIZE */
#define LOG_MAX_OPID_LENGTH 128
#else
/* We do not expect long opIDs in non-ESX environments. 32 should be enough. */
#define LOG_MAX_OPID_LENGTH 32
#endif

#define LOG_NO_KEEPOLD                 0  // Keep no old log files
#define LOG_NO_ROTATION_SIZE           0  // Do not rotate based on file size
#define LOG_NO_THROTTLE_THRESHOLD      0  // No threshold before throttling
#define LOG_NO_BPS_LIMIT               0xFFFFFFFF  // unlimited input rate

/*
<<<<<<< HEAD
 * The "routing" parameter may contain other information.
=======
 * The defaults for how many older log files to kept around, and what to do
 * with rotation-by-size.
 */

#if defined(VMX86_SERVER)
#define LOG_DEFAULT_KEEPOLD       10
#define LOG_DEFAULT_ROTATION_SIZE 2048000
#else
#define LOG_DEFAULT_KEEPOLD       3
#define LOG_DEFAULT_ROTATION_SIZE LOG_NO_ROTATION_SIZE
#endif

/*
 * The "routing" parameter contains the level in the low order bits;
 * the higher order bits specify the group of the log call.
>>>>>>> 30568780
 */

#define VMW_LOG_LEVEL_MASK 0x000000FF  // Log level bits are in the LOB

void LogV(uint32 routing,
          const char *fmt,
          va_list args);

void Log_Level(uint32 routing,
               const char *fmt,
               ...) PRINTF_DECL(2, 3);


/*
 * Handy wrapper functions.
 *
 * Log     -> VMW_LOG_INFO
 * Warning -> VMW_LOG_WARNING
 */

static INLINE void PRINTF_DECL(1, 2)
Log_Panic(const char *fmt,
          ...)
{
   va_list ap;

   va_start(ap, fmt);
   LogV(VMW_LOG_PANIC, fmt, ap);
   va_end(ap);
}


static INLINE void PRINTF_DECL(1, 2)
Log_Audit(const char *fmt,
          ...)
{
   va_list ap;

   va_start(ap, fmt);
   LogV(VMW_LOG_AUDIT, fmt, ap);
   va_end(ap);
}


static INLINE void PRINTF_DECL(1, 2)
Log_Error(const char *fmt,
          ...)
{
   va_list ap;

   va_start(ap, fmt);
   LogV(VMW_LOG_ERROR, fmt, ap);
   va_end(ap);
}


static INLINE void PRINTF_DECL(1, 2)
Log_Notice(const char *fmt,
          ...)
{
   va_list ap;

   va_start(ap, fmt);
   LogV(VMW_LOG_NOTICE, fmt, ap);
   va_end(ap);
}


static INLINE void PRINTF_DECL(1, 2)
Log_Verbose(const char *fmt,
            ...)
{
   va_list ap;

   va_start(ap, fmt);
   LogV(VMW_LOG_VERBOSE, fmt, ap);
   va_end(ap);
}


static INLINE void PRINTF_DECL(1, 2)
Log_Trivia(const char *fmt,
           ...)
{
   va_list ap;

   va_start(ap, fmt);
   LogV(VMW_LOG_TRIVIA, fmt, ap);
   va_end(ap);
}

#if !defined(VMM)
<<<<<<< HEAD
/* Forward decl */
struct Dictionary;
struct CfgInterface;

typedef struct LogOutput LogOutput;

struct CfgInterface *Log_CfgInterface(void);

int32 Log_SetStderrLevel(int32 level);

int32 Log_GetStderrLevel(void);
=======
typedef struct {
   int32       legalLevelValue;
   const char *legalName;
   const char *levelIdStr;
} LogLevelData;

const LogLevelData *
Log_MapByLevel(VmwLogLevel level);

const LogLevelData *
Log_MapByName(const char *name);

typedef struct LogOutput LogOutput;

/* Forward decl */
struct Dictionary;
struct CfgInterface;

struct CfgInterface *
Log_CfgInterface(void);

int32
Log_SetStderrLevel(uint32 group,
                   int32 level);

int32
Log_GetStderrLevel(uint32 group);

int32
Log_SetLogLevel(uint32 group,
                int32 level);

int32
Log_GetLogLevel(uint32 group);

uint32
Log_LookupGroupNumber(const char *groupName);
>>>>>>> 30568780

LogOutput *Log_NewStdioOutput(const char *appPrefix,
                              struct Dictionary *params,
                              struct CfgInterface *cfgIf);

LogOutput *Log_NewSyslogOutput(const char *appPrefix,
                               const char *instanceName,
                               struct Dictionary *params,
                               struct CfgInterface *cfgIf);

LogOutput *Log_NewFileOutput(const char *appPrefix,
                             const char *instanceName,
                             struct Dictionary *params,
                             struct CfgInterface *cfgIf);

typedef struct {
   uint32 keepOld;
   uint32 rotateSize;
   uint32 throttleThreshold;
   uint32 throttleBPS;
   Bool   useTimeStamp;
   Bool   useMilliseconds;
   Bool   useThreadName;
   Bool   useLevelDesignator;
   Bool   useOpID;
   Bool   append;
   Bool   syncAfterWrite;
   Bool   fastRotation;
} LogFileParameters;

Bool
Log_GetFileParameters(const LogOutput *output,
                      LogFileParameters *parms);

typedef void (LogCustomMsgFunc)(int level,
                                const char *msg);

<<<<<<< HEAD
LogOutput *Log_NewCustomOutput(const char *instanceName,
                               LogCustomMsgFunc *msgFunc,
                               int minLogLevel);
=======
LogOutput *
Log_NewCustomOutput(const char *instanceName,
                    LogCustomMsgFunc *msgFunc,
                    int minLogLevel);

typedef struct {
   uint8 level;
   Bool  additionalLine;
   char  timeStamp[64];
   char  threadName[32];
   char  opID[LOG_MAX_OPID_LENGTH + 1];  // Will be empty string on hosted products
} LogLineMetadata;

typedef void (LogCustomMsgFuncEx)(const LogLineMetadata * const metadata,
                                  const char *msg);

LogOutput *
Log_NewCustomOutputEx(const char *instanceName,
                      LogCustomMsgFuncEx *msgFunc,
                      int minLogLevel);

#if defined(VMX86_SERVER)
LogOutput *
Log_NewEsxKernelLogOutput(const char *appPrefix,
                          struct Dictionary *params,
                          struct CfgInterface *cfgIf);

LogOutput *
Log_NewCrxSyslogOutput(const char *appPrefix,
                       struct Dictionary *params,
                       struct CfgInterface *cfgIf);
#endif

Bool
Log_FreeOutput(LogOutput *toOutput);
>>>>>>> 30568780

Bool Log_FreeOutput(LogOutput *toOutput);

Bool Log_AddOutput(LogOutput *output);

Bool Log_ReplaceOutput(LogOutput *fromOutput,
                       LogOutput *toOutput,
                       Bool copyOver);

<<<<<<< HEAD
int32 Log_SetOutputLevel(LogOutput *output,
                         int32 level);
=======
/*
 * Structure contains all the pointers to where value can be updated
 * Making VmxStats as a struct has its own advantage, such as updating
 * 'droppedChars' from the struct instead within LogFile.
 */
typedef struct {
   uint64 *numTimesDrop; // total time char dropped
   uint64 *droppedChars; // Number of drop char
   uint64 *bytesLogged;  // Total logged
} VmxStatsInfo;

Bool
Log_SetVmxStatsData(LogOutput *output,
                    VmxStatsInfo *vmxStats);
>>>>>>> 30568780

/*
 * The most common Log Facility client usage is via the "InitWith" functions.
 * These functions - not the "Int" versions - handle informing the Log
 * Facility of the ProductState (product description) via inline code. This is
 * done to avoid making the Log Facility depend on the ProductState library -
 * the product should have the dependency, not an underlying library.
 *
 * In complex cases, where an "InitWith" is not sufficient and Log_AddOutput
 * must be used directly, the client should call Log_SetProductInfo, passing
 * the appropriate parameters, so the log file header information will be
 * correct.
 */

void Log_SetProductInfo(const char *appName,
                        const char *appVersion,
                        const char *buildNumber,
                        const char *compilationOption);

static INLINE void
Log_SetProductInfoSimple(void)
{
   Log_SetProductInfo(ProductState_GetName(),
                      ProductState_GetVersion(),
                      ProductState_GetBuildNumberString(),
                      ProductState_GetCompilationOption());
}


LogOutput *Log_InitWithCustomInt(struct CfgInterface *cfgIf,
                                 LogCustomMsgFunc *msgFunc,
                                 int minLogLevel);


static INLINE LogOutput *
Log_InitWithCustom(struct CfgInterface *cfgIf,
                   LogCustomMsgFunc *msgFunc,
                   int minLogLevel)
{
   Log_SetProductInfoSimple();

   return Log_InitWithCustomInt(cfgIf, msgFunc, minLogLevel);
}

LogOutput *Log_InitWithFileInt(const char *appPrefix,
                               struct Dictionary *dict,
                               struct CfgInterface *cfgIf,
                               Bool boundNumFiles);

static INLINE LogOutput *
Log_InitWithFile(const char *appPrefix,
                 struct Dictionary *dict,
                 struct CfgInterface *cfgIf,
                 Bool boundNumFiles)
{
   Log_SetProductInfoSimple();

   return Log_InitWithFileInt(appPrefix, dict, cfgIf, boundNumFiles);
}

LogOutput *Log_InitWithFileSimpleInt(const char *appPrefix,
                                     struct CfgInterface *cfgIf,
                                     const char *fileName);

static INLINE LogOutput *
Log_InitWithFileSimple(const char *fileName,
                       const char *appPrefix)
{
   Log_SetProductInfoSimple();

   return Log_InitWithFileSimpleInt(appPrefix, Log_CfgInterface(), fileName);
}

LogOutput *Log_InitWithSyslogInt(const char *appPrefix,
                                 struct Dictionary *dict,
                                 struct CfgInterface *cfgIf);

static INLINE LogOutput *
Log_InitWithSyslog(const char *appPrefix,
                   struct Dictionary *dict,
                   struct CfgInterface *cfgIf)
{
   Log_SetProductInfoSimple();

   return Log_InitWithSyslogInt(appPrefix, dict, cfgIf);
}

LogOutput *Log_InitWithSyslogSimpleInt(const char *appPrefix,
                                       struct CfgInterface *cfgIf,
                                       const char *syslogID);

static INLINE LogOutput *
Log_InitWithSyslogSimple(const char *syslogID,
                         const char *appPrefix)
{
   Log_SetProductInfoSimple();

   return Log_InitWithSyslogSimpleInt(appPrefix, Log_CfgInterface(), syslogID);
}

LogOutput *Log_InitWithStdioSimpleInt(const char *appPrefix,
                                      struct CfgInterface *cfgIf,
                                      const char *minLevel,
                                      Bool withLinePrefix);

static INLINE LogOutput *
Log_InitWithStdioSimple(const char *appPrefix,
                        const char *minLevel,
                        Bool withLinePrefix)
{
   Log_SetProductInfoSimple();

   return Log_InitWithStdioSimpleInt(appPrefix, Log_CfgInterface(), minLevel,
                                     withLinePrefix);
}

void Log_Exit(void);

Bool Log_Outputting(void);

<<<<<<< HEAD
Bool Log_IsLevelOutputting(int level);
=======
Bool
Log_IsEnabled(uint32 routing);
>>>>>>> 30568780

const char *Log_GetFileName(void);

const char *Log_GetOutputFileName(LogOutput *output);

void Log_SkipLocking(Bool skipLocking);

void Log_DisableThrottling(void);

uint32 Log_MaxLineLength(void);

size_t Log_MakeTimeString(Bool millisec,
                          char *buf,
                          size_t max);

typedef Bool (LogMayDeleteFunc)(void *userData,
                                const char *fileName,
                                uint32 *pid);

<<<<<<< HEAD
Bool Log_BoundNumFiles(struct LogOutput *output,
                       LogOwnerFunc *func,
                       void *userData);
=======
Bool
Log_BoundNumFiles(const LogOutput *output,
                  LogMayDeleteFunc *mayDeleteFunc,
                  void *userData);
>>>>>>> 30568780

typedef struct {
#if defined(_WIN32)
   HANDLE handle;
#else
   int fd;
#endif
} LogFileObject;

Bool
Log_GetFileObject(const LogOutput *output,
                  LogFileObject *result);

/*
 * Debugging
 */

void Log_HexDump(const char *prefix,
                 const void *data,
                 size_t size);

void Log_HexDumpLevel(uint32 routing,
                      const char *prefix,
                      const void *data,
                      size_t size);

void Log_Time(VmTimeType *time,
              int count,
              const char *message);

<<<<<<< HEAD
void Log_Histogram(uint32 n,
                   uint32 histo[],
                   int nbuckets,
                   const char *message,
                   int *count,
                   int limit);
=======
void
Log_LoadGroupFilters(const char *appPrefix,
                     struct CfgInterface *cfgIf);

long
Log_OffsetUtc(void);

/*
 * log throttling:
 *
 * throttleThreshold = start log throttling only after this many bytes have
 *                     been logged (allows initial vmx startup spew).
 *
 * throttleBPS = start throttling if more than this many bytes per second are
 *               logged. Continue throttling until rate drops below this value.
 *
 * bytesLogged = total bytes logged.
 *
 * logging rate =  (bytesLogged - lastBytesSample)/(curTime - lastSampleTime)
 */

typedef struct {
   uint64      throttleThreshold;
   uint64      bytesLogged;
   uint64      lastBytesSample;
   VmTimeType  lastTimeSample;
   uint32      throttleBPS;
   Bool        throttled;
} LogThrottleInfo;

Bool
Log_IsThrottled(LogThrottleInfo *info,
                size_t msgLen);
>>>>>>> 30568780

#endif /* !VMM */

#if defined(__cplusplus)
}  // extern "C"
#endif

<<<<<<< HEAD
#endif /* VMWARE_LOG_H */
=======
#endif /* VMWARE_LOG_H */

/*
 * Log Facility Message Group macros
 */

#if !defined(VMW_LOG_GROUP_LEVELS)
   #include "vm_basic_defs.h"
   #include "loglevel_userVars.h"

   #define LOGFACILITY_GROUPVAR(group) XCONC(_logFacilityGroup_, group)

   enum LogFacilityGroupValue {
      LOGLEVEL_USER(LOGFACILITY_GROUPVAR)
   };

   #define VMW_LOG_GROUP_LEVELS
#endif

/*
 * Legacy VMW_LOG_ROUTING macro
 *
 * Group name is "inherited" from the LOGLEVEL_MODULE define.
 */

#if defined(VMW_LOG_ROUTING)
   #undef VMW_LOG_ROUTING
#endif

#if defined(LOGLEVEL_MODULE)
   #define VMW_LOG_ROUTING(level) \
   (((LOGFACILITY_GROUPVAR(LOGLEVEL_MODULE) + 1) << VMW_LOG_LEVEL_BITS) | (level))
#else
   #define VMW_LOG_ROUTING(level) (level)
#endif

/*
 * VMW_LOG_ROUTING_EX macro
 *
 * Group name is specified in the macro.
 */

#if defined(VMW_LOG_ROUTING_EX)
   #undef VMW_LOG_ROUTING_EX
#endif

#define VMW_LOG_ROUTING_EX(name, level) \
        (((LOGFACILITY_GROUPVAR(name) + 1) << VMW_LOG_LEVEL_BITS) | (level))
>>>>>>> 30568780
<|MERGE_RESOLUTION|>--- conflicted
+++ resolved
@@ -1,9 +1,5 @@
 /*********************************************************
-<<<<<<< HEAD
- * Copyright (C) 1998-2017 VMware, Inc. All rights reserved.
-=======
  * Copyright (C) 1998-2022 VMware, Inc. All rights reserved.
->>>>>>> 30568780
  *
  * This program is free software; you can redistribute it and/or modify it
  * under the terms of the GNU Lesser General Public License as published
@@ -102,35 +98,6 @@
  *  + system health observation, for monitoring
  *  + unexpected non-error state
  *
-<<<<<<< HEAD
- * The VMW_LOG_BASE is chosen to ensure that on all platforms commonly
- * used system logger values will be invalid and the errant usage caught.
- *
- *      Level            Level value             Comments
- *---------------------------------------------------------------------------
- */
-
-#define VMW_LOG_BASE     100
-#define VMW_LOG_AUDIT    (VMW_LOG_BASE     +  0) // ALWAYS LOGGED; NO STDERR
-#define VMW_LOG_PANIC    (VMW_LOG_BASE     +  5) // Quietest level
-#define VMW_LOG_ERROR    (VMW_LOG_BASE     + 10)
-#define VMW_LOG_WARNING  (VMW_LOG_BASE     + 15)
-#define VMW_LOG_NOTICE   (VMW_LOG_BASE     + 20)
-#define VMW_LOG_INFO     (VMW_LOG_BASE     + 25)
-#define VMW_LOG_VERBOSE  (VMW_LOG_BASE     + 30)
-#define VMW_LOG_TRIVIA   (VMW_LOG_BASE     + 35)
-#define VMW_LOG_DEBUG_00 (VMW_LOG_BASE     + 40) // least noisy debug level
-#define VMW_LOG_DEBUG_01 (VMW_LOG_DEBUG_00 +  1)
-#define VMW_LOG_DEBUG_02 (VMW_LOG_DEBUG_00 +  2)
-#define VMW_LOG_DEBUG_03 (VMW_LOG_DEBUG_00 +  3) // debug levels grow
-#define VMW_LOG_DEBUG_04 (VMW_LOG_DEBUG_00 +  4) // increasingly noisy
-#define VMW_LOG_DEBUG_05 (VMW_LOG_DEBUG_00 +  5) // as the debug number
-#define VMW_LOG_DEBUG_06 (VMW_LOG_DEBUG_00 +  6) // increases
-#define VMW_LOG_DEBUG_07 (VMW_LOG_DEBUG_00 +  7)
-#define VMW_LOG_DEBUG_08 (VMW_LOG_DEBUG_00 +  8)
-#define VMW_LOG_DEBUG_09 (VMW_LOG_DEBUG_00 +  9)
-#define VMW_LOG_DEBUG_10 (VMW_LOG_DEBUG_00 + 10) // Noisiest level
-=======
  * * VMW_LOG_TRIVIA -- normal operation; excess information
  *  + vaguely interesting note
  *  + anything else the developer thinks might be useful
@@ -195,7 +162,6 @@
    VMW_LOG_DEBUG_15 = 23,
    VMW_LOG_MAX      = 24,
 } VmwLogLevel;
->>>>>>> 30568780
 
 #if defined(VMX86_DEBUG)
    #define LOG_FILTER_DEFAULT_LEVEL VMW_LOG_VERBOSE
@@ -217,9 +183,6 @@
 #define LOG_NO_BPS_LIMIT               0xFFFFFFFF  // unlimited input rate
 
 /*
-<<<<<<< HEAD
- * The "routing" parameter may contain other information.
-=======
  * The defaults for how many older log files to kept around, and what to do
  * with rotation-by-size.
  */
@@ -235,25 +198,27 @@
 /*
  * The "routing" parameter contains the level in the low order bits;
  * the higher order bits specify the group of the log call.
->>>>>>> 30568780
- */
-
-#define VMW_LOG_LEVEL_MASK 0x000000FF  // Log level bits are in the LOB
-
-void LogV(uint32 routing,
+ */
+
+#define VMW_LOG_LEVEL_BITS 5  // Log level bits (32 levels max)
+#define VMW_LOG_LEVEL_MASK ((int)(1 << VMW_LOG_LEVEL_BITS) - 1)
+
+#define VMW_LOG_LEVEL(routing)  ((routing) & VMW_LOG_LEVEL_MASK)
+#define VMW_LOG_MODULE(routing) (((routing) >> VMW_LOG_LEVEL_BITS))
+
+void
+LogV(uint32 routing,
+     const char *fmt,
+     va_list args);
+
+void
+Log_Level(uint32 routing,
           const char *fmt,
-          va_list args);
-
-void Log_Level(uint32 routing,
-               const char *fmt,
-               ...) PRINTF_DECL(2, 3);
-
-
-/*
- * Handy wrapper functions.
- *
- * Log     -> VMW_LOG_INFO
- * Warning -> VMW_LOG_WARNING
+          ...) PRINTF_DECL(2, 3);
+
+/*
+ * Log     = Log_Info
+ * Warning = Log_Warning
  */
 
 static INLINE void PRINTF_DECL(1, 2)
@@ -293,8 +258,20 @@
 
 
 static INLINE void PRINTF_DECL(1, 2)
+Log_Warning(const char *fmt,
+            ...)
+{
+   va_list ap;
+
+   va_start(ap, fmt);
+   LogV(VMW_LOG_WARNING, fmt, ap);
+   va_end(ap);
+}
+
+
+static INLINE void PRINTF_DECL(1, 2)
 Log_Notice(const char *fmt,
-          ...)
+           ...)
 {
    va_list ap;
 
@@ -305,6 +282,18 @@
 
 
 static INLINE void PRINTF_DECL(1, 2)
+Log_Info(const char *fmt,
+         ...)
+{
+   va_list ap;
+
+   va_start(ap, fmt);
+   LogV(VMW_LOG_INFO, fmt, ap);
+   va_end(ap);
+}
+
+
+static INLINE void PRINTF_DECL(1, 2)
 Log_Verbose(const char *fmt,
             ...)
 {
@@ -328,19 +317,6 @@
 }
 
 #if !defined(VMM)
-<<<<<<< HEAD
-/* Forward decl */
-struct Dictionary;
-struct CfgInterface;
-
-typedef struct LogOutput LogOutput;
-
-struct CfgInterface *Log_CfgInterface(void);
-
-int32 Log_SetStderrLevel(int32 level);
-
-int32 Log_GetStderrLevel(void);
-=======
 typedef struct {
    int32       legalLevelValue;
    const char *legalName;
@@ -378,21 +354,23 @@
 
 uint32
 Log_LookupGroupNumber(const char *groupName);
->>>>>>> 30568780
-
-LogOutput *Log_NewStdioOutput(const char *appPrefix,
-                              struct Dictionary *params,
-                              struct CfgInterface *cfgIf);
-
-LogOutput *Log_NewSyslogOutput(const char *appPrefix,
-                               const char *instanceName,
-                               struct Dictionary *params,
-                               struct CfgInterface *cfgIf);
-
-LogOutput *Log_NewFileOutput(const char *appPrefix,
-                             const char *instanceName,
-                             struct Dictionary *params,
-                             struct CfgInterface *cfgIf);
+
+LogOutput *
+Log_NewStdioOutput(const char *appPrefix,
+                   struct Dictionary *params,
+                   struct CfgInterface *cfgIf);
+
+LogOutput *
+Log_NewSyslogOutput(const char *appPrefix,
+                    const char *instanceName,
+                    struct Dictionary *params,
+                    struct CfgInterface *cfgIf);
+
+LogOutput *
+Log_NewFileOutput(const char *appPrefix,
+                  const char *instanceName,
+                  struct Dictionary *params,
+                  struct CfgInterface *cfgIf);
 
 typedef struct {
    uint32 keepOld;
@@ -416,11 +394,6 @@
 typedef void (LogCustomMsgFunc)(int level,
                                 const char *msg);
 
-<<<<<<< HEAD
-LogOutput *Log_NewCustomOutput(const char *instanceName,
-                               LogCustomMsgFunc *msgFunc,
-                               int minLogLevel);
-=======
 LogOutput *
 Log_NewCustomOutput(const char *instanceName,
                     LogCustomMsgFunc *msgFunc,
@@ -456,20 +429,19 @@
 
 Bool
 Log_FreeOutput(LogOutput *toOutput);
->>>>>>> 30568780
-
-Bool Log_FreeOutput(LogOutput *toOutput);
-
-Bool Log_AddOutput(LogOutput *output);
-
-Bool Log_ReplaceOutput(LogOutput *fromOutput,
-                       LogOutput *toOutput,
-                       Bool copyOver);
-
-<<<<<<< HEAD
-int32 Log_SetOutputLevel(LogOutput *output,
-                         int32 level);
-=======
+
+Bool
+Log_AddOutput(LogOutput *output);
+
+Bool
+Log_ReplaceOutput(LogOutput *fromOutput,
+                  LogOutput *toOutput,
+                  Bool copyOver);
+
+int32
+Log_SetOutputLevel(LogOutput *output,
+                   int32 level);
+
 /*
  * Structure contains all the pointers to where value can be updated
  * Making VmxStats as a struct has its own advantage, such as updating
@@ -484,7 +456,6 @@
 Bool
 Log_SetVmxStatsData(LogOutput *output,
                     VmxStatsInfo *vmxStats);
->>>>>>> 30568780
 
 /*
  * The most common Log Facility client usage is via the "InitWith" functions.
@@ -499,10 +470,11 @@
  * correct.
  */
 
-void Log_SetProductInfo(const char *appName,
-                        const char *appVersion,
-                        const char *buildNumber,
-                        const char *compilationOption);
+void
+Log_SetProductInfo(const char *appName,
+                   const char *appVersion,
+                   const char *buildNumber,
+                   const char *compilationOption);
 
 static INLINE void
 Log_SetProductInfoSimple(void)
@@ -514,9 +486,10 @@
 }
 
 
-LogOutput *Log_InitWithCustomInt(struct CfgInterface *cfgIf,
-                                 LogCustomMsgFunc *msgFunc,
-                                 int minLogLevel);
+LogOutput *
+Log_InitWithCustomInt(struct CfgInterface *cfgIf,
+                      LogCustomMsgFunc *msgFunc,
+                      int minLogLevel);
 
 
 static INLINE LogOutput *
@@ -529,10 +502,11 @@
    return Log_InitWithCustomInt(cfgIf, msgFunc, minLogLevel);
 }
 
-LogOutput *Log_InitWithFileInt(const char *appPrefix,
-                               struct Dictionary *dict,
-                               struct CfgInterface *cfgIf,
-                               Bool boundNumFiles);
+LogOutput *
+Log_InitWithFileInt(const char *appPrefix,
+                    struct Dictionary *dict,
+                    struct CfgInterface *cfgIf,
+                    Bool boundNumFiles);
 
 static INLINE LogOutput *
 Log_InitWithFile(const char *appPrefix,
@@ -545,9 +519,10 @@
    return Log_InitWithFileInt(appPrefix, dict, cfgIf, boundNumFiles);
 }
 
-LogOutput *Log_InitWithFileSimpleInt(const char *appPrefix,
-                                     struct CfgInterface *cfgIf,
-                                     const char *fileName);
+LogOutput *
+Log_InitWithFileSimpleInt(const char *appPrefix,
+                          struct CfgInterface *cfgIf,
+                          const char *fileName);
 
 static INLINE LogOutput *
 Log_InitWithFileSimple(const char *fileName,
@@ -558,9 +533,10 @@
    return Log_InitWithFileSimpleInt(appPrefix, Log_CfgInterface(), fileName);
 }
 
-LogOutput *Log_InitWithSyslogInt(const char *appPrefix,
-                                 struct Dictionary *dict,
-                                 struct CfgInterface *cfgIf);
+LogOutput *
+Log_InitWithSyslogInt(const char *appPrefix,
+                      struct Dictionary *dict,
+                      struct CfgInterface *cfgIf);
 
 static INLINE LogOutput *
 Log_InitWithSyslog(const char *appPrefix,
@@ -572,9 +548,10 @@
    return Log_InitWithSyslogInt(appPrefix, dict, cfgIf);
 }
 
-LogOutput *Log_InitWithSyslogSimpleInt(const char *appPrefix,
-                                       struct CfgInterface *cfgIf,
-                                       const char *syslogID);
+LogOutput *
+Log_InitWithSyslogSimpleInt(const char *appPrefix,
+                            struct CfgInterface *cfgIf,
+                            const char *syslogID);
 
 static INLINE LogOutput *
 Log_InitWithSyslogSimple(const char *syslogID,
@@ -585,10 +562,11 @@
    return Log_InitWithSyslogSimpleInt(appPrefix, Log_CfgInterface(), syslogID);
 }
 
-LogOutput *Log_InitWithStdioSimpleInt(const char *appPrefix,
-                                      struct CfgInterface *cfgIf,
-                                      const char *minLevel,
-                                      Bool withLinePrefix);
+LogOutput *
+Log_InitWithStdioSimpleInt(const char *appPrefix,
+                           struct CfgInterface *cfgIf,
+                           const char *minLevel,
+                           Bool withLinePrefix);
 
 static INLINE LogOutput *
 Log_InitWithStdioSimple(const char *appPrefix,
@@ -601,45 +579,46 @@
                                      withLinePrefix);
 }
 
-void Log_Exit(void);
-
-Bool Log_Outputting(void);
-
-<<<<<<< HEAD
-Bool Log_IsLevelOutputting(int level);
-=======
+void
+Log_Exit(void);
+
+Bool
+Log_Outputting(void);
+
 Bool
 Log_IsEnabled(uint32 routing);
->>>>>>> 30568780
-
-const char *Log_GetFileName(void);
-
-const char *Log_GetOutputFileName(LogOutput *output);
-
-void Log_SkipLocking(Bool skipLocking);
-
-void Log_DisableThrottling(void);
-
-uint32 Log_MaxLineLength(void);
-
-size_t Log_MakeTimeString(Bool millisec,
-                          char *buf,
-                          size_t max);
+
+const char *
+Log_GetFileName(void);
+
+const char *
+Log_GetOutputFileName(LogOutput *output);
+
+void
+Log_SkipLocking(Bool skipLocking);
+
+void
+Log_DisableThrottling(void);
+
+void
+Log_DisableVmxStats(void);
+
+uint32
+Log_MaxLineLength(void);
+
+size_t
+Log_MakeTimeString(Bool millisec,
+                   char *buf,
+                   size_t max);
 
 typedef Bool (LogMayDeleteFunc)(void *userData,
                                 const char *fileName,
                                 uint32 *pid);
 
-<<<<<<< HEAD
-Bool Log_BoundNumFiles(struct LogOutput *output,
-                       LogOwnerFunc *func,
-                       void *userData);
-=======
 Bool
 Log_BoundNumFiles(const LogOutput *output,
                   LogMayDeleteFunc *mayDeleteFunc,
                   void *userData);
->>>>>>> 30568780
 
 typedef struct {
 #if defined(_WIN32)
@@ -654,30 +633,56 @@
                   LogFileObject *result);
 
 /*
+ * Assemble a line.
+ */
+
+void *
+Log_BufBegin(void);
+
+void
+Log_BufAppend(void *acc,
+              const char *fmt,
+              ...) PRINTF_DECL(2, 3);
+
+void
+Log_BufEndLevel(void *acc,
+                uint32 routing);
+
+
+/*
  * Debugging
  */
 
-void Log_HexDump(const char *prefix,
+void
+Log_HexDump(const char *prefix,
+            const void *data,
+            size_t size);
+
+void
+Log_HexDumpLevel(uint32 routing,
+                 const char *prefix,
                  const void *data,
                  size_t size);
 
-void Log_HexDumpLevel(uint32 routing,
-                      const char *prefix,
-                      const void *data,
-                      size_t size);
-
-void Log_Time(VmTimeType *time,
-              int count,
-              const char *message);
-
-<<<<<<< HEAD
-void Log_Histogram(uint32 n,
-                   uint32 histo[],
-                   int nbuckets,
-                   const char *message,
-                   int *count,
-                   int limit);
-=======
+void
+Log_Time(VmTimeType *time,
+         int count,
+         const char *message);
+
+void
+Log_Histogram(uint32 n,
+              uint32 histo[],
+              int nbuckets,
+              const char *message,
+              int *count,
+              int limit);
+
+typedef Bool (GetOpId)(size_t maxStringLen,
+                       char *opId);
+
+void
+Log_RegisterOpIdFunction(GetOpId *getOpIdFunc);
+
 void
 Log_LoadGroupFilters(const char *appPrefix,
                      struct CfgInterface *cfgIf);
@@ -711,7 +716,6 @@
 Bool
 Log_IsThrottled(LogThrottleInfo *info,
                 size_t msgLen);
->>>>>>> 30568780
 
 #endif /* !VMM */
 
@@ -719,9 +723,6 @@
 }  // extern "C"
 #endif
 
-<<<<<<< HEAD
-#endif /* VMWARE_LOG_H */
-=======
 #endif /* VMWARE_LOG_H */
 
 /*
@@ -770,4 +771,3 @@
 
 #define VMW_LOG_ROUTING_EX(name, level) \
         (((LOGFACILITY_GROUPVAR(name) + 1) << VMW_LOG_LEVEL_BITS) | (level))
->>>>>>> 30568780
