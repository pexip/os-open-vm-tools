/*********************************************************
<<<<<<< HEAD
 * Copyright (C) 2003-2018 VMware, Inc. All rights reserved.
=======
 * Copyright (C) 2003-2022 VMware, Inc. All rights reserved.
>>>>>>> 30568780
 *
 * This program is free software; you can redistribute it and/or modify it
 * under the terms of the GNU Lesser General Public License as published
 * by the Free Software Foundation version 2.1 and no later version.
 *
 * This program is distributed in the hope that it will be useful, but
 * WITHOUT ANY WARRANTY; without even the implied warranty of MERCHANTABILITY
 * or FITNESS FOR A PARTICULAR PURPOSE.  See the Lesser GNU General Public
 * License for more details.
 *
 * You should have received a copy of the GNU Lesser General Public License
 * along with this program; if not, write to the Free Software Foundation, Inc.,
 * 51 Franklin St, Fifth Floor, Boston, MA  02110-1301 USA.
 *
 *********************************************************/

/*********************************************************
 * The contents of this file are subject to the terms of the Common
 * Development and Distribution License (the "License") version 1.0
 * and no later version.  You may not use this file except in
 * compliance with the License.
 *
 * You can obtain a copy of the License at
 *         http://www.opensource.org/licenses/cddl1.php
 *
 * See the License for the specific language governing permissions
 * and limitations under the License.
 *
 *********************************************************/

#ifndef __ASYNC_SOCKET_H__
#define __ASYNC_SOCKET_H__

/*
 * asyncsocket.h --
 *
 *      The AsyncSocket object is a fairly simple wrapper around a basic TCP
 *      socket. It's potentially asynchronous for both read and write
 *      operations. Reads are "requested" by registering a receive function
 *      that is called once the requested amount of data has been read from
 *      the socket. Similarly, writes are queued along with a send function
 *      that is called once the data has been written. Errors are reported via
 *      a separate callback.
 */

#define INCLUDE_ALLOW_VMCORE
#define INCLUDE_ALLOW_USERLEVEL

#ifdef _WIN32
#include <winsock2.h>
#include <ws2tcpip.h>
#else
#include <sys/socket.h>
#endif

#include "includeCheck.h"

#if defined(__cplusplus)
extern "C" {
#endif

/*
 * Error codes
 */
#define ASOCKERR_SUCCESS           0
#define ASOCKERR_GENERIC           1
#define ASOCKERR_TIMEOUT           2
#define ASOCKERR_NOTCONNECTED      3
#define ASOCKERR_REMOTE_DISCONNECT 4
#define ASOCKERR_INVAL             5
#define ASOCKERR_CONNECT           6
#define ASOCKERR_ACCEPT            7
#define ASOCKERR_POLL              8
#define ASOCKERR_CLOSED            9
#define ASOCKERR_BIND              10
#define ASOCKERR_BINDADDRINUSE     11
#define ASOCKERR_LISTEN            12
#define ASOCKERR_CONNECTSSL        13
#define ASOCKERR_NETUNREACH        14
#define ASOCKERR_ADDRUNRESV        15
#define ASOCKERR_BUSY              16

/*
 * Cross-platform codes for AsyncSocket_GetGenericError():
 */
#ifdef _WIN32
#define ASOCK_ENOTCONN          WSAENOTCONN
#define ASOCK_ENOTSOCK          WSAENOTSOCK
#define ASOCK_EADDRINUSE        WSAEADDRINUSE
#define ASOCK_ECONNECTING       WSAEWOULDBLOCK
#define ASOCK_EWOULDBLOCK       WSAEWOULDBLOCK
#define ASOCK_ENETUNREACH       WSAENETUNREACH
#define ASOCK_ECONNRESET        WSAECONNRESET
#define ASOCK_ECONNABORTED      WSAECONNABORTED
#define ASOCK_EPIPE             ERROR_NO_DATA
#else
#define ASOCK_ENOTCONN          ENOTCONN
#define ASOCK_ENOTSOCK          ENOTSOCK
#define ASOCK_EADDRINUSE        EADDRINUSE
#define ASOCK_ECONNECTING       EINPROGRESS
#define ASOCK_EWOULDBLOCK       EWOULDBLOCK
#define ASOCK_ENETUNREACH       ENETUNREACH
#define ASOCK_ECONNRESET        ECONNRESET
#define ASOCK_ECONNABORTED      ECONNABORTED
#define ASOCK_EPIPE             EPIPE
#endif

/*
 * Websocket close status codes --
 *
 * enum has numbers in names because RFC6455 refers to the numbers frequently.
 */
enum {
   WEB_SOCKET_CLOSE_STATUS_1000_NORMAL = 1000,
   WEB_SOCKET_CLOSE_STATUS_1001_GOING_AWAY = 1001,
   WEB_SOCKET_CLOSE_STATUS_1002_PROTOCOL_ERROR = 1002,
   WEB_SOCKET_CLOSE_STATUS_1003_INVALID_DATA = 1003,
   WEB_SOCKET_CLOSE_STATUS_1005_EMPTY = 1005,
   WEB_SOCKET_CLOSE_STATUS_1006_ABNORMAL = 1006,
   WEB_SOCKET_CLOSE_STATUS_1007_INCONSISTENT_DATA = 1007,
   WEB_SOCKET_CLOSE_STATUS_1008_POLICY_VIOLATION = 1008,
   WEB_SOCKET_CLOSE_STATUS_1009_MESSAGE_TOO_BIG = 1009,
   WEB_SOCKET_CLOSE_STATUS_1010_UNSUPPORTED_EXTENSIONS = 1010,
   WEB_SOCKET_CLOSE_STATUS_1015_TLS_HANDSHAKE_ERROR = 1015,
};

/*
 * Flags passed into AsyncSocket_Connect*().
 * Default value is '0'.
 * The first two flags allow explicitly selecting
 * an ESX network stack. They no longer make sense because the
 * COS is gone. The flags are left around just to ensure we don't have
 * any flag collisions from users of the library.
 * The 3rd is for code that uses inet_pton() to get an IP address.
 * inet_pton() returns address in network-byte-order,
 * instead of the expected host-byte-order.
 */
typedef enum {
// ASOCKCONN_USE_ESX_SHADOW_STACK       = 1<<0,
// ASOCKCONN_USE_ESX_NATIVE_STACK       = 1<<1,
   ASOCKCONN_ADDR_IN_NETWORK_BYTE_ORDER = 1<<2
} AsyncSocketConnectFlags;

/*
 * SSL opaque type declarations (so we don't have to include ssl.h)
 */
struct SSLSockStruct;
struct _SSLVerifyParam;

/*
 * AsyncSocket type is opaque
 */
typedef struct AsyncSocket AsyncSocket;

/*
 * AsyncSocket registers poll callbacks, so give client the opportunity
 * to control how this is done.
 *
 * All the AsyncSocket constructors (Listen, Connect, Attach) take an
 * optional AsyncSocketPollParam* argument; if NULL the default behavior is
 * used (callback is registered in POLL_CS_MAIN and locked by the BULL).
 * Or the client can specify its favorite poll class and locking behavior.
 * Use of IVmdbPoll is only supported for regular sockets and for Attach.
 */
#include "poll.h"
struct IVmdbPoll;
typedef struct AsyncSocketPollParams {
   int flags;               /* Default 0, only POLL_FLAG_NO_BULL is valid */
   MXUserRecLock *lock;     /* Default: none but BULL */
   PollClassSet pollClass;  /* Default is POLL_CS_MAIN */
   struct IVmdbPoll *iPoll; /* Default NULL: use Poll_Callback */
} AsyncSocketPollParams;

/*
 * Initialize platform libraries
 */
int AsyncSocket_Init(void);

/*
 * Check the current state of the socket
 */
typedef enum AsyncSocketState {
   AsyncSocketListening,
   AsyncSocketConnecting,
   AsyncSocketConnected,
   AsyncSocketCBCancelled,
   AsyncSocketClosed,
} AsyncSocketState;


typedef struct AsyncSocketNetworkStats {
   uint32 cwndBytes;             /* maximum outstanding bytes */
   uint32 rttSmoothedAvgMillis;  /* rtt average in milliseconds */
   uint32 rttSmoothedVarMillis;  /* rtt variance in milliseconds */
   uint32 queuedBytes;           /* unsent bytes in send queue */
   uint32 inflightBytes;         /* current outstanding bytes */
   double packetLossPercent;     /* packet loss percentage */
} AsyncSocketNetworkStats;


/*
 * The following covers all facilities involving dynamic socket options w.r.t.
 * various async sockets, excluding the async socket options API on the
 * sockets themselves, which can be found in asyncSocketVTable.h and those
 * files implementing that API.
 *
 * Potential related future work is covered in
 * asyncsocket/README-asyncSocketOptions-future-work.txt.
 *
 * Summary of dynamic socket options:
 *
 * Dynamic socket option = setting settable by the async socket API user
 * including during the lifetime of the socket. An interface spiritually
 * similar to setsockopt()'s seemed appropriate.
 *
 * The option-setting API looks as follows:
 *
 *   int ...SetOption(AsyncSocket *asyncSocket,
 *                    AsyncSocketOpts_Layer layer, // enum type
 *                    AsyncSocketOpts_ID optID, // an integer type
 *                    const void *valuePtr,
 *                    size_t inBufLen)
 *
 * Both native (setsockopt()) and non-native (usually, struct member)
 * options are supported. layer and optID arguments are conceptually similar
 * to setsockopt() level and option_name arguments, respectively.
 *
 * FOR NATIVE (setsockopt()) OPTIONS:
 *    layer = setsockopt() level value.
 *    optID = setsockopt() option_name value.
 *
 * FOR NON-NATIVE (struct member inside socket impl.) OPTIONS:
 *    layer = ..._BASE, ..._TCP, ..._FEC, etc.
 *       (pertains to the various AsyncSocket types);
 *    optID = value from enum type appropriate to the chosen layer.
 *
 * Examples (prefixes omitted for space):
 *
 *    -- NATIVE OPTIONS --
 *    optID          | layer       | <= | ssopt() level | ssopt() option_name
 *    ---------------+-------------+----+---------------+--------------------
 *    == option_name | == level    | <= | SOL_SOCKET    | SO_SNDBUF
 *    == option_name | == level    | <= | IPPROTO_TCP   | TCP_NODELAY
 *
 *    -- NON-NATIVE OPTIONS --
 *    optID                          | layer | <= | AsyncSocket type(s)
 *    -------------------------------+-------+----+--------------------
 *    _SEND_LOW_LATENCY_MODE         | _BASE | <= | any
 *       (enum AsyncSocket_OptID)    |       |    |
 *    _ALLOW_DECREASING_BUFFER_SIZE  | _TCP  | <= | AsyncTCPSocket
 *       (enum AsyncTCPSocket_OptID) |       |    |
 *    _MAX_CWND                      | _FEC  | <= | FECAsyncSocket
 *       (enum FECAsyncSocket_OptID) |       |    |
 *
 * Socket option lists for each non-native layer are just enums. Each socket
 * type should declare its own socket option enum in its own .h file; e.g., see
 * AsyncTCPSocket_OptID in this file. Some option lists apply to all async
 * sockets; these are also here in asyncsocket.h.
 *
 * The only way in which different socket option layers coexist in the same
 * file is the layer enum, AsyncSocketOpts_Layer, in the present file,
 * which enumerates all possible layers.
 *
 * The lack of any other cross-pollution between different non-native option
 * lists' containing files is a deliberate design choice.
 */

/*
 * Integral type used for the optID argument to ->setOption() async socket API.
 *
 * For a non-native option, use an enum value for your socket type.
 * (Example: ASYNC_TCP_SOCKET_OPT_ALLOW_DECREASING_BUFFER_SIZE
 * of type AsyncTCPSocket_OptID, which would apply to TCP sockets only.)
 *
 * For a native (setsockopt()) option, use the setsockopt() integer directly.
 * (Example: TCP_NODELAY.)
 *
 * Let's use a typedef as a small bit of abstraction and to be able to easily
 * change it to size_t, if (for example) we start indexing arrays with this
 * thing.
 */
typedef int AsyncSocketOpts_ID;

/*
 * Enum type used for the layer argument to ->setOption() async socket API.
 * As explained in the summary comment above, this
 * informs the particular ->setOption() implementation how to interpret
 * the accompanying optID integer value, as it may refer to one of several
 * option lists; and possible different socket instances (not as of this
 * writing).
 *
 * If editing, see summary comment above first for background.
 *
 * The values explicitly in this enum are for non-native options.
 * For native options, simply use the level value as for setsockopt().
 *
 * Ordinal values for all these non-native layers must not clash
 * with the native levels; hence the `LEVEL + CONSTANT` trick
 * just below.
 */
typedef enum {

   /*
    * Used when optID applies to a non-native socket option applicable to ANY
    * async socket type.
    */
   ASYNC_SOCKET_OPTS_LAYER_BASE = SOL_SOCKET + 1000,

   /*
    * Next enums must follow the above ordinally, so just:
    *    ASYNC_SOCKET_OPTS_LAYER_<layer name 1>,
    *    ASYNC_SOCKET_OPTS_LAYER_<layer name 2>, ...
    */

   ASYNC_SOCKET_OPTS_LAYER_BLAST_PROXY,

} AsyncSocketOpts_Layer;

/*
 * Enum type used for the OptId argument to ->setOption() async socket API,
 * when optID refers to a non-native option of any AsyncSocket regardless
 * of type.
 */
typedef enum {
   /*
    * Bool indicating whether to put the socket into a mode where we attempt
    * to issue sends directly from within ->send(). Ordinarily
    * (FALSE), we would set up a Poll callback from within ->send(),
    * which introduces some non-zero latency to the send path. In
    * low-latency-send mode (TRUE), that delay is potentially avoided. This
    * does introduce a behavioral change; the send completion
    * callback may be triggered before the call to ->send() returns. As
    * not all clients may be expecting this, we don't enable this mode
    * unless requested by the client.
    *
    * Default: FALSE.
    */
   ASYNC_SOCKET_OPT_SEND_LOW_LATENCY_MODE
} AsyncSocket_OptID;

/*
 * Note: If you need to add a non-native option that applies to AsyncTCPSockets
 * only, you'd probably introduce an enum here named AsyncTCPSocket_OptID; and
 * at least one layer named ASYNC_SOCKET_OPTS_LAYER_TCP in the enum
 * AsyncSocketOpts_Layer.
 */


/* API functions for all AsyncSockets. */

AsyncSocketState AsyncSocket_GetState(AsyncSocket *sock);

const char * AsyncSocket_Err2String(int err);

const char * AsyncSocket_MsgError(int asyncSockErr);

int AsyncSocket_GetGenericErrno(AsyncSocket *s);

/*
 * Return a "unique" ID
 */
int AsyncSocket_GetID(AsyncSocket *asock);

/*
 * Return the fd corresponding to the socket.
 */
int AsyncSocket_GetFd(AsyncSocket *asock);

/*
 * Return the remote IP address associated with this socket if applicable
 */
int AsyncSocket_GetRemoteIPStr(AsyncSocket *asock,
                               const char **ipStr);

int AsyncSocket_GetLocalVMCIAddress(AsyncSocket *asock,
                                    uint32 *cid, uint32 *port);
int AsyncSocket_GetRemoteVMCIAddress(AsyncSocket *asock,
                                     uint32 *cid, uint32 *port);

int AsyncSocket_GetINETIPStr(AsyncSocket *asock, int socketFamily,
                             char **ipRetStr);
unsigned int AsyncSocket_GetPort(AsyncSocket *asock);

/*
 * Recv callback fires once previously requested data has been received
 */
typedef void (*AsyncSocketRecvFn) (void *buf, int len, AsyncSocket *asock,
                                   void *clientData);

/*
 * Send callback fires once previously queued data has been sent
 */
typedef void (*AsyncSocketSendFn) (void *buf, int len, AsyncSocket *asock,
                                   void *clientData);

/*
 * Error callback fires on I/O errors during read/write operations
 */
typedef void (*AsyncSocketErrorFn) (int error, AsyncSocket *asock,
                                    void *clientData);

typedef void (*AsyncSocketConnectFn) (AsyncSocket *asock, void *clientData);

typedef void (*AsyncSocketSslAcceptFn) (Bool status, AsyncSocket *asock,
                                        void *clientData);
typedef void (*AsyncSocketSslConnectFn) (Bool status, AsyncSocket *asock,
                                         void *clientData);
typedef void (*AsyncSocketCloseFn) (AsyncSocket *asock, void *clientData);

/*
 * Callback to handle http upgrade request header
 */
typedef int (*AsyncWebSocketHandleUpgradeRequestFn) (AsyncSocket *asock,
                                                     void *clientData,
                                                     const char *httpRequest,
                                                     char **httpResponse);

typedef int (*AsyncWebSocketHandoffSocketFn) (AsyncSocket *asock, void *cbData,
                                              void *buf, uint32 bufLen,
                                              uint32 currentPos);

/*
 * Listen on port and fire callback with new asock
 */
AsyncSocket *AsyncSocket_Listen(const char *addrStr,
                                unsigned int port,
                                AsyncSocketConnectFn connectFn,
                                void *clientData,
                                AsyncSocketPollParams *pollParams,
                                int *outError);
AsyncSocket *AsyncSocket_ListenLoopback(unsigned int port,
                                        AsyncSocketConnectFn connectFn,
                                        void *clientData,
                                        AsyncSocketPollParams *pollParams,
                                        int *outError);
AsyncSocket *AsyncSocket_ListenVMCI(unsigned int cid,
                                    unsigned int port,
                                    AsyncSocketConnectFn connectFn,
                                    void *clientData,
                                    AsyncSocketPollParams *pollParams,
                                    int *outError);
AsyncSocket *AsyncSocket_ListenWebSocket(const char *addrStr,
                                         unsigned int port,
                                         Bool useSSL,
                                         const char *protocols[],
                                         AsyncSocketConnectFn connectFn,
                                         void *clientData,
                                         AsyncSocketPollParams *pollParams,
                                         void *sslCtx,
                                         int *outError);
<<<<<<< HEAD
AsyncSocket *AsyncSocket_ListenWebSocketEx(const char *addrStr,
                                           unsigned int port,
                                           Bool useSSL,
                                           const char *protocols[],
                                           AsyncSocketConnectFn connectFn,
                                           void *clientData,
                                           AsyncSocketPollParams *pollParams,
                                           void *sslCtx,
                                           AsyncWebSocketHandleUpgradeRequestFn handleUpgradeRequestFn,
                                           int *outError);
=======
AsyncSocket *AsyncSocket_PrepareListenWebSocket(Bool useSSL,
                                                 const char *protocols[],
                                                 AsyncSocketConnectFn connectFn,
                                                 void *clientData,
                                                 AsyncSocketPollParams *pollParams,
                                                 void *sslCtx,
                                                 AsyncWebSocketHandleUpgradeRequestFn handleUpgradeRequestFn,
                                                 AsyncWebSocketHandoffSocketFn alpnCb,
                                                 const char* alpn);
AsyncSocket *AsyncSocket_RegisterListenWebSocket(AsyncSocket *asock,
                                                 const char *addrStr,
                                                 unsigned int port,
                                                 AsyncSocketPollParams *pollParams,
                                                 int *outError);
AsyncSocket* AsyncSocket_UpgradeToWebSocket(AsyncSocket *asock,
                                            const char *protocols[],
                                            AsyncSocketConnectFn connectFn,
                                            void *clientData,
                                            Bool useSSL,
                                            void *sslCtx,
                                            AsyncWebSocketHandleUpgradeRequestFn handleUpgradeRequestFn,
                                            int *outError);
>>>>>>> 30568780

#ifndef _WIN32
AsyncSocket *AsyncSocket_ListenWebSocketUDS(const char *pipeName,
                                            Bool useSSL,
                                            const char *protocols[],
                                            AsyncSocketConnectFn connectFn,
                                            void *clientData,
                                            AsyncSocketPollParams *pollParams,
                                            int *outError);
AsyncSocket *AsyncSocket_ListenSocketUDS(const char *pipeName,
                                         AsyncSocketConnectFn connectFn,
                                         void *clientData,
                                         AsyncSocketPollParams *pollParams,
                                         int *outError);
#endif


/*
 * Connect to address:port and fire callback with new asock.
 * If a custom error handler is needed, call AsyncSocket_SetErrorFn immediately
 * after the new asock is created. If this is done on a thread that is not the
 * poll thread, both calls should be done under the asyncsocket lock (passed
 * via pollParams).
 */
AsyncSocket *AsyncSocket_Connect(const char *hostname,
                                 unsigned int port,
                                 AsyncSocketConnectFn connectFn,
                                 void *clientData,
                                 AsyncSocketConnectFlags flags,
                                 AsyncSocketPollParams *pollParams,
                                 int *error);
AsyncSocket *AsyncSocket_ConnectVMCI(unsigned int cid, unsigned int port,
                                     AsyncSocketConnectFn connectFn,
                                     void *clientData,
                                     AsyncSocketConnectFlags flags,
                                     AsyncSocketPollParams *pollParams,
                                     int *error);
#ifndef _WIN32
AsyncSocket *AsyncSocket_ConnectUnixDomain(const char *path,
                                           AsyncSocketConnectFn connectFn,
                                           void *clientData,
                                           AsyncSocketConnectFlags flags,
                                           AsyncSocketPollParams *pollParams,
                                           int *error);
#else
AsyncSocket *
AsyncSocket_ConnectNamedPipe(const char *pipeName,
                             AsyncSocketConnectFn connectFn,
                             void *clientData,
                             AsyncSocketConnectFlags flags,
                             AsyncSocketPollParams *pollParams,
                             int *outError);

AsyncSocket*
AsyncSocket_CreateNamedPipe(const char *pipeName,
                            AsyncSocketConnectFn connectFn,
                            void *clientData,
                            DWORD openMode,
                            DWORD pipeMode,
                            uint32 numInstances,
                            AsyncSocketPollParams *pollParams,
                            int *error);
<<<<<<< HEAD
=======
AsyncSocket *
AsyncSocket_AttachToNamedPipe(HANDLE handle, AsyncSocketPollParams *pollParams,
                              int *outError);

/*
 * Obtain the client process id of the given named pipe
 */
Bool
AsyncSocket_GetNamedPipeClientProcessId(AsyncSocket* asock,
                                        PULONG clientPid);
>>>>>>> 30568780
#endif

AsyncSocket *
AsyncSocket_ConnectWebSocket(const char *url,
                             struct _SSLVerifyParam *sslVerifyParam,
                             const char *httpProxy,
                             const char *cookies,
                             const char *protocols[],
                             AsyncSocketConnectFn connectFn,
                             void *clientData,
                             AsyncSocketConnectFlags flags,
                             AsyncSocketPollParams *pollParams,
                             int *error);

/*
 * Initiate SSL connection on existing asock, with optional cert verification
 */
Bool AsyncSocket_ConnectSSL(AsyncSocket *asock,
                            struct _SSLVerifyParam *verifyParam,
                            void *sslContext);
int AsyncSocket_StartSslConnect(AsyncSocket *asock,
                                struct _SSLVerifyParam *verifyParam,
                                void *sslCtx,
                                AsyncSocketSslConnectFn sslConnectFn,
                                void *clientData);

Bool AsyncSocket_AcceptSSL(AsyncSocket *asock, void *sslCtx);
int AsyncSocket_StartSslAccept(AsyncSocket *asock,
                               void *sslCtx,
                               AsyncSocketSslAcceptFn sslAcceptFn,
                               void *clientData);

/*
 * Create a new AsyncSocket from an existing socket
 */
AsyncSocket *AsyncSocket_AttachToFd(int fd, AsyncSocketPollParams *pollParams,
                                    int *error);
AsyncSocket *AsyncSocket_AttachToSSLSock(struct SSLSockStruct *sslSock,
                                         AsyncSocketPollParams *pollParams,
                                         int *error);

int AsyncSocket_UseNodelay(AsyncSocket *asyncSocket, Bool nodelay);
int AsyncSocket_SetTCPTimeouts(AsyncSocket *asyncSocket,
                               int keepIdleSec, int keepIntvlSec, int keepCnt);
Bool AsyncSocket_EstablishMinBufferSizes(AsyncSocket *asyncSocket,
                                         int sendSz,
                                         int recvSz);
int AsyncSocket_SetSendLowLatencyMode(AsyncSocket *asyncSocket, Bool enable);
int AsyncSocket_SetOption(AsyncSocket *asyncSocket,
                          AsyncSocketOpts_Layer layer,
                          AsyncSocketOpts_ID optID,
                          const void *valuePtr, socklen_t inBufLen);
int AsyncSocket_GetOption(AsyncSocket *asyncSocket,
                          AsyncSocketOpts_Layer layer,
                          AsyncSocketOpts_ID optID,
                          void *valuePtr, socklen_t *outBufLen);

/*
 * Waits until at least one packet is received or times out.
 */
int AsyncSocket_DoOneMsg(AsyncSocket *s, Bool read, int timeoutMS);

/*
 * Waits until at least one connect() is accept()ed or times out.
 */
int AsyncSocket_WaitForConnection(AsyncSocket *s, int timeoutMS);

/*
 * Waits until a socket is ready with readable data or times out.
 */
int AsyncSocket_WaitForReadMultiple(AsyncSocket **asock, int numSock,
                                    int timeoutMS, int *outIdx);

/*
 * Send all pending packets onto the wire or give up after timeoutMS msecs.
 */
int AsyncSocket_Flush(AsyncSocket *asock, int timeoutMS);

/*
 * Drain recv for a remotely disconnected TCP socket.
 */
int AsyncSocket_TCPDrainRecv(AsyncSocket *base, int timeoutMS);

/*
 * Specify the exact amount of data to receive and the receive function to call.
 */
int AsyncSocket_Recv(AsyncSocket *asock, void *buf, int len, void *cb, void *cbData);

/*
 * Specify the maximum amount of data to receive and the receive function to call.
 */
int AsyncSocket_RecvPartial(AsyncSocket *asock, void *buf, int len,
                            void *cb, void *cbData);

int AsyncSocket_Peek(AsyncSocket *asock, void *buf, int len, void *cb, void *cbData);

int AsyncSocket_PeekPartial(AsyncSocket *asock, void *buf, int len,
                            void *cb, void *cbData);

/*
 * Specify the amount of data to receive and the receive function to call.
 */
int AsyncSocket_RecvPassedFd(AsyncSocket *asock, void *buf, int len,
                             void *cb, void *cbData);

/*
 * Retrieve socket received via RecvPassedFd.
 */
int AsyncSocket_GetReceivedFd(AsyncSocket *asock);


/*
 * Specify the amount of data to send/receive and how long to wait before giving
 * up.
 */
int AsyncSocket_RecvBlocking(AsyncSocket *asock,
                             void *buf, int len, int *received,
                             int timeoutMS);

int AsyncSocket_RecvPartialBlocking(AsyncSocket *asock,
                                    void *buf, int len, int *received,
                                    int timeoutMS);

int AsyncSocket_SendBlocking(AsyncSocket *asock,
                             void *buf, int len, int *sent,
                             int timeoutMS);

/*
 * Specify the amount of data to send and the send function to call
 */
int AsyncSocket_Send(AsyncSocket *asock, void *buf, int len,
                      AsyncSocketSendFn sendFn, void *clientData);

int AsyncSocket_IsSendBufferFull(AsyncSocket *asock);
int AsyncSocket_GetNetworkStats(AsyncSocket *asock,
                                AsyncSocketNetworkStats *stats);
int AsyncSocket_CancelRecv(AsyncSocket *asock, int *partialRecvd, void **recvBuf,
                           void **recvFn);
int AsyncSocket_CancelRecvEx(AsyncSocket *asock, int *partialRecvd, void **recvBuf,
                             void **recvFn, Bool cancelOnSend);
/*
 * Unregister asynchronous send and recv from poll
 */
int AsyncSocket_CancelCbForClose(AsyncSocket *asock);

/*
 * Set the error handler to invoke on I/O errors (default is to close the
 * socket). This should be done immediately after an asyncsocket is created.
 * If this is done on a thread that is not the poll thread, the asyncsocket
 * lock (passed via pollParams) should be held throughout.
 */
int AsyncSocket_SetErrorFn(AsyncSocket *asock, AsyncSocketErrorFn errorFn,
                           void *clientData);

/*
 * Set optional AsyncSocket_Close() behaviors.
 */
int AsyncSocket_SetCloseOptions(AsyncSocket *asock,
                                int flushEnabledMaxWaitMsec,
                                AsyncSocketCloseFn closeCb);

/*
 * Close the connection and destroy the asock.
 */
int AsyncSocket_Close(AsyncSocket *asock);

/*
 * Retrieve the URI Supplied for a websocket connection
 */
char *AsyncSocket_GetWebSocketURI(AsyncSocket *asock);

/*
 * Retrieve the Cookie Supplied for a websocket connection
 */
char *AsyncSocket_GetWebSocketCookie(AsyncSocket *asock);

/*
 * Set the Cookie  for a websocket connection
 */
int AsyncSocket_SetWebSocketCookie(AsyncSocket *asock,         // IN
                                   void *clientData,           // IN
                                   const char *path,           // IN
                                   const char *sessionId);     // IN

/*
 * Retrieve the close status, if received, for a websocket connection
 */
uint16 AsyncSocket_GetWebSocketCloseStatus(AsyncSocket *asock);

/*
 * Get negotiated websocket protocol
 */
const char *AsyncSocket_GetWebSocketProtocol(AsyncSocket *asock);

/*
 * Get error code for websocket failure
 */
int AsyncSocket_GetWebSocketError(AsyncSocket *asock);

const char * stristr(const char *s, const char *find);

/*
 * Helper function to parse websocket URL
 */
Bool AsyncSocket_WebSocketParseURL(const char *url, char **hostname,
                                   unsigned int *port, Bool *useSSL,
                                   char **relativeURL);

/*
 * Find and return the value for the given header key in the supplied buffer
 */
char *AsyncSocket_WebSocketGetHttpHeader(const char *request,
                                         const char *webKey);

/*
 * Some logging macros for convenience
 */
#define ASOCKPREFIX "SOCKET "

#define ASOCKWARN(_asock, _warnargs)                                 \
   do {                                                              \
      Warning(ASOCKPREFIX "%d (%d) ",                                \
              AsyncSocket_GetID(_asock), AsyncSocket_GetFd(_asock)); \
      Warning _warnargs;                                             \
   } while (0)

#define ASOCKLG0(_asock, _logargs)                               \
   do {                                                          \
      Log(ASOCKPREFIX "%d (%d) ",                                \
          AsyncSocket_GetID(_asock), AsyncSocket_GetFd(_asock)); \
      Log _logargs;                                              \
   } while (0)

#define ASOCKLOG(_level, _asock, _logargs)                            \
   do {                                                               \
      if (((_level) == 0) || DOLOG_BYNAME(asyncsocket, (_level))) {   \
         Log(ASOCKPREFIX "%d (%d) ",                                  \
             AsyncSocket_GetID((_asock)), AsyncSocket_GetFd(_asock)); \
         Log _logargs;                                                \
      }                                                               \
   } while(0)

#if defined(__cplusplus)
}  // extern "C"
#endif

#endif // __ASYNC_SOCKET_H__<|MERGE_RESOLUTION|>--- conflicted
+++ resolved
@@ -1,9 +1,5 @@
 /*********************************************************
-<<<<<<< HEAD
- * Copyright (C) 2003-2018 VMware, Inc. All rights reserved.
-=======
  * Copyright (C) 2003-2022 VMware, Inc. All rights reserved.
->>>>>>> 30568780
  *
  * This program is free software; you can redistribute it and/or modify it
  * under the terms of the GNU Lesser General Public License as published
@@ -85,6 +81,11 @@
 #define ASOCKERR_NETUNREACH        14
 #define ASOCKERR_ADDRUNRESV        15
 #define ASOCKERR_BUSY              16
+#define ASOCKERR_PROXY_NEEDS_AUTHENTICATION  17
+#define ASOCKERR_PROXY_CONNECT_FAILED        18
+#define ASOCKERR_WEBSOCK_UPGRADE_NOT_FOUND   19
+#define ASOCKERR_WEBSOCK_TOO_MANY_CONNECTION 20
+#define ASOCKERR_PROXY_INVALID_OR_NOT_SUPPORTED 21
 
 /*
  * Cross-platform codes for AsyncSocket_GetGenericError():
@@ -99,6 +100,7 @@
 #define ASOCK_ECONNRESET        WSAECONNRESET
 #define ASOCK_ECONNABORTED      WSAECONNABORTED
 #define ASOCK_EPIPE             ERROR_NO_DATA
+#define ASOCK_EHOSTUNREACH      WSAEHOSTUNREACH
 #else
 #define ASOCK_ENOTCONN          ENOTCONN
 #define ASOCK_ENOTSOCK          ENOTSOCK
@@ -109,6 +111,7 @@
 #define ASOCK_ECONNRESET        ECONNRESET
 #define ASOCK_ECONNABORTED      ECONNABORTED
 #define ASOCK_EPIPE             EPIPE
+#define ASOCK_EHOSTUNREACH      EHOSTUNREACH
 #endif
 
 /*
@@ -341,7 +344,16 @@
     *
     * Default: FALSE.
     */
-   ASYNC_SOCKET_OPT_SEND_LOW_LATENCY_MODE
+   ASYNC_SOCKET_OPT_SEND_LOW_LATENCY_MODE,
+   /*
+    * This socket config option provides a way to set DSCP value
+    * on the TOS field of IP packet which is a 6 bit value.
+    * Permissible values to configure are 0x0 to 0x3F, although
+    * there are only subset of these values which are widely used.
+    *
+    * Default: 0.
+    */
+   ASYNC_SOCKET_OPT_DSCP
 } AsyncSocket_OptID;
 
 /*
@@ -377,6 +389,12 @@
  */
 int AsyncSocket_GetRemoteIPStr(AsyncSocket *asock,
                                const char **ipStr);
+
+/*
+ * Return the remote port associated with this socket if applicable
+ */
+int AsyncSocket_GetRemotePort(AsyncSocket *asock,
+                              uint32 *port);
 
 int AsyncSocket_GetLocalVMCIAddress(AsyncSocket *asock,
                                     uint32 *cid, uint32 *port);
@@ -454,18 +472,6 @@
                                          AsyncSocketPollParams *pollParams,
                                          void *sslCtx,
                                          int *outError);
-<<<<<<< HEAD
-AsyncSocket *AsyncSocket_ListenWebSocketEx(const char *addrStr,
-                                           unsigned int port,
-                                           Bool useSSL,
-                                           const char *protocols[],
-                                           AsyncSocketConnectFn connectFn,
-                                           void *clientData,
-                                           AsyncSocketPollParams *pollParams,
-                                           void *sslCtx,
-                                           AsyncWebSocketHandleUpgradeRequestFn handleUpgradeRequestFn,
-                                           int *outError);
-=======
 AsyncSocket *AsyncSocket_PrepareListenWebSocket(Bool useSSL,
                                                  const char *protocols[],
                                                  AsyncSocketConnectFn connectFn,
@@ -488,7 +494,6 @@
                                             void *sslCtx,
                                             AsyncWebSocketHandleUpgradeRequestFn handleUpgradeRequestFn,
                                             int *outError);
->>>>>>> 30568780
 
 #ifndef _WIN32
 AsyncSocket *AsyncSocket_ListenWebSocketUDS(const char *pipeName,
@@ -520,6 +525,14 @@
                                  AsyncSocketConnectFlags flags,
                                  AsyncSocketPollParams *pollParams,
                                  int *error);
+AsyncSocket *AsyncSocket_ConnectWithFd(const char *hostname,
+                                       unsigned int port,
+                                       int tcpSocketFd,
+                                       AsyncSocketConnectFn connectFn,
+                                       void *clientData,
+                                       AsyncSocketConnectFlags flags,
+                                       AsyncSocketPollParams *pollParams,
+                                       int *error);
 AsyncSocket *AsyncSocket_ConnectVMCI(unsigned int cid, unsigned int port,
                                      AsyncSocketConnectFn connectFn,
                                      void *clientData,
@@ -542,6 +555,13 @@
                              AsyncSocketPollParams *pollParams,
                              int *outError);
 
+#define ASOCK_NAMEDPIPE_ALLOW_DEFAULT             (0)
+#define ASOCK_NAMEDPIPE_ALLOW_ADMIN_USER_VMWARE   (SDPRIV_GROUP_ADMIN  |   \
+                                                   SDPRIV_USER_CURRENT |   \
+                                                   SDPRIV_GROUP_VMWARE)
+#define ASOCK_NAMEDPIPE_ALLOW_ADMIN_USER          (SDPRIV_GROUP_ADMIN  |   \
+                                                   SDPRIV_USER_CURRENT)
+
 AsyncSocket*
 AsyncSocket_CreateNamedPipe(const char *pipeName,
                             AsyncSocketConnectFn connectFn,
@@ -549,10 +569,9 @@
                             DWORD openMode,
                             DWORD pipeMode,
                             uint32 numInstances,
+                            DWORD accessType,
                             AsyncSocketPollParams *pollParams,
                             int *error);
-<<<<<<< HEAD
-=======
 AsyncSocket *
 AsyncSocket_AttachToNamedPipe(HANDLE handle, AsyncSocketPollParams *pollParams,
                               int *outError);
@@ -563,7 +582,6 @@
 Bool
 AsyncSocket_GetNamedPipeClientProcessId(AsyncSocket* asock,
                                         PULONG clientPid);
->>>>>>> 30568780
 #endif
 
 AsyncSocket *
@@ -583,9 +601,11 @@
  */
 Bool AsyncSocket_ConnectSSL(AsyncSocket *asock,
                             struct _SSLVerifyParam *verifyParam,
+                            const char *hostname,
                             void *sslContext);
 int AsyncSocket_StartSslConnect(AsyncSocket *asock,
                                 struct _SSLVerifyParam *verifyParam,
+                                const char *hostname,
                                 void *sslCtx,
                                 AsyncSocketSslConnectFn sslConnectFn,
                                 void *clientData);
@@ -696,6 +716,8 @@
  */
 int AsyncSocket_Send(AsyncSocket *asock, void *buf, int len,
                       AsyncSocketSendFn sendFn, void *clientData);
+int AsyncSocket_SendWithFd(AsyncSocket *asock, void *buf, int len, int passFd,
+                           AsyncSocketSendFn sendFn, void *clientData);
 
 int AsyncSocket_IsSendBufferFull(AsyncSocket *asock);
 int AsyncSocket_GetNetworkStats(AsyncSocket *asock,
@@ -743,10 +765,10 @@
 /*
  * Set the Cookie  for a websocket connection
  */
-int AsyncSocket_SetWebSocketCookie(AsyncSocket *asock,         // IN
-                                   void *clientData,           // IN
-                                   const char *path,           // IN
-                                   const char *sessionId);     // IN
+int AsyncSocket_SetWebSocketCookie(AsyncSocket *asock,
+                                   void *clientData,
+                                   const char *path,
+                                   const char *sessionId);
 
 /*
  * Retrieve the close status, if received, for a websocket connection
@@ -757,6 +779,19 @@
  * Get negotiated websocket protocol
  */
 const char *AsyncSocket_GetWebSocketProtocol(AsyncSocket *asock);
+
+/*
+ * Set the flag for whether or not to delay websocket upgrade response
+ */
+int AsyncSocket_SetDelayWebSocketUpgradeResponse(AsyncSocket *asock,
+                                                 Bool delayWebSocketUpgradeResponse);
+
+/*
+ * Send the websocket upgrade response
+ */
+void
+AsyncSocket_WebSocketServerSendUpgradeResponse(AsyncSocket *base,
+                                               char *httpResponseTemp);
 
 /*
  * Get error code for websocket failure
@@ -770,7 +805,7 @@
  */
 Bool AsyncSocket_WebSocketParseURL(const char *url, char **hostname,
                                    unsigned int *port, Bool *useSSL,
-                                   char **relativeURL);
+                                   char **relativeURL, char **uriHostname);
 
 /*
  * Find and return the value for the given header key in the supplied buffer
@@ -778,33 +813,55 @@
 char *AsyncSocket_WebSocketGetHttpHeader(const char *request,
                                          const char *webKey);
 
+unsigned AsyncSocket_WebSocketGetNumAccepted(AsyncSocket *asock);
+
+Bool AsyncSocket_SetKeepAlive(AsyncSocket *asock, int keepIdle);
+
+/*
+ * Send an HTTP error code, only valid on AsyncWebSockets
+ */
+void AsyncSocket_WebSocketServerSendError(AsyncSocket *asock, const char *text);
+
+
 /*
  * Some logging macros for convenience
  */
 #define ASOCKPREFIX "SOCKET "
 
-#define ASOCKWARN(_asock, _warnargs)                                 \
-   do {                                                              \
-      Warning(ASOCKPREFIX "%d (%d) ",                                \
-              AsyncSocket_GetID(_asock), AsyncSocket_GetFd(_asock)); \
-      Warning _warnargs;                                             \
+/* gcc needs special syntax to handle zero-length variadic arguments */
+#if defined(_MSC_VER)
+#define ASOCKWARN(_asock, fmt, ...)                               \
+   Warning(ASOCKPREFIX "%d (%d) " fmt, AsyncSocket_GetID(_asock), \
+           AsyncSocket_GetFd(_asock), __VA_ARGS__)
+
+#define ASOCKLG0(_asock, fmt, ...)                            \
+   Log(ASOCKPREFIX "%d (%d) " fmt, AsyncSocket_GetID(_asock), \
+       AsyncSocket_GetFd(_asock), __VA_ARGS__)
+
+#define ASOCKLOG(_level, _asock, fmt, ...)                          \
+   do {                                                             \
+      if (((_level) == 0) || DOLOG_BYNAME(asyncsocket, (_level))) { \
+         Log(ASOCKPREFIX "%d (%d) " fmt, AsyncSocket_GetID(_asock), \
+             AsyncSocket_GetFd(_asock), __VA_ARGS__);               \
+      }                                                             \
    } while (0)
-
-#define ASOCKLG0(_asock, _logargs)                               \
-   do {                                                          \
-      Log(ASOCKPREFIX "%d (%d) ",                                \
-          AsyncSocket_GetID(_asock), AsyncSocket_GetFd(_asock)); \
-      Log _logargs;                                              \
+#else
+#define ASOCKWARN(_asock, fmt, ...)                               \
+   Warning(ASOCKPREFIX "%d (%d) " fmt, AsyncSocket_GetID(_asock), \
+           AsyncSocket_GetFd(_asock), ##__VA_ARGS__)
+
+#define ASOCKLG0(_asock, fmt, ...)                            \
+   Log(ASOCKPREFIX "%d (%d) " fmt, AsyncSocket_GetID(_asock), \
+       AsyncSocket_GetFd(_asock), ##__VA_ARGS__)
+
+#define ASOCKLOG(_level, _asock, fmt, ...)                          \
+   do {                                                             \
+      if (((_level) == 0) || DOLOG_BYNAME(asyncsocket, (_level))) { \
+         Log(ASOCKPREFIX "%d (%d) " fmt, AsyncSocket_GetID(_asock), \
+             AsyncSocket_GetFd(_asock), ##__VA_ARGS__);             \
+      }                                                             \
    } while (0)
-
-#define ASOCKLOG(_level, _asock, _logargs)                            \
-   do {                                                               \
-      if (((_level) == 0) || DOLOG_BYNAME(asyncsocket, (_level))) {   \
-         Log(ASOCKPREFIX "%d (%d) ",                                  \
-             AsyncSocket_GetID((_asock)), AsyncSocket_GetFd(_asock)); \
-         Log _logargs;                                                \
-      }                                                               \
-   } while(0)
+#endif
 
 #if defined(__cplusplus)
 }  // extern "C"
