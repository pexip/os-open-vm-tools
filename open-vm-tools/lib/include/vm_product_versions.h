/*********************************************************
<<<<<<< HEAD
 * Copyright (C) 1998-2019 VMware, Inc. All rights reserved.
=======
 * Copyright (C) 1998-2022 VMware, Inc. All rights reserved.
>>>>>>> 30568780
 *
 * This program is free software; you can redistribute it and/or modify it
 * under the terms of the GNU Lesser General Public License as published
 * by the Free Software Foundation version 2.1 and no later version.
 *
 * This program is distributed in the hope that it will be useful, but
 * WITHOUT ANY WARRANTY; without even the implied warranty of MERCHANTABILITY
 * or FITNESS FOR A PARTICULAR PURPOSE.  See the Lesser GNU General Public
 * License for more details.
 *
 * You should have received a copy of the GNU Lesser General Public License
 * along with this program; if not, write to the Free Software Foundation, Inc.,
 * 51 Franklin St, Fifth Floor, Boston, MA  02110-1301 USA.
 *
 *********************************************************/
#ifndef VM_PRODUCT_VERSIONS_H
#define VM_PRODUCT_VERSIONS_H

/*
 *
 * This file contains sections delineated by marker tags like  MARKER_XXX_...
 * These tags are used to generate vm_product_versions_fast.h, which is a
 * version header that enables faster compiles.
 *
 * When BUILD_NUMBER and similar macros are defined as numbers, builds become
 * slow as the consumer can't be cached (the crypto-hash for the C compiler's
 * inputs changes each build). For cases where that is still necessary,
 * vm_product_versions_slow.h can be used. Note: the fast headers require
 * linking to bora/lib/version.
 *
 * to avoid multiple copy of similar header, xx_fast.h code is generated from
 * this file using these marker tag.
 *
 */

//MARKER_FAST_UNCOMMENT_START
//#ifdef __cplusplus
//extern "C" {
//#endif
//
//extern unsigned int gProductVersion[];
//extern unsigned int gVieFileVersion[];
//extern unsigned int gVpxVersionNumeric[];
//extern unsigned int gNetdumpFileVersion[];
//extern unsigned int gFoundryFileVersion[];
//
//extern unsigned int gOvftoolFileVersion[];
//extern const char gEsxReleaseVersionString[];
//
//#ifdef __cplusplus
//}
//#endif
//MARKER_FAST_UNCOMMENT_END

/*
 * NOTE: Some of the macro expansions in this file require information
 *       from the generated file, 'buildNumber.h'.  For those
 *       expansions, and for those expansions only, you must include
 *       "vm_version.h" first.
 */

/*
 * Used in .rc files on the Win32 platform. We must use PRODUCT_BUILD_NUMBER
 * in numeric Win32 version numbers to stay below the 65k (circa) limit.
 *
 * When building the Tools, we make an effort to follow the "internal" Tools
 * version. Otherwise we use a hard-coded value for Workstation and a different
 * hard-coded value for every other product.
 *
 * Note: VMX86_VIEWCLIENT must be before VMX86_DESKTOP so that crtbora
 * versioning is correct.
 */
<<<<<<< HEAD
#if defined(VMX86_VIEWCLIENT)
   #define PRODUCT_VERSION    4,7,0,PRODUCT_BUILD_NUMBER_NUMERIC
#elif defined(VMX86_VMRC) /* check VMX86_VMRC before VMX86_DESKTOP */
   #define PRODUCT_VERSION    10,0,2,PRODUCT_BUILD_NUMBER_NUMERIC   /* VMRC_VERSION_NUMBER below has to match this */
=======

//MARKER_FAST_REMOVE_START
#if defined(VMX86_VMRC) /* check VMX86_VMRC before VMX86_DESKTOP */
   #define PRODUCT_VERSION    12,1,0,PRODUCT_BUILD_NUMBER_NUMERIC   /* VMRC_VERSION_NUMBER below has to match this */
>>>>>>> 30568780
#elif defined(VMX86_FLEX) /* check VMX86_FLEX before VMX86_DESKTOP */
   #define PRODUCT_VERSION    8,0,0,PRODUCT_BUILD_NUMBER_NUMERIC   /* FLEX_VERSION_NUMBER below has to match this */
#elif defined(VMX86_TOOLS)
   #define PRODUCT_VERSION    TOOLS_VERSION_EXT_CURRENT_CSV
#elif defined(VMX86_VLICENSE)
   #define PRODUCT_VERSION    1,1,5,PRODUCT_BUILD_NUMBER_NUMERIC
#elif defined(VMX86_VPX)
   /* this should be kept in sync with the corresponding vpx branch. */
<<<<<<< HEAD
   #define PRODUCT_VERSION    6,8,0,PRODUCT_BUILD_NUMBER_NUMERIC
#elif defined(VMX86_HORIZON_VIEW)
   #define PRODUCT_VERSION    0,0,0,PRODUCT_BUILD_NUMBER_NUMERIC
=======
   #define PRODUCT_VERSION    8,0,0,PRODUCT_BUILD_NUMBER_NUMERIC
#elif defined(VMX86_HORIZON_VIEW)
   #define PRODUCT_VERSION    8,7,0,PRODUCT_BUILD_NUMBER_NUMERIC
>>>>>>> 30568780
// VMX86_DESKTOP must be last because it is the default and is always defined.
#elif defined(VMX86_DESKTOP)
   // WORKSTATION_VERSION_NUMBER below has to match this
   #define PRODUCT_VERSION    14,0,0,PRODUCT_BUILD_NUMBER_NUMERIC
#elif defined(VMX86_SYSIMAGE)
   // SYSIMAGE_VERSION below has to match this
   #define PRODUCT_VERSION    8,4,10,PRODUCT_BUILD_NUMBER_NUMERIC
#else
   /* Generic catch-all. */
   #define PRODUCT_VERSION    0,0,0,PRODUCT_BUILD_NUMBER_NUMERIC
#endif
//MARKER_FAST_REMOVE_END
//MARKER_FAST_UNCOMMENT_START
//#define PRODUCT_VERSION gProductVersion
//MARKER_FAST_UNCOMMENT_END

/*
 * The VIE components are shared by different products and may be updated by newer
 * installers. Since the installer replaces the component files based on the version
 * resource, it's important that the file version be monotonically increasing. As
 * a result, these components need their own file version number that is
 * independent of the VMX86_XXX macros. This goes into the FILEVERSION property of
 * the version resources. The first release of this stuff was with VPX which had a
 * FILEVERSION of 1,0,0,PRODUCT_BUILD_NUMBER_NUMERIC
 *
 * P2VA 2.0     : 2,1,2
 * VPX 1.2      : 2,1,3
 * V2V 1.0      : 2.2.0
 * SYSIMAGE 1.0 : 2.2.1 or later (TBD)
 * Symantec     : 2.2.2 7/2005
 * VC 2.0       : 2.2.3
 * P2V 2.1      : 2.2.4 (also used for WS55 betas and RC)
 * V2V 1.5      : 2.2.5 V2V 1.5 released with WS55
 * WS 5.1       : 2.2.5 to be set when WS55 branches
 * VCB 1.0      : e.x.p esx-dali: first release with vmacore + vstor3Bus
 * VCB 1.0.1    : 3.0.1 includes security fix for registry alteration vulnerability
 * VCB 1.1      : 3.1
 * VMI 2.0      : 3.1.0
 * P2VA 3.0     : 3.?.?
 */
//MARKER_FAST_REMOVE_START
#define VIE_FILEVERSION 6,5,0,PRODUCT_BUILD_NUMBER_NUMERIC
//MARKER_FAST_REMOVE_END
//MARKER_FAST_UNCOMMENT_START
//#define VIE_FILEVERSION gVieFileVersion
//MARKER_FAST_UNCOMMENT_END

/*
 * This string can be a little more "free form".  The license
 * manager doesn't depend on it.  This is the version that will
 * be used by the build process, the UI, etc.  Things people see.
 *
 * If platforms are on different version numbers, manage it here.
 *
 * Manage version numbers for each product here.
 *
 *  NOTE:  BE AWARE that Scons/Makefiles and build scripts depend
 *         on these defines.
 *
 *         In particular, only the first quoted token after the
 *         macro name will be used for the macro value by the build
 *         system.  Also, if VERSION_MAJOR, VERSION_MINOR, and
 *         VERSION_MAINT macros are defined, they override the
 *         VERSION macro in the build system.
 *
 */

/*
 * Rules for updating the ESX_RELEASE_* macros:
 *
 * Set UPDATE to 0 for all experimental/prerelease/and initial major and minor
 * releases.  Increment update for each update release.
 *
 * Set PATCH to 0 for all experimental builds.  Increment it for each build
 * that will be delivered externally.
 *
 * THEORETICAL EXAMPLES:
 *
 * 4.0.0-0.0: experimental version
 * 4.0.0-0.1: beta 1
 * 4.0.0-0.2: beta 2
 * 4.0.0-0.3; rc1
 * 4.0.0-0.4: GA
 * 4.0.0-0.5: patch 1
 * 4.0.0-0.6: patch 2
 * 4.0.0-1.7: update 1
 * 4.0.0-1.8: patch 3
 */
<<<<<<< HEAD
#define ESX_VERSION_MAJOR "6"
#define ESX_VERSION_MINOR "8"
#define ESX_VERSION_MAINT "0"
=======
#define ESX_VERSION_MAJOR "8"
#define ESX_VERSION_MINOR "0"
#define ESX_VERSION_MAINT "0" // 0 = Pre-release/GA, 1 = Update 1
#define ESX_VERSION_UPDATE ESX_VERSION_MAINT // ESX's own update level

>>>>>>> 30568780
#define ESX_VERSION ESX_VERSION_MAJOR "." ESX_VERSION_MINOR "." \
                    ESX_VERSION_MAINT
#define ESX_VERSION_THIRD_PARTY ESX_VERSION_MAJOR ESX_VERSION_MINOR \
<<<<<<< HEAD
                                ESX_VERSION_MAINT
#define ESX_RELEASE_UPDATE "0" /* 0 = Pre-release/GA, 1 = Update 1 */
#define ESX_RELEASE_PATCH "0"  /* 0 = experimental */
#define ESX_RELEASE ESX_RELEASE_UPDATE "." ESX_RELEASE_PATCH
=======
                                ESX_VERSION_UPDATE

#define ESX_RELEASE_UPDATE "1" // Quarterly release
#define ESX_RELEASE_PATCH "0"  // 0 = experimental
#define ESX_RELEASE_QUARTERLY ESX_RELEASE_UPDATE // ESX's own quarterly release
#define ESX_RELEASE ESX_RELEASE_QUARTERLY "." ESX_RELEASE_PATCH

// ESX release versioning string -
//    <major>.<minor>.<update>-<quarter>.<patch>.<buildid>
//MARKER_FAST_REMOVE_START
#define ESX_RELEASE_VERSION_STR ESX_VERSION "-" ESX_RELEASE "." \
                                XSTR(BUILD_NUMBER_NUMERIC)
//MARKER_FAST_REMOVE_END
//MARKER_FAST_UNCOMMENT_START
//#define ESX_RELEASE_VERSION_STR gEsxReleaseVersionString
//MARKER_FAST_UNCOMMENT_END

>>>>>>> 30568780
#define WORKSTATION_RELEASE_DESCRIPTION ""
#define WSX_SERVER_VERSION_NUMBER "1.0.0"
#define WSX_SERVER_VERSION "e.x.p"
#define P2V_VERSION "e.x.p"
#define P2V_FILE_VERSION 3,0,0,0

/*
 * HEADS UP:  Don't merge patch version bumps (e.g. x.y.0 -> x.y.1) to CBS
 * branches (*-main), 'cuz it breaks stuff in VIX land.  See bug 939456.
 * necessary VIX changes also need to be done. See bug 939456.
 *
 * ALSO, leave FOO_VERSION at e.x.p on all EXCEPT release branches.
 * lmclient.h has a FLEX_VERSION struct so the versionPrefix can't be FLEX
 */
#define WORKSTATION_VERSION_NUMBER "14.0.0" /* this version number should always match real WS version number */
#define WORKSTATION_VERSION "e.x.p"
#define PLAYER_VERSION_NUMBER "14.0.0" /* this version number should always match real Player version number */
#define PLAYER_VERSION "e.x.p"
<<<<<<< HEAD
#define VMRC_VERSION_NUMBER "10.0.2" /* this version number should always match real VMRC version number */
#define VMRC_VERSION "10.0.2"
=======
#define VMRC_VERSION_NUMBER "12.1.0" /* this version number should always match real VMRC version number */
#define VMRC_VERSION "12.1.0"
>>>>>>> 30568780
#define FLEX_CLIENT_VERSION_NUMBER "8.0.0"
#define FLEX_CLIENT_VERSION "e.x.p"

#define GANTRY_VERSION "1.0.0"

/*
 * In the *-main branches, FUSION_VERSION should always be set to "e.x.p".
 * In a Fusion release branch, when you modify FUSION_VERSION, check that the
 * computation of 'lastVersion' in
 * bora/install/desktop/macos/makedmg.sh::GenerateDescriptorXML() does what you
 * want.
 */
#define FUSION_VERSION "e.x.p"

<<<<<<< HEAD
// These must match PRODUCT_VERSION for VMX86_SYSIMAGE above
#define SYSIMAGE_VERSION "8.4.10"
#define SYSIMAGE_VERSION_EXT_STR \
   SYSIMAGE_VERSION "." PRODUCT_BUILD_NUMBER_NUMERIC_STRING

#define VIM_VERSION "6.8.0"
=======
#define VIM_VERSION "8.0.0"
>>>>>>> 30568780
/*
 *For smooth version bump up for quaterly releases, we need to have a fallback
 *mechanism to previous version in all those components which perform version
 *specific tasks. Assuming that components can create version specific
 *functions if they can't eliminate version specific code, a default behavior
 *to fallback to previous version will decouple the component's version
 *specific work from version bump up activity in this file. We e.g. change
 *current version to 6.7 in this file, those functions which are written for
 *6.6 will be used until new functions for 6.7 arent available.
 *This way version bump up activity will ideally need just these steps
 *1. Change current version
 *2. Add a row for fresh previous version
*/
/*
 *VCENTER_PREVIOUS_VERSIONS
 *Macro to store all vCenter previous versions. This will be used by component
 *to move to suitale previous product version related functions is current or
 *specific is not available.
 *Please keep the version order correct for avoiding any potential issue
 */
#define VCENTER_PREVIOUS_VERSIONS \
"4.0.0,\
4.1.0,\
5.0.0,\
5.1.0,\
5.5.0,\
6.0.0,\
6.5.0"
// Put VPX_VERSION first, because vpx/make/defs.mk doesn't check for suffix.
<<<<<<< HEAD
#define VPX_VERSION "6.8.0"
#define VPX_VERSION_MAJOR "6"
#define VPX_VERSION_MINOR "8"
#define VPX_VERSION_MAINT "0"
#define VPX_VERSION_THIRD_PARTY VPX_VERSION_MAJOR VPX_VERSION_MINOR \
                                VPX_VERSION_MAINT
#define VPX_VERSION_NUMERIC 6,8,0,PRODUCT_BUILD_NUMBER_NUMERIC

// Last supported ESX version by VC.
#define VPX_MIN_HOST_VERSION "6.0.0"

#define MAX_SUPPORTED_VI_VERSION "6.6" //from ovfTool/src/supportedVersions.h
#define VCDB_CURRENT_SCHEMA_VERSION           680 // from PitCADatabase.h
=======
#define VPX_VERSION "8.0.0"
#define VPX_VERSION_MAJOR "8"
#define VPX_VERSION_MINOR "0"
#define VPX_VERSION_MAINT "0"
#define VPX_VERSION_PATCH "10000"
#define VPX_VERSION_THIRD_PARTY VPX_VERSION_MAJOR VPX_VERSION_MINOR \
                                VPX_VERSION_MAINT
//MARKER_FAST_REMOVE_START
#define VPX_VERSION_NUMERIC 8,0,0,PRODUCT_BUILD_NUMBER_NUMERIC
//MARKER_FAST_REMOVE_END
//MARKER_FAST_UNCOMMENT_START
//#define VPX_VERSION_NUMERIC gVpxVersionNumeric
//MARKER_FAST_UNCOMMENT_END

// Last supported ESX version by VC.
#define VPX_MIN_HOST_VERSION "6.7.0"

#define MAX_SUPPORTED_VI_VERSION "6.6" //from ovfTool/src/supportedVersions.h
#define VCDB_CURRENT_SCHEMA_VERSION           800 // from PitCADatabase.h
>>>>>>> 30568780

#define VPX_RELEASE_UPDATE "0" /* 0 = Pre-release/GA, 1 = Update 1 */
#define VPX_RELEASE_PATCH "0"  /* 0 = experimental */
#define VPX_RELEASE VPX_RELEASE_UPDATE "." VPX_RELEASE_PATCH

/* expected database version for current release */
<<<<<<< HEAD
#define VPXD_VDB_DB_VERSION_ID            680
#define VPXD_VDB_DB_VERSION_VALUE         "VirtualCenter Database 6.8"
=======
#define VPXD_VDB_DB_VERSION_ID            800
#define VPXD_VDB_DB_VERSION_VALUE         "VirtualCenter Database 8.0"

/*
 * OSM Release Version for OSS/TP usage tracking and ticket filing
 */
#define VPX_OSM_VERSION "latest"
>>>>>>> 30568780

// Virtual Appliance Patch Version Number
// This is the last component of the VCSA w.x.y.z version number
// While patching / minor update this number is used by VCSA
// to validate a patch iso .
// Changing the version is required when CPD releases an update.
#define VA_PATCH_VERSION  "5100"

<<<<<<< HEAD
=======
#define HORIZONOSOT_VERSION "1.1.2204"
#define HORIZONVMDS_VERSION "1.0.0"

#define INTEGRITY_VERSION "8.0.0" /* Should use VPX_VERSION? */
>>>>>>> 30568780
#define SVA_VERSION "1.0.0"
#define SSO_VERSION "1.0.0"
#define WBC_VERSION "5.1.0"
#define SDK_VERSION "4.1.0"
#define FOUNDRY_VERSION "1.17.0"

//MARKER_FAST_REMOVE_START
#define FOUNDRY_FILE_VERSION 1,17,0,PRODUCT_BUILD_NUMBER_NUMERIC
<<<<<<< HEAD
#define VMLS_VERSION "e.x.p"
=======
//MARKER_FAST_REMOVE_END
//MARKER_FAST_UNCOMMENT_START
//#define FOUNDRY_FILE_VERSION gFoundryFileVersion
//MARKER_FAST_UNCOMMENT_END

>>>>>>> 30568780
#define VLICENSE_VERSION "1.1.5"
#define DDK_VERSION "e.x.p"
#define VIPERL_VERSION "6.7.0"
#define RCLI_VERSION "6.7.0"
#define VDM_VERSION "e.x.p"
#define NETDUMP_VERSION        "5.1.0"

//MARKER_FAST_REMOVE_START
#define NETDUMP_FILE_VERSION    5,1,0,PRODUCT_BUILD_NUMBER_NUMERIC
<<<<<<< HEAD
#define VDDK_VERSION          "6.8.0"
#define VDDK_FILE_VERSION      6,8,0,PRODUCT_BUILD_NUMBER_NUMERIC
#define OVFTOOL_VERSION "4.3.0"
#define VCSA_INSTALLER_VERSION "1.0.0"
#define OVFTOOL_FILE_VERSION 4,3,0,PRODUCT_BUILD_NUMBER_NUMERIC
#define VDM_CLIENT_VERSION "4.5.1"
=======
//MARKER_FAST_REMOVE_END
//MARKER_FAST_UNCOMMENT_START
//#define NETDUMP_FILE_VERSION  gNetdumpFileVersion
//MARKER_FAST_UNCOMMENT_END

#define VDDK_VERSION          "8.0.0"
#define VDDK_VERSION_MAJOR    8
#define VDDK_VERSION_MINOR    0
#define VDDK_VERSION_MAINT    0

//MARKER_FAST_REMOVE_START
#define VDDK_FILE_VERSION     VDDK_VERSION_MAJOR,VDDK_VERSION_MINOR,\
                              VDDK_VERSION_MAINT,PRODUCT_BUILD_NUMBER_NUMERIC
//MARKER_FAST_REMOVE_END
//MARKER_FAST_UNCOMMENT_START
//#define VDDK_FILE_VERSION gVddkFileVersion
//MARKER_FAST_UNCOMMENT_END

#define OVFTOOL_VERSION "4.5.0"
#define VCSA_INSTALLER_VERSION "1.0.0"

//MARKER_FAST_REMOVE_START
#define OVFTOOL_FILE_VERSION 4,5,0,PRODUCT_BUILD_NUMBER_NUMERIC
//MARKER_FAST_REMOVE_END
//MARKER_FAST_UNCOMMENT_START
//#define OVFTOOL_FILE_VERSION gOvftoolFileVersion
//MARKER_FAST_UNCOMMENT_END

>>>>>>> 30568780
#define VGAUTH_VERSION "1.0.0"
#define COMMON_AGENT_VERSION "e.x.p"
#define VIEWY_VERSION "e.x.p"
#define VMCFSDK_VERSION "e.x.p"
#define PCOIP_VERSION "e.x.p"
#define HOSTD_VERSION "e.x.p"
#define RECOVERYLIBS_VERSION "2.0.0"
#define PRECHECK_VERSION "e.x.p"
#define VIEW_CLIENT_VERSION "4.8.0"
#define VIEW_CLIENT_VERSION_NUMBER VIEW_CLIENT_VERSION
#define VHSESDK_VERSION "1.0.0"
<<<<<<< HEAD
#define VIEWVC_VERSION "14.0.0"

=======
#define VIEWVC_VERSION "14.0.2"
#define WCP_VERSION "0.0.17"
#define VSTATS_VERSION "0.0.1"
#define XVP_VERSION "1.0.0"
>>>>>>> 30568780
/*
 * All of these components should follow the current version of View, except
 * Horizon DaaS Agent which has its own version.
 * SCons parsing code requires that each line have a version string, so we
 * can't just do something like #define RDESDK_VERSION VIEW_VERSION"
 */
<<<<<<< HEAD
#define VIEW_VERSION "7.5.0"
#define VIEW_FEATUREPACK_VERSION "7.5.0"
#define RDE_RFT_ALL_VERSION "7.5.0"
#define RDESDK_VERSION "7.5.0"
#define RDESDKREL_VERSION "7.5.0"
#define MKSVCHANDEV_VERSION "7.5.0"
#define TSMMRDEV_VERSION "7.5.0"
#define VIEWMPDEV_VERSION "7.5.0"
#define RDF_VERSION "7.5.0"
#define HORIZON_DAAS_AGENT_VERSION "18.2.0"

=======
#define VIEW_CLIENT_VERSION "8.7.0"
#define VIEW_CLIENT_VERSION_NUMBER VIEW_CLIENT_VERSION
#define VIEW_VERSION "8.7.0"
#define RDE_RFT_ALL_VERSION "8.7.0"
#define RDE_RFT_REL_VERSION "8.7.0"
#define RDESDKREL_VERSION "8.7.0"
#define MKSVCHANDEV_VERSION "15.7.0"
#define TSMMRDEV_VERSION "8.7.0"
#define RDF_VERSION "8.7.0"
#define HORIZON_DAAS_AGENT_VERSION "22.3.0"
#define HORIZON_USB_AGENT_VERSION "11.7.0"
#define HORIZON_UPDATETOOL_VERSION "2.0.7"
#define MFW_VERSION "16.7.0"
#define INPUTDEVTAP_VERSION "16.7.0"

/*
 * This is the Horizon Marketing version which is shared between
 * Horizon Client, Agent and Server. It is set in the format of
 * YYMM of the targeted release date.
 */
#define HORIZON_YYMM_VERSION "2209"
>>>>>>> 30568780

#ifndef MAKESTR
#define MAKESTR(x) #x
#define XSTR(x) MAKESTR(x)
#endif

/*
 * The current Tools version, derived from vm_tools_version.h. Do not modify this.
 */
#define TOOLS_VERSION TOOLS_VERSION_CURRENT_STR

#ifdef VMX86_VPX
#define VIM_API_TYPE "VirtualCenter"
#else
#define VIM_API_TYPE "HostAgent"
#endif

#define VIM_EESX_PRODUCT_LINE_ID "embeddedEsx"
#define VIM_ESX_PRODUCT_LINE_ID "esx"
#define VIM_ESXIO_PRODUCT_LINE_ID "esxio"
#define VIM_WS_PRODUCT_LINE_ID "ws"

#if defined(VMX86_VIEWCLIENT)
#  define PRODUCT_VERSION_NUMBER VDM_CLIENT_VERSION
#elif defined(VMX86_VMRC) /* check VMX86_VMRC before VMX86_DESKTOP */
#  define PRODUCT_VERSION_NUMBER VMRC_VERSION
#elif defined(VMX86_FLEX) /* check VMX86_FLEX before VMX86_DESKTOP */
#  define PRODUCT_VERSION_NUMBER FLEX_VERSION
#elif defined(VMX86_GANTRY)
#  define PRODUCT_VERSION_NUMBER GANTRY_VERSION
#elif defined(VMX86_SERVER)
#  define PRODUCT_VERSION_NUMBER ESX_VERSION
#elif defined(VMX86_VPX)
#  if defined(XVP)
#     define PRODUCT_VERSION_NUMBER XVP_VERSION
#  else
#     define PRODUCT_VERSION_NUMBER VPX_VERSION
#  endif
#elif defined(VMX86_WBC)
#  define PRODUCT_VERSION_NUMBER WBC_VERSION
#elif defined(VMX86_SDK)
#  define PRODUCT_VERSION_NUMBER SDK_VERSION
#elif defined(VMX86_P2V)
#  define PRODUCT_VERSION_NUMBER P2V_VERSION
#elif defined(VMX86_VIPERL)
#  define PRODUCT_VERSION_NUMBER VIPERL_VERSION
#elif defined(VMX86_SYSIMAGE)
#  define PRODUCT_VERSION_NUMBER SYSIMAGE_VERSION
#elif defined(VMX86_VCB)
#  define PRODUCT_VERSION_NUMBER VCB_VERSION
#elif defined(VMX86_FOUNDRY)
#  define PRODUCT_VERSION_NUMBER FOUNDRY_VERSION
#elif defined(VMX86_VMLS)
#  define PRODUCT_VERSION_NUMBER VMLS_VERSION
#elif defined(VMX86_VLICENSE)
#  define PRODUCT_VERSION_NUMBER VLICENSE_VERSION
#elif defined(VMX86_DDK)
#  define PRODUCT_VERSION_NUMBER DDK_VERSION
#elif defined(VMX86_TOOLS)
#  define PRODUCT_VERSION_NUMBER TOOLS_VERSION
#elif defined(VMX86_VDDK)
#  define PRODUCT_VERSION_NUMBER VDDK_VERSION
#elif defined(VMX86_HBR_SERVER)
#  define PRODUCT_VERSION_NUMBER ESX_VERSION
#elif defined(VMX86_HORIZON_VIEW)
#  define PRODUCT_VERSION_NUMBER VIEW_VERSION
#elif defined(VMX86_VGAUTH)
#  define PRODUCT_VERSION_NUMBER VGAUTH_VERSION
 // VMX86_DESKTOP must be last because it is the default and is always defined.
#elif defined(VMX86_DESKTOP)
#  if defined(__APPLE__)
#    define PRODUCT_VERSION_NUMBER FUSION_VERSION
#  else
#    define PRODUCT_VERSION_NUMBER WORKSTATION_VERSION
#  endif
#endif

/*
 * Continue to just append BUILD_NUMBER here, PRODUCT_BUILD_NUMBER is
 * not needed in the string.
 */

//MARKER_FAST_REMOVE_START
#define PRODUCT_VERSION_STRING PRODUCT_VERSION_NUMBER " " BUILD_NUMBER
//MARKER_FAST_REMOVE_END
//MARKER_FAST_UNCOMMENT_START
//#ifdef __cplusplus
//extern "C" {
//#endif
//extern const char gProductVersionString[];
//#ifdef __cplusplus
//}
//#endif
//#define PRODUCT_VERSION_STRING gProductVersionString
//MARKER_FAST_UNCOMMENT_END
/*
 * The license manager requires that PRODUCT_VERSION_STRING matches the
 * following pattern: <x>[.<y>][.<z>].
 *
 * If platforms are on different version numbers, manage it here.
 */

/*
 * Note: changing PRODUCT_NAME_FOR_LICENSE and PRODUCT_LICENSE_VERSION
 * or macros it cleverly depends on (such as PRODUCT_NAME) requires a
 * coordinated dormant license file change. Otherwise licensing for
 * that product may break because the Licensecheck API is being passed
 * a parameter that no longer match the content of the dormant license
 * file.
 */
#define PRODUCT_MAC_DESKTOP_VERSION_STRING_FOR_LICENSE "10.0"
#define PRODUCT_PLAYER_VERSION_STRING_FOR_LICENSE "14.0"
#define PRODUCT_VMRC_VERSION_STRING_FOR_LICENSE "10.0"
#define PRODUCT_FLEX_VERSION_STRING_FOR_LICENSE "8.0"

#if defined(VMX86_TOOLS)
/* This product doesn't use a license */
#  define PRODUCT_VERSION_STRING_FOR_LICENSE ""
#  define PRODUCT_LICENSE_VERSION "0.0"
#else
#  if defined(VMX86_SERVER)
<<<<<<< HEAD
#    define PRODUCT_LICENSE_VERSION "6.0"
=======
#    define PRODUCT_LICENSE_VERSION "8.0"
>>>>>>> 30568780
#  elif defined(VMX86_VMRC) /* check VMX86_VMRC before VMX86_DESKTOP */
#    define PRODUCT_LICENSE_VERSION PRODUCT_VMRC_VERSION_STRING_FOR_LICENSE
#  elif defined(VMX86_FLEX) /* check VMX86_FLEX before VMX86_DESKTOP */
#    define PRODUCT_LICENSE_VERSION PRODUCT_FLEX_VERSION_STRING_FOR_LICENSE
#  elif defined(VMX86_GANTRY)
#    define PRODUCT_LICENSE_VERSION "1.0"
#  elif defined(VMX86_WGS_MIGRATION)
#    define PRODUCT_LICENSE_VERSION "1.0"
#  elif defined(VMX86_WGS)
#    define PRODUCT_LICENSE_VERSION "3.0"
#  elif defined(VMX86_VPX)
<<<<<<< HEAD
#    define PRODUCT_LICENSE_VERSION "6.0"
#    define PRODUCT_LICENSE_FILE_VERSION "6.6.0.0"
#  elif defined(VMX86_WBC)
#    define PRODUCT_LICENSE_VERSION "1.0"
=======
#    define PRODUCT_LICENSE_VERSION "8.0"
#    define PRODUCT_LICENSE_FILE_VERSION "8.0.1.1"
>>>>>>> 30568780
#  elif defined(VMX86_SDK)
#    define PRODUCT_LICENSE_VERSION "1.0"
#  elif defined(VMX86_P2V)
#    define PRODUCT_LICENSE_VERSION "1.0"
// VMX86_DESKTOP must be last because it is the default and is always defined.
#  elif defined(VMX86_DESKTOP)
#    if defined(__APPLE__)
#      define PRODUCT_LICENSE_VERSION PRODUCT_MAC_DESKTOP_VERSION_STRING_FOR_LICENSE
#    else
#      define PRODUCT_LICENSE_VERSION "14.0"
#    endif
#  else
#    define PRODUCT_LICENSE_VERSION "0.0"
#  endif
#  define PRODUCT_VERSION_STRING_FOR_LICENSE PRODUCT_LICENSE_VERSION
#endif
<<<<<<< HEAD
#define PRODUCT_ESX_LICENSE_VERSION "6.0"
#define PRODUCT_ESX_LICENSE_FILE_VERSION "6.7.0.0"
=======
#define PRODUCT_ESX_LICENSE_VERSION "8.0"
#define PRODUCT_ESX_LICENSE_FILE_VERSION "8.0.1.1"
>>>>>>> 30568780

/*
 * The configuration file version string should be changed
 * whenever we make incompatible changes to the config file
 * format or to the meaning of settings.  When we do this,
 * we must also add code that detects the change and can
 * convert an old config file to a new one.
 *
 * In practice, config.version is no longer modified. Instead
 * we avoid making incompatible changes to the config file
 * format and the meaning of an individual setting is never
 * changed.
 */

#define CONFIG_VERSION_VARIABLE         "config.version"

/*
 * PREF_VERSION_VARIABLE somehow cannot be written through Dictionary_Write
 * (there is a bug after the first reload). So it's not used.
 */
/* #define PREF_VERSION_VARIABLE        "preferences.version"*/

#define CONFIG_VERSION_DEFAULT          1    /* if no version in file*/
#define CONFIG_VERSION                  8

#define CONFIG_VERSION_UNIFIEDSVGAME    3    /* Merged (S)VGA for WinME*/
#define CONFIG_VERSION_UNIFIEDSVGA      4    /* Merged (S)VGA enabled.  -J.*/
#define CONFIG_VERSION_440BX            5    /* 440bx becomes default */
#define CONFIG_VERSION_NEWMACSTYLE      3    /* ethernet?.oldMACStyle */
#define CONFIG_VERSION_WS2              2    /* config version of WS2.0.x */
#define CONFIG_VERSION_MIGRATION        6    /* migration work for WS3 */
#define CONFIG_VERSION_ESX2             6    /* config version of ESX 2.x */
#define CONFIG_VERSION_UNDOPOINT        7    /* Undopoint paradigm (WS40) */
#define CONFIG_VERSION_WS4              7    /* config version of WS4.0.x */
#define CONFIG_VERSION_MSNAP            8    /* Multiple Snapshots */
#define CONFIG_VERSION_WS5              8    /* WS5.0 */

/*
 * Product version strings allows UIs to refer to a single place for specific
 * versions of product names.  These do not include a "VMware" prefix.
 */

#define PRODUCT_VERSION_SCALABLE_SERVER_1 PRODUCT_SCALABLE_SERVER_BRIEF_NAME " 1.x"
#define PRODUCT_VERSION_SCALABLE_SERVER_2 PRODUCT_SCALABLE_SERVER_BRIEF_NAME " 2.x"
#define PRODUCT_VERSION_SCALABLE_SERVER_3 PRODUCT_SCALABLE_SERVER_BRIEF_NAME " 3.x"
#define PRODUCT_VERSION_SCALABLE_SERVER_30 PRODUCT_SCALABLE_SERVER_BRIEF_NAME " 3.0"
#define PRODUCT_VERSION_SCALABLE_SERVER_31 PRODUCT_SCALABLE_SERVER_BRIEF_NAME " 3.5"
#define PRODUCT_VERSION_SCALABLE_SERVER_40 PRODUCT_ESXI_BRIEF_NAME " 4.x"
#define PRODUCT_VERSION_SCALABLE_SERVER_50 PRODUCT_ESXI_BRIEF_NAME " 5.0"
#define PRODUCT_VERSION_SCALABLE_SERVER_51 PRODUCT_ESXI_BRIEF_NAME " 5.1"
#define PRODUCT_VERSION_SCALABLE_SERVER_55 PRODUCT_ESXI_BRIEF_NAME " 5.5"
#define PRODUCT_VERSION_SCALABLE_SERVER_60 PRODUCT_ESXI_BRIEF_NAME " 6.0"
#define PRODUCT_VERSION_SCALABLE_SERVER_65 PRODUCT_ESXI_BRIEF_NAME " 6.5"
#define PRODUCT_VERSION_SCALABLE_SERVER_67 PRODUCT_ESXI_BRIEF_NAME " 6.7"
#define PRODUCT_VERSION_WGS_1 "Server 1.x"
#define PRODUCT_VERSION_WGS_2 "Server 2.x"
#define PRODUCT_VERSION_GSX_3 "GSX Server 3.x"
#define PRODUCT_VERSION_WORKSTATION_4 PRODUCT_WORKSTATION_BRIEF_NAME " 4.x"
#define PRODUCT_VERSION_WORKSTATION_5 PRODUCT_WORKSTATION_BRIEF_NAME " 5.x"
#define PRODUCT_VERSION_WORKSTATION_6 PRODUCT_WORKSTATION_BRIEF_NAME " 6.0"
#define PRODUCT_VERSION_WORKSTATION_65 PRODUCT_WORKSTATION_BRIEF_NAME " 6.5"
#define PRODUCT_VERSION_WORKSTATION_7 PRODUCT_WORKSTATION_BRIEF_NAME " 7.x"
#define PRODUCT_VERSION_WORKSTATION_80 PRODUCT_WORKSTATION_BRIEF_NAME " 8.x"
#define PRODUCT_VERSION_WORKSTATION_90 PRODUCT_WORKSTATION_BRIEF_NAME " 9.x"
#define PRODUCT_VERSION_WORKSTATION_100 PRODUCT_WORKSTATION_BRIEF_NAME " 10.x"
#define PRODUCT_VERSION_WORKSTATION_110 PRODUCT_WORKSTATION_BRIEF_NAME " 11.x"
#define PRODUCT_VERSION_WORKSTATION_120 PRODUCT_WORKSTATION_BRIEF_NAME " 12.x"
// Workstation 13.x is skipped.
#define PRODUCT_VERSION_WORKSTATION_140 PRODUCT_WORKSTATION_BRIEF_NAME " 14.x"
<<<<<<< HEAD
=======
#define PRODUCT_VERSION_WORKSTATION_150 PRODUCT_WORKSTATION_BRIEF_NAME " 15.x"
#define PRODUCT_VERSION_WORKSTATION_160 PRODUCT_WORKSTATION_BRIEF_NAME " 16.x"
#define PRODUCT_VERSION_WORKSTATION_162 PRODUCT_WORKSTATION_BRIEF_NAME " 16.2.x"
>>>>>>> 30568780
#define PRODUCT_VERSION_PLAYER_1 PRODUCT_PLAYER_BRIEF_NAME " 1.x"
#define PRODUCT_VERSION_MAC_DESKTOP_1 PRODUCT_MAC_DESKTOP_BRIEF_NAME " 1.1"
#define PRODUCT_VERSION_MAC_DESKTOP_2 PRODUCT_MAC_DESKTOP_BRIEF_NAME " 2.x"
#define PRODUCT_VERSION_MAC_DESKTOP_3 PRODUCT_MAC_DESKTOP_BRIEF_NAME " 3.x"
#define PRODUCT_VERSION_MAC_DESKTOP_40 PRODUCT_MAC_DESKTOP_BRIEF_NAME " 4.x"
#define PRODUCT_VERSION_MAC_DESKTOP_50 PRODUCT_MAC_DESKTOP_BRIEF_NAME " 5.x"
#define PRODUCT_VERSION_MAC_DESKTOP_60 PRODUCT_MAC_DESKTOP_BRIEF_NAME " 6.x"
#define PRODUCT_VERSION_MAC_DESKTOP_70 PRODUCT_MAC_DESKTOP_BRIEF_NAME " 7.x"
#define PRODUCT_VERSION_MAC_DESKTOP_80 PRODUCT_MAC_DESKTOP_BRIEF_NAME " 8.x"
// Fusion 9.x is skipped.
#define PRODUCT_VERSION_MAC_DESKTOP_100 PRODUCT_MAC_DESKTOP_BRIEF_NAME " 10.x"
<<<<<<< HEAD
=======
#define PRODUCT_VERSION_MAC_DESKTOP_110 PRODUCT_MAC_DESKTOP_BRIEF_NAME " 11.x"
#define PRODUCT_VERSION_MAC_DESKTOP_120 PRODUCT_MAC_DESKTOP_BRIEF_NAME " 12.x"
#define PRODUCT_VERSION_MAC_DESKTOP_122 PRODUCT_MAC_DESKTOP_BRIEF_NAME " 12.2.x"
>>>>>>> 30568780

/*
 * VDFS Versions
 */
#define VDFS_VERSION_MAJOR "0"
#define VDFS_VERSION_MINOR "1"
#define VDFS_VERSION_MAINT "0"
#define VDFS_VERSION VDFS_VERSION_MAJOR "." VDFS_VERSION_MINOR "." \
                    VDFS_VERSION_MAINT
#define VDFS_RELEASE_UPDATE "0" /* 0 = Pre-release/GA, 1 = Update 1 */
#define VDFS_RELEASE_PATCH "0"  /* 0 = experimental */
#define VDFS_RELEASE VDFS_RELEASE_UPDATE "." VDFS_RELEASE_PATCH

#endif<|MERGE_RESOLUTION|>--- conflicted
+++ resolved
@@ -1,9 +1,5 @@
 /*********************************************************
-<<<<<<< HEAD
- * Copyright (C) 1998-2019 VMware, Inc. All rights reserved.
-=======
  * Copyright (C) 1998-2022 VMware, Inc. All rights reserved.
->>>>>>> 30568780
  *
  * This program is free software; you can redistribute it and/or modify it
  * under the terms of the GNU Lesser General Public License as published
@@ -72,21 +68,11 @@
  * When building the Tools, we make an effort to follow the "internal" Tools
  * version. Otherwise we use a hard-coded value for Workstation and a different
  * hard-coded value for every other product.
- *
- * Note: VMX86_VIEWCLIENT must be before VMX86_DESKTOP so that crtbora
- * versioning is correct.
- */
-<<<<<<< HEAD
-#if defined(VMX86_VIEWCLIENT)
-   #define PRODUCT_VERSION    4,7,0,PRODUCT_BUILD_NUMBER_NUMERIC
-#elif defined(VMX86_VMRC) /* check VMX86_VMRC before VMX86_DESKTOP */
-   #define PRODUCT_VERSION    10,0,2,PRODUCT_BUILD_NUMBER_NUMERIC   /* VMRC_VERSION_NUMBER below has to match this */
-=======
+ */
 
 //MARKER_FAST_REMOVE_START
 #if defined(VMX86_VMRC) /* check VMX86_VMRC before VMX86_DESKTOP */
    #define PRODUCT_VERSION    12,1,0,PRODUCT_BUILD_NUMBER_NUMERIC   /* VMRC_VERSION_NUMBER below has to match this */
->>>>>>> 30568780
 #elif defined(VMX86_FLEX) /* check VMX86_FLEX before VMX86_DESKTOP */
    #define PRODUCT_VERSION    8,0,0,PRODUCT_BUILD_NUMBER_NUMERIC   /* FLEX_VERSION_NUMBER below has to match this */
 #elif defined(VMX86_TOOLS)
@@ -95,22 +81,17 @@
    #define PRODUCT_VERSION    1,1,5,PRODUCT_BUILD_NUMBER_NUMERIC
 #elif defined(VMX86_VPX)
    /* this should be kept in sync with the corresponding vpx branch. */
-<<<<<<< HEAD
-   #define PRODUCT_VERSION    6,8,0,PRODUCT_BUILD_NUMBER_NUMERIC
-#elif defined(VMX86_HORIZON_VIEW)
-   #define PRODUCT_VERSION    0,0,0,PRODUCT_BUILD_NUMBER_NUMERIC
-=======
    #define PRODUCT_VERSION    8,0,0,PRODUCT_BUILD_NUMBER_NUMERIC
 #elif defined(VMX86_HORIZON_VIEW)
    #define PRODUCT_VERSION    8,7,0,PRODUCT_BUILD_NUMBER_NUMERIC
->>>>>>> 30568780
 // VMX86_DESKTOP must be last because it is the default and is always defined.
 #elif defined(VMX86_DESKTOP)
    // WORKSTATION_VERSION_NUMBER below has to match this
-   #define PRODUCT_VERSION    14,0,0,PRODUCT_BUILD_NUMBER_NUMERIC
+   #define PRODUCT_VERSION    16,0,0,PRODUCT_BUILD_NUMBER_NUMERIC
 #elif defined(VMX86_SYSIMAGE)
-   // SYSIMAGE_VERSION below has to match this
-   #define PRODUCT_VERSION    8,4,10,PRODUCT_BUILD_NUMBER_NUMERIC
+   #define PRODUCT_VERSION    TOOLS_VERSION_EXT_CURRENT_CSV
+   #define SYSIMAGE_VERSION TOOLS_VERSION_CURRENT_STR
+   #define SYSIMAGE_VERSION_EXT_STR TOOLS_VERSION_EXT_CURRENT_STR
 #else
    /* Generic catch-all. */
    #define PRODUCT_VERSION    0,0,0,PRODUCT_BUILD_NUMBER_NUMERIC
@@ -168,50 +149,47 @@
  *         system.  Also, if VERSION_MAJOR, VERSION_MINOR, and
  *         VERSION_MAINT macros are defined, they override the
  *         VERSION macro in the build system.
- *
- */
-
-/*
- * Rules for updating the ESX_RELEASE_* macros:
- *
- * Set UPDATE to 0 for all experimental/prerelease/and initial major and minor
- * releases.  Increment update for each update release.
- *
- * Set PATCH to 0 for all experimental builds.  Increment it for each build
- * that will be delivered externally.
+ */
+
+/* ESX release versioning scheme:
+ *
+ * <major>.<minor>.<update>-<quarter>.<patch>
+ *
+ * This maps to MACROs:
+ *
+ * <MAJOR>.<MINOR>.<MAINT>-<UPDATE>.<PATCH>
+ *
+ * The reason of the mismatches is that scons assumes all products would define
+ * macros in the same style.
+ *
+ * Rules for updating macros:
+ *
+ * Set MAINT (update) to 0 for all initial GA/pre-release build.  Increment for
+ * each on-prem update release.
+ *
+ * Set UPDATE (quarter) to 0 when MAJOR/MINOR changes.  Increment with each
+ * quarterly release.
+ *
+ * Set PATCH to 0 for all initial GA/experimental builds.  Increment it for
+ * each build that will be delivered externally.
  *
  * THEORETICAL EXAMPLES:
  *
- * 4.0.0-0.0: experimental version
- * 4.0.0-0.1: beta 1
- * 4.0.0-0.2: beta 2
- * 4.0.0-0.3; rc1
- * 4.0.0-0.4: GA
- * 4.0.0-0.5: patch 1
- * 4.0.0-0.6: patch 2
- * 4.0.0-1.7: update 1
- * 4.0.0-1.8: patch 3
- */
-<<<<<<< HEAD
-#define ESX_VERSION_MAJOR "6"
-#define ESX_VERSION_MINOR "8"
-#define ESX_VERSION_MAINT "0"
-=======
+ * 7.0.0-0.0: Pe-release/GA
+ * 7.0.0-0.1: Patch 1
+ * 7.0.0-1.2: Patch 2 / quarterly release 1
+ * 7.0.1-2.3: Update 1 / quarterly release 2
+ * 7.0.1-3.4: Patch 3 / quarterly release 3
+ * 7.0.2-5.5: Update 2 / quarterly release 5
+ */
 #define ESX_VERSION_MAJOR "8"
 #define ESX_VERSION_MINOR "0"
 #define ESX_VERSION_MAINT "0" // 0 = Pre-release/GA, 1 = Update 1
 #define ESX_VERSION_UPDATE ESX_VERSION_MAINT // ESX's own update level
 
->>>>>>> 30568780
 #define ESX_VERSION ESX_VERSION_MAJOR "." ESX_VERSION_MINOR "." \
-                    ESX_VERSION_MAINT
+                    ESX_VERSION_UPDATE
 #define ESX_VERSION_THIRD_PARTY ESX_VERSION_MAJOR ESX_VERSION_MINOR \
-<<<<<<< HEAD
-                                ESX_VERSION_MAINT
-#define ESX_RELEASE_UPDATE "0" /* 0 = Pre-release/GA, 1 = Update 1 */
-#define ESX_RELEASE_PATCH "0"  /* 0 = experimental */
-#define ESX_RELEASE ESX_RELEASE_UPDATE "." ESX_RELEASE_PATCH
-=======
                                 ESX_VERSION_UPDATE
 
 #define ESX_RELEASE_UPDATE "1" // Quarterly release
@@ -229,10 +207,7 @@
 //#define ESX_RELEASE_VERSION_STR gEsxReleaseVersionString
 //MARKER_FAST_UNCOMMENT_END
 
->>>>>>> 30568780
 #define WORKSTATION_RELEASE_DESCRIPTION ""
-#define WSX_SERVER_VERSION_NUMBER "1.0.0"
-#define WSX_SERVER_VERSION "e.x.p"
 #define P2V_VERSION "e.x.p"
 #define P2V_FILE_VERSION 3,0,0,0
 
@@ -244,21 +219,16 @@
  * ALSO, leave FOO_VERSION at e.x.p on all EXCEPT release branches.
  * lmclient.h has a FLEX_VERSION struct so the versionPrefix can't be FLEX
  */
-#define WORKSTATION_VERSION_NUMBER "14.0.0" /* this version number should always match real WS version number */
+#define WORKSTATION_VERSION_NUMBER "16.0.0" /* this version number should always match real WS version number */
 #define WORKSTATION_VERSION "e.x.p"
-#define PLAYER_VERSION_NUMBER "14.0.0" /* this version number should always match real Player version number */
+#define PLAYER_VERSION_NUMBER "16.0.0" /* this version number should always match real Player version number */
 #define PLAYER_VERSION "e.x.p"
-<<<<<<< HEAD
-#define VMRC_VERSION_NUMBER "10.0.2" /* this version number should always match real VMRC version number */
-#define VMRC_VERSION "10.0.2"
-=======
 #define VMRC_VERSION_NUMBER "12.1.0" /* this version number should always match real VMRC version number */
 #define VMRC_VERSION "12.1.0"
->>>>>>> 30568780
 #define FLEX_CLIENT_VERSION_NUMBER "8.0.0"
 #define FLEX_CLIENT_VERSION "e.x.p"
 
-#define GANTRY_VERSION "1.0.0"
+#define THINPRINT_VERSION "1.1.2"
 
 /*
  * In the *-main branches, FUSION_VERSION should always be set to "e.x.p".
@@ -269,16 +239,7 @@
  */
 #define FUSION_VERSION "e.x.p"
 
-<<<<<<< HEAD
-// These must match PRODUCT_VERSION for VMX86_SYSIMAGE above
-#define SYSIMAGE_VERSION "8.4.10"
-#define SYSIMAGE_VERSION_EXT_STR \
-   SYSIMAGE_VERSION "." PRODUCT_BUILD_NUMBER_NUMERIC_STRING
-
-#define VIM_VERSION "6.8.0"
-=======
 #define VIM_VERSION "8.0.0"
->>>>>>> 30568780
 /*
  *For smooth version bump up for quaterly releases, we need to have a fallback
  *mechanism to previous version in all those components which perform version
@@ -308,21 +269,6 @@
 6.0.0,\
 6.5.0"
 // Put VPX_VERSION first, because vpx/make/defs.mk doesn't check for suffix.
-<<<<<<< HEAD
-#define VPX_VERSION "6.8.0"
-#define VPX_VERSION_MAJOR "6"
-#define VPX_VERSION_MINOR "8"
-#define VPX_VERSION_MAINT "0"
-#define VPX_VERSION_THIRD_PARTY VPX_VERSION_MAJOR VPX_VERSION_MINOR \
-                                VPX_VERSION_MAINT
-#define VPX_VERSION_NUMERIC 6,8,0,PRODUCT_BUILD_NUMBER_NUMERIC
-
-// Last supported ESX version by VC.
-#define VPX_MIN_HOST_VERSION "6.0.0"
-
-#define MAX_SUPPORTED_VI_VERSION "6.6" //from ovfTool/src/supportedVersions.h
-#define VCDB_CURRENT_SCHEMA_VERSION           680 // from PitCADatabase.h
-=======
 #define VPX_VERSION "8.0.0"
 #define VPX_VERSION_MAJOR "8"
 #define VPX_VERSION_MINOR "0"
@@ -342,17 +288,12 @@
 
 #define MAX_SUPPORTED_VI_VERSION "6.6" //from ovfTool/src/supportedVersions.h
 #define VCDB_CURRENT_SCHEMA_VERSION           800 // from PitCADatabase.h
->>>>>>> 30568780
 
 #define VPX_RELEASE_UPDATE "0" /* 0 = Pre-release/GA, 1 = Update 1 */
 #define VPX_RELEASE_PATCH "0"  /* 0 = experimental */
 #define VPX_RELEASE VPX_RELEASE_UPDATE "." VPX_RELEASE_PATCH
 
 /* expected database version for current release */
-<<<<<<< HEAD
-#define VPXD_VDB_DB_VERSION_ID            680
-#define VPXD_VDB_DB_VERSION_VALUE         "VirtualCenter Database 6.8"
-=======
 #define VPXD_VDB_DB_VERSION_ID            800
 #define VPXD_VDB_DB_VERSION_VALUE         "VirtualCenter Database 8.0"
 
@@ -360,7 +301,6 @@
  * OSM Release Version for OSS/TP usage tracking and ticket filing
  */
 #define VPX_OSM_VERSION "latest"
->>>>>>> 30568780
 
 // Virtual Appliance Patch Version Number
 // This is the last component of the VCSA w.x.y.z version number
@@ -369,47 +309,31 @@
 // Changing the version is required when CPD releases an update.
 #define VA_PATCH_VERSION  "5100"
 
-<<<<<<< HEAD
-=======
 #define HORIZONOSOT_VERSION "1.1.2204"
 #define HORIZONVMDS_VERSION "1.0.0"
 
 #define INTEGRITY_VERSION "8.0.0" /* Should use VPX_VERSION? */
->>>>>>> 30568780
 #define SVA_VERSION "1.0.0"
 #define SSO_VERSION "1.0.0"
-#define WBC_VERSION "5.1.0"
 #define SDK_VERSION "4.1.0"
 #define FOUNDRY_VERSION "1.17.0"
 
 //MARKER_FAST_REMOVE_START
 #define FOUNDRY_FILE_VERSION 1,17,0,PRODUCT_BUILD_NUMBER_NUMERIC
-<<<<<<< HEAD
-#define VMLS_VERSION "e.x.p"
-=======
 //MARKER_FAST_REMOVE_END
 //MARKER_FAST_UNCOMMENT_START
 //#define FOUNDRY_FILE_VERSION gFoundryFileVersion
 //MARKER_FAST_UNCOMMENT_END
 
->>>>>>> 30568780
 #define VLICENSE_VERSION "1.1.5"
 #define DDK_VERSION "e.x.p"
-#define VIPERL_VERSION "6.7.0"
-#define RCLI_VERSION "6.7.0"
+#define VIPERL_VERSION "7.0.0"
+#define RCLI_VERSION "7.0.0"
 #define VDM_VERSION "e.x.p"
 #define NETDUMP_VERSION        "5.1.0"
 
 //MARKER_FAST_REMOVE_START
 #define NETDUMP_FILE_VERSION    5,1,0,PRODUCT_BUILD_NUMBER_NUMERIC
-<<<<<<< HEAD
-#define VDDK_VERSION          "6.8.0"
-#define VDDK_FILE_VERSION      6,8,0,PRODUCT_BUILD_NUMBER_NUMERIC
-#define OVFTOOL_VERSION "4.3.0"
-#define VCSA_INSTALLER_VERSION "1.0.0"
-#define OVFTOOL_FILE_VERSION 4,3,0,PRODUCT_BUILD_NUMBER_NUMERIC
-#define VDM_CLIENT_VERSION "4.5.1"
-=======
 //MARKER_FAST_REMOVE_END
 //MARKER_FAST_UNCOMMENT_START
 //#define NETDUMP_FILE_VERSION  gNetdumpFileVersion
@@ -438,7 +362,6 @@
 //#define OVFTOOL_FILE_VERSION gOvftoolFileVersion
 //MARKER_FAST_UNCOMMENT_END
 
->>>>>>> 30568780
 #define VGAUTH_VERSION "1.0.0"
 #define COMMON_AGENT_VERSION "e.x.p"
 #define VIEWY_VERSION "e.x.p"
@@ -447,37 +370,17 @@
 #define HOSTD_VERSION "e.x.p"
 #define RECOVERYLIBS_VERSION "2.0.0"
 #define PRECHECK_VERSION "e.x.p"
-#define VIEW_CLIENT_VERSION "4.8.0"
-#define VIEW_CLIENT_VERSION_NUMBER VIEW_CLIENT_VERSION
 #define VHSESDK_VERSION "1.0.0"
-<<<<<<< HEAD
-#define VIEWVC_VERSION "14.0.0"
-
-=======
 #define VIEWVC_VERSION "14.0.2"
 #define WCP_VERSION "0.0.17"
 #define VSTATS_VERSION "0.0.1"
 #define XVP_VERSION "1.0.0"
->>>>>>> 30568780
 /*
  * All of these components should follow the current version of View, except
- * Horizon DaaS Agent which has its own version.
+ * Horizon DaaS Agent and mfw which have their own version.
  * SCons parsing code requires that each line have a version string, so we
  * can't just do something like #define RDESDK_VERSION VIEW_VERSION"
  */
-<<<<<<< HEAD
-#define VIEW_VERSION "7.5.0"
-#define VIEW_FEATUREPACK_VERSION "7.5.0"
-#define RDE_RFT_ALL_VERSION "7.5.0"
-#define RDESDK_VERSION "7.5.0"
-#define RDESDKREL_VERSION "7.5.0"
-#define MKSVCHANDEV_VERSION "7.5.0"
-#define TSMMRDEV_VERSION "7.5.0"
-#define VIEWMPDEV_VERSION "7.5.0"
-#define RDF_VERSION "7.5.0"
-#define HORIZON_DAAS_AGENT_VERSION "18.2.0"
-
-=======
 #define VIEW_CLIENT_VERSION "8.7.0"
 #define VIEW_CLIENT_VERSION_NUMBER VIEW_CLIENT_VERSION
 #define VIEW_VERSION "8.7.0"
@@ -499,7 +402,6 @@
  * YYMM of the targeted release date.
  */
 #define HORIZON_YYMM_VERSION "2209"
->>>>>>> 30568780
 
 #ifndef MAKESTR
 #define MAKESTR(x) #x
@@ -522,14 +424,10 @@
 #define VIM_ESXIO_PRODUCT_LINE_ID "esxio"
 #define VIM_WS_PRODUCT_LINE_ID "ws"
 
-#if defined(VMX86_VIEWCLIENT)
-#  define PRODUCT_VERSION_NUMBER VDM_CLIENT_VERSION
-#elif defined(VMX86_VMRC) /* check VMX86_VMRC before VMX86_DESKTOP */
+#if defined(VMX86_VMRC) /* check VMX86_VMRC before VMX86_DESKTOP */
 #  define PRODUCT_VERSION_NUMBER VMRC_VERSION
 #elif defined(VMX86_FLEX) /* check VMX86_FLEX before VMX86_DESKTOP */
 #  define PRODUCT_VERSION_NUMBER FLEX_VERSION
-#elif defined(VMX86_GANTRY)
-#  define PRODUCT_VERSION_NUMBER GANTRY_VERSION
 #elif defined(VMX86_SERVER)
 #  define PRODUCT_VERSION_NUMBER ESX_VERSION
 #elif defined(VMX86_VPX)
@@ -538,8 +436,6 @@
 #  else
 #     define PRODUCT_VERSION_NUMBER VPX_VERSION
 #  endif
-#elif defined(VMX86_WBC)
-#  define PRODUCT_VERSION_NUMBER WBC_VERSION
 #elif defined(VMX86_SDK)
 #  define PRODUCT_VERSION_NUMBER SDK_VERSION
 #elif defined(VMX86_P2V)
@@ -552,8 +448,6 @@
 #  define PRODUCT_VERSION_NUMBER VCB_VERSION
 #elif defined(VMX86_FOUNDRY)
 #  define PRODUCT_VERSION_NUMBER FOUNDRY_VERSION
-#elif defined(VMX86_VMLS)
-#  define PRODUCT_VERSION_NUMBER VMLS_VERSION
 #elif defined(VMX86_VLICENSE)
 #  define PRODUCT_VERSION_NUMBER VLICENSE_VERSION
 #elif defined(VMX86_DDK)
@@ -565,7 +459,13 @@
 #elif defined(VMX86_HBR_SERVER)
 #  define PRODUCT_VERSION_NUMBER ESX_VERSION
 #elif defined(VMX86_HORIZON_VIEW)
-#  define PRODUCT_VERSION_NUMBER VIEW_VERSION
+#  if defined(VDM_CLIENT)
+#    define PRODUCT_VERSION_NUMBER VIEW_CLIENT_VERSION
+#  else
+#    define PRODUCT_VERSION_NUMBER VIEW_VERSION
+#  endif
+#elif defined(VMX86_INTEGRITY)
+#  define PRODUCT_VERSION_NUMBER INTEGRITY_VERSION
 #elif defined(VMX86_VGAUTH)
 #  define PRODUCT_VERSION_NUMBER VGAUTH_VERSION
  // VMX86_DESKTOP must be last because it is the default and is always defined.
@@ -610,8 +510,8 @@
  * a parameter that no longer match the content of the dormant license
  * file.
  */
-#define PRODUCT_MAC_DESKTOP_VERSION_STRING_FOR_LICENSE "10.0"
-#define PRODUCT_PLAYER_VERSION_STRING_FOR_LICENSE "14.0"
+#define PRODUCT_MAC_DESKTOP_VERSION_STRING_FOR_LICENSE "12.0"
+#define PRODUCT_PLAYER_VERSION_STRING_FOR_LICENSE "16.0"
 #define PRODUCT_VMRC_VERSION_STRING_FOR_LICENSE "10.0"
 #define PRODUCT_FLEX_VERSION_STRING_FOR_LICENSE "8.0"
 
@@ -621,31 +521,14 @@
 #  define PRODUCT_LICENSE_VERSION "0.0"
 #else
 #  if defined(VMX86_SERVER)
-<<<<<<< HEAD
-#    define PRODUCT_LICENSE_VERSION "6.0"
-=======
 #    define PRODUCT_LICENSE_VERSION "8.0"
->>>>>>> 30568780
 #  elif defined(VMX86_VMRC) /* check VMX86_VMRC before VMX86_DESKTOP */
 #    define PRODUCT_LICENSE_VERSION PRODUCT_VMRC_VERSION_STRING_FOR_LICENSE
 #  elif defined(VMX86_FLEX) /* check VMX86_FLEX before VMX86_DESKTOP */
 #    define PRODUCT_LICENSE_VERSION PRODUCT_FLEX_VERSION_STRING_FOR_LICENSE
-#  elif defined(VMX86_GANTRY)
-#    define PRODUCT_LICENSE_VERSION "1.0"
-#  elif defined(VMX86_WGS_MIGRATION)
-#    define PRODUCT_LICENSE_VERSION "1.0"
-#  elif defined(VMX86_WGS)
-#    define PRODUCT_LICENSE_VERSION "3.0"
 #  elif defined(VMX86_VPX)
-<<<<<<< HEAD
-#    define PRODUCT_LICENSE_VERSION "6.0"
-#    define PRODUCT_LICENSE_FILE_VERSION "6.6.0.0"
-#  elif defined(VMX86_WBC)
-#    define PRODUCT_LICENSE_VERSION "1.0"
-=======
 #    define PRODUCT_LICENSE_VERSION "8.0"
 #    define PRODUCT_LICENSE_FILE_VERSION "8.0.1.1"
->>>>>>> 30568780
 #  elif defined(VMX86_SDK)
 #    define PRODUCT_LICENSE_VERSION "1.0"
 #  elif defined(VMX86_P2V)
@@ -655,20 +538,15 @@
 #    if defined(__APPLE__)
 #      define PRODUCT_LICENSE_VERSION PRODUCT_MAC_DESKTOP_VERSION_STRING_FOR_LICENSE
 #    else
-#      define PRODUCT_LICENSE_VERSION "14.0"
+#      define PRODUCT_LICENSE_VERSION "16.0"
 #    endif
 #  else
 #    define PRODUCT_LICENSE_VERSION "0.0"
 #  endif
 #  define PRODUCT_VERSION_STRING_FOR_LICENSE PRODUCT_LICENSE_VERSION
 #endif
-<<<<<<< HEAD
-#define PRODUCT_ESX_LICENSE_VERSION "6.0"
-#define PRODUCT_ESX_LICENSE_FILE_VERSION "6.7.0.0"
-=======
 #define PRODUCT_ESX_LICENSE_VERSION "8.0"
 #define PRODUCT_ESX_LICENSE_FILE_VERSION "8.0.1.1"
->>>>>>> 30568780
 
 /*
  * The configuration file version string should be changed
@@ -723,6 +601,7 @@
 #define PRODUCT_VERSION_SCALABLE_SERVER_60 PRODUCT_ESXI_BRIEF_NAME " 6.0"
 #define PRODUCT_VERSION_SCALABLE_SERVER_65 PRODUCT_ESXI_BRIEF_NAME " 6.5"
 #define PRODUCT_VERSION_SCALABLE_SERVER_67 PRODUCT_ESXI_BRIEF_NAME " 6.7"
+#define PRODUCT_VERSION_SCALABLE_SERVER_70 PRODUCT_ESXI_BRIEF_NAME " 7.0"
 #define PRODUCT_VERSION_WGS_1 "Server 1.x"
 #define PRODUCT_VERSION_WGS_2 "Server 2.x"
 #define PRODUCT_VERSION_GSX_3 "GSX Server 3.x"
@@ -738,12 +617,9 @@
 #define PRODUCT_VERSION_WORKSTATION_120 PRODUCT_WORKSTATION_BRIEF_NAME " 12.x"
 // Workstation 13.x is skipped.
 #define PRODUCT_VERSION_WORKSTATION_140 PRODUCT_WORKSTATION_BRIEF_NAME " 14.x"
-<<<<<<< HEAD
-=======
 #define PRODUCT_VERSION_WORKSTATION_150 PRODUCT_WORKSTATION_BRIEF_NAME " 15.x"
 #define PRODUCT_VERSION_WORKSTATION_160 PRODUCT_WORKSTATION_BRIEF_NAME " 16.x"
 #define PRODUCT_VERSION_WORKSTATION_162 PRODUCT_WORKSTATION_BRIEF_NAME " 16.2.x"
->>>>>>> 30568780
 #define PRODUCT_VERSION_PLAYER_1 PRODUCT_PLAYER_BRIEF_NAME " 1.x"
 #define PRODUCT_VERSION_MAC_DESKTOP_1 PRODUCT_MAC_DESKTOP_BRIEF_NAME " 1.1"
 #define PRODUCT_VERSION_MAC_DESKTOP_2 PRODUCT_MAC_DESKTOP_BRIEF_NAME " 2.x"
@@ -755,12 +631,9 @@
 #define PRODUCT_VERSION_MAC_DESKTOP_80 PRODUCT_MAC_DESKTOP_BRIEF_NAME " 8.x"
 // Fusion 9.x is skipped.
 #define PRODUCT_VERSION_MAC_DESKTOP_100 PRODUCT_MAC_DESKTOP_BRIEF_NAME " 10.x"
-<<<<<<< HEAD
-=======
 #define PRODUCT_VERSION_MAC_DESKTOP_110 PRODUCT_MAC_DESKTOP_BRIEF_NAME " 11.x"
 #define PRODUCT_VERSION_MAC_DESKTOP_120 PRODUCT_MAC_DESKTOP_BRIEF_NAME " 12.x"
 #define PRODUCT_VERSION_MAC_DESKTOP_122 PRODUCT_MAC_DESKTOP_BRIEF_NAME " 12.2.x"
->>>>>>> 30568780
 
 /*
  * VDFS Versions
@@ -774,4 +647,16 @@
 #define VDFS_RELEASE_PATCH "0"  /* 0 = experimental */
 #define VDFS_RELEASE VDFS_RELEASE_UPDATE "." VDFS_RELEASE_PATCH
 
+/*
+ * ZDOM Versions
+ */
+#define ZDOM_VERSION_MAJOR "0"
+#define ZDOM_VERSION_MINOR "1"
+#define ZDOM_VERSION_MAINT "0"
+#define ZDOM_VERSION ZDOM_VERSION_MAJOR "." ZDOM_VERSION_MINOR "." \
+                    ZDOM_VERSION_MAINT
+#define ZDOM_RELEASE_UPDATE "0" /* 0 = Pre-release/GA, 1 = Update 1 */
+#define ZDOM_RELEASE_PATCH "0"  /* 0 = experimental */
+#define ZDOM_RELEASE ZDOM_RELEASE_UPDATE "." ZDOM_RELEASE_PATCH
+
 #endif