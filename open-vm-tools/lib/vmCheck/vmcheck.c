--- conflicted
+++ resolved
@@ -1,9 +1,5 @@
 /*********************************************************
-<<<<<<< HEAD
- * Copyright (C) 2006-2018 VMware, Inc. All rights reserved.
-=======
  * Copyright (C) 2006-2021 VMware, Inc. All rights reserved.
->>>>>>> 30568780
  *
  * This program is free software; you can redistribute it and/or modify it
  * under the terms of the GNU Lesser General Public License as published
@@ -46,6 +42,7 @@
 #if !defined(WINNT_DDK)
 #  include "hostinfo.h"
 #  include "str.h"
+#  include "x86cpuid.h"
 #endif
 
 /*
@@ -73,16 +70,6 @@
 #endif
 
 typedef Bool (*SafeCheckFn)(void);
-
-#if !defined(WINNT_DDK)
-static const struct {
-   const char *vendorSig;
-   const char *hypervisorName;
-} gHvVendor[] = {
-   {CPUID_KVM_HYPERVISOR_VENDOR_STRING, "Linux KVM"},
-   {CPUID_XEN_HYPERVISOR_VENDOR_STRING, "Xen"},
-};
-#endif
 
 
 #if !defined(_WIN32)
@@ -278,8 +265,6 @@
    uint32 dummy;
 
 #if !defined(WINNT_DDK)
-<<<<<<< HEAD
-=======
 #ifdef USE_VALGRIND
    /*
     * Valgrind can't handle the backdoor check.
@@ -287,7 +272,6 @@
    return TRUE;
 #endif
 #if defined VM_X86_ANY
->>>>>>> 30568780
    char *hypervisorSig;
    uint32 i;
 
@@ -299,10 +283,18 @@
    if (hypervisorSig == NULL ||
          Str_Strcmp(hypervisorSig, CPUID_VMWARE_HYPERVISOR_VENDOR_STRING) != 0) {
       if (hypervisorSig != NULL) {
-         for (i = 0; i < ARRAYSIZE(gHvVendor); i++) {
-            if (Str_Strcmp(hypervisorSig, gHvVendor[i].vendorSig) == 0) {
+         static const struct {
+            const char *vendorSig;
+            const char *hypervisorName;
+         } hvVendors[] = {
+            { CPUID_KVM_HYPERVISOR_VENDOR_STRING, "Linux KVM" },
+            { CPUID_XEN_HYPERVISOR_VENDOR_STRING, "Xen" },
+         };
+
+         for (i = 0; i < ARRAYSIZE(hvVendors); i++) {
+            if (Str_Strcmp(hypervisorSig, hvVendors[i].vendorSig) == 0) {
                Debug("%s: detected %s.\n", __FUNCTION__,
-                     gHvVendor[i].hypervisorName);
+                     hvVendors[i].hypervisorName);
                free(hypervisorSig);
                return FALSE;
             }
@@ -324,6 +316,7 @@
    } else {
       free(hypervisorSig);
    }
+#endif
 
    if (!VmCheckSafe(Hostinfo_TouchBackDoor)) {
       Debug("%s: backdoor not detected.\n", __FUNCTION__);
@@ -352,8 +345,9 @@
 
    if (version != VERSION_MAGIC) {
       Debug("The version of this program is incompatible with your %s.\n"
-            "For information on updating your VMware Tools please see\n"
-            "http://www.vmware.com/info?id=99\n"
+            "For information on updating your VMware Tools please see the\n"
+            "'Upgrading VMware Tools' section of the 'VMware Tools User Guide'"
+            "\nat https://docs.vmware.com/en/VMware-Tools/index.html\n"
             "\n", PRODUCT_LINE_NAME);
       return FALSE;
    }
