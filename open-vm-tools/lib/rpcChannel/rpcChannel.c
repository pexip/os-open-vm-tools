/*********************************************************
<<<<<<< HEAD
 * Copyright (C) 2008-2016,2018 VMware, Inc. All rights reserved.
=======
 * Copyright (C) 2008-2016, 2018-2021 VMware, Inc. All rights reserved.
>>>>>>> 30568780
 *
 * This program is free software; you can redistribute it and/or modify it
 * under the terms of the GNU Lesser General Public License as published
 * by the Free Software Foundation version 2.1 and no later version.
 *
 * This program is distributed in the hope that it will be useful, but
 * WITHOUT ANY WARRANTY; without even the implied warranty of MERCHANTABILITY
 * or FITNESS FOR A PARTICULAR PURPOSE.  See the Lesser GNU General Public
 * License for more details.
 *
 * You should have received a copy of the GNU Lesser General Public License
 * along with this program; if not, write to the Free Software Foundation, Inc.,
 * 51 Franklin St, Fifth Floor, Boston, MA  02110-1301 USA.
 *
 *********************************************************/

/**
 * @file rpcChannel.c
 *
 *    Common functions to all RPC channel implementations.
 */

#include <stdlib.h>
#include <string.h>
#include "debug.h"
#include "rpcChannelInt.h"

#if defined(NEED_RPCIN)
#include "dynxdr.h"
#include "vmxrpc.h"
#include "xdrutil.h"
#include "rpcin.h"
#endif

#include "str.h"
#include "strutil.h"
#include "util.h"
#include "vm_assert.h"

/** Internal state of a channel. */
typedef struct RpcChannelInt {
   RpcChannel              impl;
#if defined(NEED_RPCIN)
   gchar                  *appName;
   GHashTable             *rpcs;
   GMainContext           *mainCtx;
   GSource                *resetCheck;
   gpointer                appCtx;
   RpcChannelCallback      resetReg;
   RpcChannelResetCb       resetCb;
   gpointer                resetData;
   gboolean                rpcError;
   guint                   rpcResetErrorCount;  /* channel reset failures */
   /*
    * The rpcFailureCount is a cumulative count of calls made to
    * RpcChannelError().  When getting repeated channel failures,
    * the channel is constantly stopped and restarted.
    */
   guint                   rpcFailureCount;  /* cumulative channel failures */
   RpcChannelFailureCb     rpcFailureCb;
   guint                   rpcMaxFailures;
#endif
} RpcChannelInt;

#define LGPFX "RpcChannel: "

static gboolean gUseBackdoorOnly = FALSE;

/*
 * Track the vSocket connection failure, so that we can
 * avoid using vSockets until a channel reset/restart or
 * the service itself gets restarted.
 */
static gboolean gVSocketFailed = FALSE;

static void RpcChannelStopNoLock(RpcChannel *chan);


#if defined(NEED_RPCIN)
/** Max number of times to attempt a channel restart. */
#define RPCIN_MAX_RESTARTS 60

static gboolean
RpcChannelPing(RpcInData *data);

static RpcChannelCallback gRpcHandlers[] =  {
   { "ping", RpcChannelPing, NULL, NULL, NULL, 0 }
};

/**
 * Handler for a "ping" message. Does nothing.
 *
 * @param[in]  data     The RPC data.
 *
 * @return TRUE.
 */

static gboolean
RpcChannelPing(RpcInData *data)
{
   return RPCIN_SETRETVALS(data, "", TRUE);
}


/**
 * Callback for restarting the RPC channel.
 *
 * @param[in]  _chan    The RPC channel
 *
 * @return FALSE
 */

static gboolean
RpcChannelRestart(gpointer _chan)
{
   RpcChannelInt *chan = _chan;
   gboolean chanStarted;

   /* Synchronize with any RpcChannel_Send calls by other threads. */
   g_static_mutex_lock(&chan->impl.outLock);

   RpcChannelStopNoLock(&chan->impl);

   /* Clear vSocket channel failure */
   Debug(LGPFX "Clearing backdoor behavior ...\n");
   gVSocketFailed = FALSE;

   chanStarted = RpcChannel_Start(&chan->impl);
   g_static_mutex_unlock(&chan->impl.outLock);
   if (!chanStarted) {
      Warning("Channel restart failed [%d]\n", chan->rpcResetErrorCount);
      if (chan->resetCb != NULL) {
         chan->resetCb(&chan->impl, FALSE, chan->resetData);
      }
   } else {
      chan->rpcError = FALSE;
   }

   return FALSE;
}


/**
 * Checks and potentially resets the RPC channel. This code is based on the
 * toolsDaemon.c function "ToolsDaemon_CheckReset".
 *
 * @param[in]  _chan    The RPC channel.
 *
 * @return FALSE. The reset callback will schedule a new check when it's called.
 */

static gboolean
RpcChannelCheckReset(gpointer _chan)
{
   static int channelTimeoutAttempts = RPCIN_MAX_RESTARTS;
   RpcChannelInt *chan = _chan;

   /* Check the channel state. */
   if (chan->rpcError) {
      GSource *src;

      if (++(chan->rpcResetErrorCount) > channelTimeoutAttempts) {
         Warning("Failed to reset channel after %u attempts\n",
                 chan->rpcResetErrorCount - 1);
         if (chan->resetCb != NULL) {
            chan->resetCb(&chan->impl, FALSE, chan->resetData);
         }
         goto exit;
      }

      /* Schedule the channel restart for 1 sec in the future. */
      Debug(LGPFX "Resetting channel [%u]\n", chan->rpcResetErrorCount);
      src = g_timeout_source_new(1000);
      g_source_set_callback(src, RpcChannelRestart, chan, NULL);
      g_source_attach(src, chan->mainCtx);
      g_source_unref(src);
      goto exit;
   }

   /* Reset was successful. */
   Debug(LGPFX "Channel was reset successfully.\n");
   chan->rpcResetErrorCount = 0;
   Debug(LGPFX "Clearing backdoor behavior ...\n");
   gVSocketFailed = FALSE;

   if (chan->resetCb != NULL) {
      chan->resetCb(&chan->impl, TRUE, chan->resetData);
   }

exit:
   g_source_unref(chan->resetCheck);
   chan->resetCheck = NULL;
   return FALSE;
}


/**
 * Handles an RPC reset. Calls the reset callback of all loaded plugins.
 *
 * @param[in]  data     The RPC data.
 *
 * @return TRUE.
 */

static gboolean
RpcChannelReset(RpcInData *data)
{
   gchar *msg;
   RpcChannelInt *chan = data->clientData;

   if (chan->resetCheck == NULL) {
      chan->resetCheck = g_idle_source_new();
      g_source_set_priority(chan->resetCheck, G_PRIORITY_HIGH);
      g_source_set_callback(chan->resetCheck, RpcChannelCheckReset, chan, NULL);
      g_source_attach(chan->resetCheck, chan->mainCtx);
   }

   msg = Str_Asprintf(NULL, "ATR %s", chan->appName);
   ASSERT_MEM_ALLOC(msg);
   return RPCIN_SETRETVALSF(data, msg, TRUE);
}


/**
 * A wrapper for standard RPC callback functions which provides automatic
 * XDR serialization / deserialization if requested by the application.
 *
 * @param[in]  data     RpcIn data.
 * @param[in]  rpc      The RPC registration data.
 *
 * @return Whether the RPC was handled successfully.
 */

static Bool
RpcChannelXdrWrapper(RpcInData *data,
                     RpcChannelCallback *rpc)
{
   Bool ret;
   RpcInData copy;
   void *xdrData = NULL;

   copy.freeResult = FALSE;
   copy.result = NULL;
   if (rpc->xdrIn != NULL) {
      xdrData = malloc(rpc->xdrInSize);
      if (xdrData == NULL) {
         ret = RPCIN_SETRETVALS(data, "Out of memory.", FALSE);
         goto exit;
      }

      memset(xdrData, 0, rpc->xdrInSize);
      if (!XdrUtil_Deserialize(data->args + 1, data->argsSize - 1,
                               rpc->xdrIn, xdrData)) {
         ret = RPCIN_SETRETVALS(data, "XDR deserialization failed.", FALSE);
         free(xdrData);
         goto exit;
      }

      copy.name = data->name;
      copy.args = xdrData;
      copy.argsSize = rpc->xdrInSize;
      copy.result = data->result;
      copy.resultLen = data->resultLen;
      copy.freeResult = data->freeResult;
      copy.appCtx = data->appCtx;
      copy.clientData = rpc->clientData;
   } else {
      memcpy(&copy, data, sizeof copy);
   }

   ret = rpc->callback(&copy);

   if (rpc->xdrIn != NULL) {
      VMX_XDR_FREE(rpc->xdrIn, xdrData);
      free(xdrData);
      copy.args = NULL;
      data->result = copy.result;
      data->resultLen = copy.resultLen;
      data->freeResult = copy.freeResult;
   }

   if (rpc->xdrOut != NULL && copy.result != NULL) {
      XDR xdrs;
      xdrproc_t xdrProc = rpc->xdrOut;

      if (DynXdr_Create(&xdrs) == NULL) {
         ret = RPCIN_SETRETVALS(data, "Out of memory.", FALSE);
         goto exit;
      }

      if (!xdrProc(&xdrs, copy.result, 0)) {
         ret = RPCIN_SETRETVALS(data, "XDR serialization failed.", FALSE);
         DynXdr_Destroy(&xdrs, TRUE);
         goto exit;
      }

      if (copy.freeResult) {
         VMX_XDR_FREE(rpc->xdrOut, copy.result);
      }
      data->result = DynXdr_Get(&xdrs);
      data->resultLen = XDR_GETPOS(&xdrs);
      data->freeResult = TRUE;
      DynXdr_Destroy(&xdrs, FALSE);
   }

exit:
   if (copy.freeResult && copy.result != NULL) {
      g_free(copy.result);
   }
   return ret;
}


/**
 * Builds an "rpcout" command to send a XDR struct.
 *
 * @param[in]  cmd         The command name.
 * @param[in]  xdrProc     Function to use for serializing the XDR struct.
 * @param[in]  xdrData     The XDR struct to serialize.
 * @param[out] result      Where to store the serialized data.
 * @param[out] resultLen   Where to store the serialized data length.
 *
 * @return Whether successfully built the command.
 */

gboolean
RpcChannel_BuildXdrCommand(const char *cmd,
                           void *xdrProc,
                           void *xdrData,
                           char **result,
                           size_t *resultLen)
{
   Bool ret = FALSE;
   xdrproc_t proc = xdrProc;
   XDR xdrs;

   if (DynXdr_Create(&xdrs) == NULL) {
      return FALSE;
   }

   if (!DynXdr_AppendRaw(&xdrs, cmd, strlen(cmd))) {
      goto exit;
   }

   if (!DynXdr_AppendRaw(&xdrs, " ", 1)) {
      goto exit;
   }

   if (!proc(&xdrs, xdrData, 0)) {
      goto exit;
   }

   *result = DynXdr_Get(&xdrs);
   *resultLen = xdr_getpos(&xdrs);

   ret = TRUE;

exit:
   DynXdr_Destroy(&xdrs, !ret);
   return ret;
}


/**
 * Dispatches the given RPC to the registered handler. This mimics the behavior
 * of the RpcIn library (but is not tied to that particular implementation of
 * an RPC channel).
 *
 * @param[in,out]    data     The RPC data.
 *
 * @return Whether the RPC was handled successfully.
 */

gboolean
RpcChannel_Dispatch(RpcInData *data)
{
   char *name = NULL;
   unsigned int index = 0;
   size_t nameLen;
   Bool status;
   RpcChannelCallback *rpc = NULL;
   RpcChannelInt *chan = data->clientData;

   name = StrUtil_GetNextToken(&index, data->args, " ");
   if (name == NULL) {
      Debug(LGPFX "Bad command (null) received.\n");
      status = RPCIN_SETRETVALS(data, "Bad command", FALSE);
      goto exit;
   }

   if (chan->rpcs != NULL) {
      rpc = g_hash_table_lookup(chan->rpcs, name);
   }

   if (rpc == NULL) {
      Debug(LGPFX "Unknown Command '%s': Handler not registered.\n", name);
      status = RPCIN_SETRETVALS(data, "Unknown Command", FALSE);
      goto exit;
   }

   /* Adjust the RPC arguments. */
   nameLen = strlen(name);
   data->name = name;
   data->args = data->args + nameLen;
   data->argsSize -= nameLen;
   data->appCtx = chan->appCtx;
   data->clientData = rpc->clientData;

   if (rpc->xdrIn != NULL || rpc->xdrOut != NULL) {
      status = RpcChannelXdrWrapper(data, rpc);
   } else {
      status = rpc->callback(data);
   }

   ASSERT(data->result != NULL);

exit:
   data->name = NULL;
   free(name);
   return status;
}


/**
 * Initializes the RPC channel for inbound operations.
 *
 * This function must be called before starting the channel if the application
 * wants to receive messages on the channel. Applications don't need to call it
 * if only using the outbound functionality.
 *
 * @param[in]  chan        The RPC channel.
 * @param[in]  appName     TCLO application name.
 * @param[in]  mainCtx     Application event context.
 * @param[in]  appCtx      Application context.
 * @param[in]  resetCb     Callback for when a reset occurs.
 * @param[in]  resetData   Client data for the reset callback.
 * @param[in]  failureCB   Callback for when the channel failure limit is hit.
 * @param[in]  maxFailures Maximum channel failures allowed.
 */

void
RpcChannel_Setup(RpcChannel *chan,
                 const gchar *appName,
                 GMainContext *mainCtx,
                 gpointer appCtx,
                 RpcChannelResetCb resetCb,
                 gpointer resetData,
                 RpcChannelFailureCb failureCb,
                 guint maxFailures)
{
   size_t i;
   RpcChannelInt *cdata = (RpcChannelInt *) chan;

   cdata->appName = g_strdup(appName);
   cdata->appCtx = appCtx;
   cdata->mainCtx = g_main_context_ref(mainCtx);
   cdata->resetCb = resetCb;
   cdata->resetData = resetData;
   cdata->rpcFailureCb = failureCb;
   cdata->rpcMaxFailures = maxFailures;

   cdata->resetReg.name = "reset";
   cdata->resetReg.callback = RpcChannelReset;
   cdata->resetReg.clientData = chan;

   /* Register the callbacks handled by the rpcChannel library. */
   RpcChannel_RegisterCallback(chan, &cdata->resetReg);

   for (i = 0; i < ARRAYSIZE(gRpcHandlers); i++) {
      RpcChannel_RegisterCallback(chan, &gRpcHandlers[i]);
   }

   if (chan->funcs != NULL && chan->funcs->setup != NULL) {
      chan->funcs->setup(chan, mainCtx, appName, appCtx);
   } else {
      chan->mainCtx = g_main_context_ref(mainCtx);
      chan->in = RpcIn_Construct(mainCtx, RpcChannel_Dispatch, chan);
      ASSERT(chan->in != NULL);
   }
}


/**
 * Registers a new RPC handler in the given RPC channel. This function is
 * not thread-safe.
 *
 * @param[in]  chan     The channel instance.
 * @param[in]  rpc      Info about the RPC being registered.
 */

void
RpcChannel_RegisterCallback(RpcChannel *chan,
                            RpcChannelCallback *rpc)
{
   RpcChannelInt *cdata = (RpcChannelInt *) chan;
   ASSERT(rpc->name != NULL && strlen(rpc->name) > 0);
   ASSERT(rpc->callback);
   ASSERT(rpc->xdrIn == NULL || rpc->xdrInSize > 0);
   if (cdata->rpcs == NULL) {
      cdata->rpcs = g_hash_table_new(g_str_hash, g_str_equal);
   }
   if (g_hash_table_lookup(cdata->rpcs, rpc->name) != NULL) {
      Panic("Trying to overwrite existing RPC registration for %s!\n", rpc->name);
   }
   g_hash_table_insert(cdata->rpcs, (gpointer) rpc->name, rpc);
}


/**
 * Unregisters a new RPC handler from the given RPC channel. This function is
 * not thread-safe.
 *
 * @param[in]  chan     The channel instance.
 * @param[in]  rpc      Info about the RPC being unregistered.
 */

void
RpcChannel_UnregisterCallback(RpcChannel *chan,
                              RpcChannelCallback *rpc)
{
   RpcChannelInt *cdata = (RpcChannelInt *) chan;
   if (cdata->rpcs != NULL) {
      g_hash_table_remove(cdata->rpcs, rpc->name);
   }
}


/**
 * Callback function to clear the cumulative channel error count when RpcIn
 * is able to establish a working connection following an error or reset.
 *
 * @param[in]  _chan       The RPC channel.
 */

static void
RpcChannelClearError(void *_chan)
{
   RpcChannelInt *chan = _chan;

   Debug(LGPFX " %s: Clearing cumulative RpcChannel error count; was %d\n",
         __FUNCTION__, chan->rpcFailureCount);
   chan->rpcFailureCount = 0;
}


/**
 * Error handling function for the RPC channel. Enqueues the "check reset"
 * function for running later, if it's not yet enqueued.
 *
 * @param[in]  _chan       The RPC channel.
 * @param[in]  status      Error description.
 */

static void
RpcChannelError(void *_chan,
                char const *status)
{
   RpcChannelInt *chan = _chan;

   chan->rpcError = TRUE;

   /*
    * XXX: Workaround for PR 935520.
    * Revert the log call to Warning() after fixing PR 955746.
    */
   Debug(LGPFX "Error in the RPC receive loop: %s.\n", status);

   /*
    * If an RPC failure callback has been registered and the failure limit
    * check has not been suppressed, check whether the RpcChannel failure
    * limit has been reached.
    */
   if (chan->rpcFailureCb != NULL &&
       chan->rpcMaxFailures > 0 &&
       ++chan->rpcFailureCount >= chan->rpcMaxFailures) {
      /* Maximum number of channel errors has been reached. */
      Warning(LGPFX "RpcChannel failure count %d; calling the failure "
                    "callback function.\n", chan->rpcFailureCount);
      chan->rpcFailureCb(chan->resetData);
   }

   if (chan->resetCheck == NULL) {
      chan->resetCheck = g_idle_source_new();
      g_source_set_callback(chan->resetCheck, RpcChannelCheckReset, chan, NULL);
      g_source_attach(chan->resetCheck, chan->mainCtx);
   }
}
#endif


/**
 * Creates a new RpcChannel without any implementation.
 *
 * This is mainly for use of code that is implementing a custom RpcChannel.
 * Such implementations should provide their own "constructor"-type function
 * which should then call this function to get an RpcChannel instance. They
 * should then fill in the function pointers that provide the implementation
 * for the channel before making the channel available to the callers.
 *
 * @return A new RpcChannel instance.
 */

RpcChannel *
RpcChannel_Create(void)
{
   RpcChannelInt *chan = g_new0(RpcChannelInt, 1);
   return &chan->impl;
}


/**
 * Shuts down an RPC channel and release any held resources.
 *
 * @param[in]  chan     The RPC channel.
 *
 * @return  Whether the channel was shut down successfully.
 */

gboolean
RpcChannel_Destroy(RpcChannel *chan)
{
#if defined(NEED_RPCIN)
   size_t i;
#endif
   RpcChannelInt *cdata = (RpcChannelInt *) chan;

   if (cdata->impl.funcs != NULL && cdata->impl.funcs->shutdown != NULL) {
      cdata->impl.funcs->shutdown(chan);
   }

#if defined(NEED_RPCIN)
   RpcChannel_UnregisterCallback(chan, &cdata->resetReg);
   for (i = 0; i < ARRAYSIZE(gRpcHandlers); i++) {
      RpcChannel_UnregisterCallback(chan, &gRpcHandlers[i]);
   }

   if (cdata->rpcs != NULL) {
      g_hash_table_destroy(cdata->rpcs);
      cdata->rpcs = NULL;
   }

   cdata->resetCb = NULL;
   cdata->resetData = NULL;
   cdata->appCtx = NULL;
   cdata->rpcFailureCb = NULL;

   g_free(cdata->appName);
   cdata->appName = NULL;

   if (cdata->mainCtx != NULL) {
      g_main_context_unref(cdata->mainCtx);
      cdata->mainCtx = NULL;
   }

   if (cdata->resetCheck != NULL) {
      g_source_destroy(cdata->resetCheck);
      cdata->resetCheck = NULL;
   }
#endif

   g_free(cdata);
   return TRUE;
}


/**
 * Sets the non-freeable result of the given RPC context to the given value.
 * The result should be a NULL-terminated string.
 *
 * @param[in] data     RPC context.
 * @param[in] result   Result string.
 * @param[in] retVal   Return value of this function.
 *
 * @return @a retVal
 */

gboolean
RpcChannel_SetRetVals(RpcInData *data,
                      char const *result,
                      gboolean retVal)
{
   ASSERT(data);

   /* This cast is safe: data->result will not be freed. */
   data->result = (char *)result;
   data->resultLen = strlen(data->result);
   data->freeResult = FALSE;

   return retVal;
}


/**
 * Sets the freeable result of the given RPC context to the given value.
 * The result should be a NULL-terminated string.
 *
 * @param[in] data     RPC context.
 * @param[in] result   Result string.
 * @param[in] retVal   Return value of this function.
 *
 * @return @a retVal
 */

gboolean
RpcChannel_SetRetValsF(RpcInData *data,
                       char *result,
                       gboolean retVal)
{
   ASSERT(data);

   data->result = result;
   data->resultLen = strlen(data->result);
   data->freeResult = TRUE;

   return retVal;
}


/**
 * Force to create backdoor channels only.
 * This provides a control-switch to disable vsocket channels if needed.
 * This needs to be called before RpcChannel_New to take effect.
 */

void
RpcChannel_SetBackdoorOnly(void)
{
   gUseBackdoorOnly = TRUE;
   Debug(LGPFX "Using vsocket is disabled.\n");
}


/**
 * Create an RpcChannel instance using a prefered channel implementation,
 * currently this is VSockChannel.
 *
 * @return  RpcChannel
 */

RpcChannel *
RpcChannel_New(void)
{
   RpcChannel *chan;
#if (defined(__linux__) && !defined(USERWORLD)) || defined(_WIN32)
   chan = (gUseBackdoorOnly || gVSocketFailed) ?
          BackdoorChannel_New() : VSockChannel_New();
#else
   chan = BackdoorChannel_New();
#endif
   if (chan) {
      g_static_mutex_init(&chan->outLock);
   }
   return chan;
}


/**
 * Wrapper for the shutdown function of an RPC channel struct.
 *
 * @param[in]  chan        The RPC channel instance.
 */

void
RpcChannel_Shutdown(RpcChannel *chan)
{
   if (chan != NULL) {
      g_static_mutex_free(&chan->outLock);
   }

   if (chan != NULL && chan->funcs != NULL && chan->funcs->shutdown != NULL) {
#if defined(NEED_RPCIN)
      if (chan->in != NULL) {
         if (chan->inStarted) {
            RpcIn_stop(chan->in);
         }
         chan->inStarted = FALSE;
         RpcIn_Destruct(chan->in);
         chan->in = NULL;
      } else {
         ASSERT(!chan->inStarted);
      }

      if (chan->mainCtx != NULL) {
         g_main_context_unref(chan->mainCtx);
      }
#endif
      chan->funcs->shutdown(chan);
   }
}


/**
 * Start an RPC channel. We may fallback to backdoor channel when other type
 * of channel fails to start.
 *
 * @param[in]  chan        The RPC channel instance.
 *
 * @return TRUE on success.
 */

gboolean
RpcChannel_Start(RpcChannel *chan)
{
   gboolean ok;
   const RpcChannelFuncs *funcs;

   if (chan == NULL || chan->funcs == NULL || chan->funcs->start == NULL) {
      return FALSE;
   }

   if (chan->outStarted) {
#if defined(NEED_RPCIN)
      /* Already started. Make sure both channels are in sync and return. */
      ASSERT(chan->in == NULL || chan->inStarted);
#endif
      return TRUE;
   }

#if defined(NEED_RPCIN)
   if (chan->in != NULL && !chan->inStarted) {
      ok = RpcIn_start(chan->in, RPCIN_MAX_DELAY, RpcChannelError,
                       RpcChannelClearError, chan);
      chan->inStarted = ok;
   }
#endif

   funcs = chan->funcs;
   ok = funcs->start(chan);

   if (!ok && funcs->onStartErr != NULL) {
      Debug(LGPFX "Fallback to backdoor ...\n");
      funcs->onStartErr(chan);
      ok = BackdoorChannel_Fallback(chan);
      /*
       * As vSocket is not available, we stick the backdoor
       * behavior until the channel is reset/restarted.
       */
      Debug(LGPFX "Sticking backdoor behavior ...\n");
      gVSocketFailed = TRUE;
   }

   return ok;
}


/**
 * Stop the RPC channel.
 * The outLock must be acquired by the caller.
 *
 * @param[in]  chan        The RPC channel instance.
 */

static void
RpcChannelStopNoLock(RpcChannel *chan)
{
   if (chan == NULL || chan->funcs == NULL || chan->funcs->stop == NULL) {
      return;
   }

   chan->funcs->stop(chan);

#if defined(NEED_RPCIN)
   if (chan->in != NULL) {
      if (chan->inStarted) {
         RpcIn_stop(chan->in);
      }
      chan->inStarted = FALSE;
   } else {
      ASSERT(!chan->inStarted);
   }
#endif
}


/**
 * Wrapper for the stop function of an RPC channel struct.
 *
 * @param[in]  chan        The RPC channel instance.
 */

void
RpcChannel_Stop(RpcChannel *chan)
{
   g_static_mutex_lock(&chan->outLock);
   RpcChannelStopNoLock(chan);
   g_static_mutex_unlock(&chan->outLock);
}


/**
 * Wrapper for get channel type function of an RPC channel struct.
 *
 * @param[in]  chan        The RPC channel instance.
 */

RpcChannelType
RpcChannel_GetType(RpcChannel *chan)
{
   if (chan == NULL || chan->funcs == NULL || chan->funcs->getType == NULL) {
      return RPCCHANNEL_TYPE_INACTIVE;
   }
   return chan->funcs->getType(chan);
}


/**
 * Free the allocated memory for the results from RpcChannel_Send* calls.
 *
 * @param[in] ptr   result from RpcChannel_Send* calls.
 *
 * @return none
 */

void
RpcChannel_Free(void *ptr)
{
   free(ptr);
}


/**
 * Send function of an RPC channel struct. Retry once if it fails for
 * non-backdoor Channels. Backdoor channel already tries inside. A second try
 * may create a different type of channel.
 *
 * @param[in]  chan        The RPC channel instance.
 * @param[in]  data        Data to send.
 * @param[in]  dataLen     Number of bytes to send.
 * @param[out] result      Response from other side (should be freed by
 *                         calling RpcChannel_Free).
 * @param[out] resultLen   Number of bytes in response.
 *
 * @return The status from the remote end (TRUE if call was successful).
 */

gboolean
RpcChannel_Send(RpcChannel *chan,
                char const *data,
                size_t dataLen,
                char **result,
                size_t *resultLen)
{
   gboolean ok;
   Bool rpcStatus;
   char *res = NULL;
   size_t resLen = 0;
   const RpcChannelFuncs *funcs;

   Debug(LGPFX "Sending: %"FMTSZ"u bytes\n", dataLen);

   ASSERT(chan && chan->funcs);

   g_static_mutex_lock(&chan->outLock);

   funcs = chan->funcs;
   ASSERT(funcs->send);

   if (result != NULL) {
      *result = NULL;
   }
   if (resultLen != NULL) {
      *resultLen = 0;
   }

   ok = funcs->send(chan, data, dataLen, &rpcStatus, &res, &resLen);

   if (!ok && (funcs->getType(chan) != RPCCHANNEL_TYPE_BKDOOR) &&
       (funcs->stopRpcOut != NULL)) {

      free(res);
      res = NULL;
      resLen = 0;

      /* retry once */
      Debug(LGPFX "Stop RpcOut channel and try to send again ...\n");
      funcs->stopRpcOut(chan);
      if (RpcChannel_Start(chan)) {
         /* The channel may get switched from vsocket to backdoor */
         funcs = chan->funcs;
         ASSERT(funcs->send);
         ok = funcs->send(chan, data, dataLen, &rpcStatus, &res, &resLen);
         goto done;
      }

      ok = FALSE;
      goto exit;
   }

done:
   if (ok) {
      Debug(LGPFX "Recved %"FMTSZ"u bytes\n", resLen);
   }

   if (result != NULL) {
      *result = res;
   } else {
      free(res);
   }
   if (resultLen != NULL) {
      *resultLen = resLen;
   }

exit:
   g_static_mutex_unlock(&chan->outLock);
   return ok && rpcStatus;
}


/**
 * Open/close RpcChannel each time for sending a Rpc message, this is a wrapper
 * for RpcChannel APIs.
 *
 * @param[in]  data        request data
 * @param[in]  dataLen     data length
 * @param[in]  result      reply, should be freed by calling RpcChannel_Free.
 * @param[in]  resultLen   reply length

 * @returns    TRUE on success.
 */

gboolean
RpcChannel_SendOneRaw(const char *data,
                      size_t dataLen,
                      char **result,
                      size_t *resultLen)
{
   RpcChannel *chan;
   gboolean status;

   status = FALSE;

   chan = RpcChannel_New();
   if (chan == NULL) {
      if (result != NULL) {
         *result = Util_SafeStrdup("RpcChannel: Unable to create "
                                   "the RpcChannel object");
         if (resultLen != NULL) {
            *resultLen = strlen(*result);
         }
      }
      goto sent;
   } else if (!RpcChannel_Start(chan)) {
      if (result != NULL) {
         *result = Util_SafeStrdup("RpcChannel: Unable to open the "
                                   "communication channel");
         if (resultLen != NULL) {
            *resultLen = strlen(*result);
         }
      }
      goto sent;
   } else if (!RpcChannel_Send(chan, data, dataLen, result, resultLen)) {
      /* We already have the description of the error */
      goto sent;
   }

   status = TRUE;

sent:
   Debug(LGPFX "Request %s: reqlen=%"FMTSZ"u, replyLen=%"FMTSZ"u\n",
         status ? "OK" : "FAILED", dataLen, resultLen ? *resultLen : 0);
   if (chan) {
      RpcChannel_Stop(chan);
      RpcChannel_Destroy(chan);
   }

   return status;
}


/**
 * Open/close RpcChannel each time for sending a Rpc message, this is a wrapper
 * for RpcChannel APIs.
 *
 * @param[out] reply       reply, should be freed by calling RpcChannel_Free.
 * @param[out] repLen      reply length
 * @param[in]  reqFmt      request data
 * @param[in]  ...         optional arguments depending on reqFmt.

 * @returns    TRUE on success.
 */

gboolean
RpcChannel_SendOne(char **reply,
                   size_t *repLen,
                   char const *reqFmt,
                   ...)
{
   va_list args;
   gboolean status;
   char *request;
   size_t reqLen = 0;

   status = FALSE;

   /* Format the request string */
   va_start(args, reqFmt);
   request = Str_Vasprintf(&reqLen, reqFmt, args);
   va_end(args);

   /*
    * If Str_Vasprintf failed, write NULL into the reply if the caller wanted
    * a reply back.
    */
   if (request == NULL) {
      goto error;
   }

   /*
    * If the command doesn't contain a space, add one to the end to maintain
    * compatibility with old VMXs.
    *
    * For a long time, the GuestRpc logic in the VMX was wired to expect a
    * trailing space in every command, even commands without arguments. That is
    * no longer true, but we must continue to add a trailing space because we
    * don't know whether we're talking to an old or new VMX.
    */
   if (request[reqLen - 1] != ' ') {
      char *tmp;

      tmp = Str_Asprintf(NULL, "%s ", request);
      free(request);
      request = tmp;

      /*
       * If Str_Asprintf failed, write NULL into reply if the caller wanted
       * a reply back.
       */
      if (request == NULL) {
         goto error;
      }
   }

   status = RpcChannel_SendOneRaw(request, reqLen, reply, repLen);

   free(request);

   return status;

error:
   if (reply) {
      *reply = NULL;
   }

   if (repLen) {
      *repLen = 0;
   }
   return FALSE;
}<|MERGE_RESOLUTION|>--- conflicted
+++ resolved
@@ -1,9 +1,5 @@
 /*********************************************************
-<<<<<<< HEAD
- * Copyright (C) 2008-2016,2018 VMware, Inc. All rights reserved.
-=======
  * Copyright (C) 2008-2016, 2018-2021 VMware, Inc. All rights reserved.
->>>>>>> 30568780
  *
  * This program is free software; you can redistribute it and/or modify it
  * under the terms of the GNU Lesser General Public License as published
@@ -36,6 +32,7 @@
 #include "vmxrpc.h"
 #include "xdrutil.h"
 #include "rpcin.h"
+#include "vmware/guestrpc/tclodefs.h"
 #endif
 
 #include "str.h"
@@ -56,6 +53,7 @@
    RpcChannelResetCb       resetCb;
    gpointer                resetData;
    gboolean                rpcError;
+   guint                   rpcErrorCount;
    guint                   rpcResetErrorCount;  /* channel reset failures */
    /*
     * The rpcFailureCount is a cumulative count of calls made to
@@ -65,6 +63,8 @@
    guint                   rpcFailureCount;  /* cumulative channel failures */
    RpcChannelFailureCb     rpcFailureCb;
    guint                   rpcMaxFailures;
+   gboolean                rpcInInitialized;
+   GSource                *restartTimer; /* Channel restart timer */
 #endif
 } RpcChannelInt;
 
@@ -73,11 +73,17 @@
 static gboolean gUseBackdoorOnly = FALSE;
 
 /*
- * Track the vSocket connection failure, so that we can
- * avoid using vSockets until a channel reset/restart or
- * the service itself gets restarted.
- */
-static gboolean gVSocketFailed = FALSE;
+ * Delay in seconds before retrying vSocket after
+ * falling back to Backdoor (min=2sec, max=5min).
+ *
+ * Trying vSocket when it is not working can lead to
+ * futile attempts with almost each attempt taking 2s
+ * to timeout. To avoid this delay, don't attempt to use
+ * vSocket for a while.
+ */
+#define RPCCHANNEL_VSOCKET_RETRY_MIN_DELAY    (2)
+#define RPCCHANNEL_VSOCKET_RETRY_MAX_DELAY    (5 * 60)
+
 
 static void RpcChannelStopNoLock(RpcChannel *chan);
 
@@ -123,16 +129,21 @@
    gboolean chanStarted;
 
    /* Synchronize with any RpcChannel_Send calls by other threads. */
-   g_static_mutex_lock(&chan->impl.outLock);
+   g_mutex_lock(&chan->impl.outLock);
+   g_source_unref(chan->restartTimer);
+   chan->restartTimer = NULL;
 
    RpcChannelStopNoLock(&chan->impl);
 
-   /* Clear vSocket channel failure */
-   Debug(LGPFX "Clearing backdoor behavior ...\n");
-   gVSocketFailed = FALSE;
+   if (chan->impl.vsockFailureTS != 0) {
+      /* Clear vSocket channel failure */
+      Log(LGPFX "Clearing backdoor behavior ...\n");
+      chan->impl.vsockFailureTS = 0;
+      chan->impl.vsockRetryDelay = RPCCHANNEL_VSOCKET_RETRY_MIN_DELAY;
+   }
 
    chanStarted = RpcChannel_Start(&chan->impl);
-   g_static_mutex_unlock(&chan->impl.outLock);
+   g_mutex_unlock(&chan->impl.outLock);
    if (!chanStarted) {
       Warning("Channel restart failed [%d]\n", chan->rpcResetErrorCount);
       if (chan->resetCb != NULL) {
@@ -163,7 +174,6 @@
 
    /* Check the channel state. */
    if (chan->rpcError) {
-      GSource *src;
 
       if (++(chan->rpcResetErrorCount) > channelTimeoutAttempts) {
          Warning("Failed to reset channel after %u attempts\n",
@@ -176,18 +186,22 @@
 
       /* Schedule the channel restart for 1 sec in the future. */
       Debug(LGPFX "Resetting channel [%u]\n", chan->rpcResetErrorCount);
-      src = g_timeout_source_new(1000);
-      g_source_set_callback(src, RpcChannelRestart, chan, NULL);
-      g_source_attach(src, chan->mainCtx);
-      g_source_unref(src);
+      ASSERT(chan->restartTimer == NULL);
+      chan->restartTimer = g_timeout_source_new(1000);
+      g_source_set_callback(chan->restartTimer, RpcChannelRestart, chan, NULL);
+      g_source_attach(chan->restartTimer, chan->mainCtx);
       goto exit;
    }
 
    /* Reset was successful. */
-   Debug(LGPFX "Channel was reset successfully.\n");
+   Log(LGPFX "Channel was reset successfully.\n");
    chan->rpcResetErrorCount = 0;
-   Debug(LGPFX "Clearing backdoor behavior ...\n");
-   gVSocketFailed = FALSE;
+
+   if (chan->impl.vsockFailureTS != 0) {
+      Log(LGPFX "Clearing backdoor behavior ...\n");
+      chan->impl.vsockFailureTS = 0;
+      chan->impl.vsockRetryDelay = RPCCHANNEL_VSOCKET_RETRY_MIN_DELAY;
+   }
 
    if (chan->resetCb != NULL) {
       chan->resetCb(&chan->impl, TRUE, chan->resetData);
@@ -296,6 +310,12 @@
 
       if (!xdrProc(&xdrs, copy.result, 0)) {
          ret = RPCIN_SETRETVALS(data, "XDR serialization failed.", FALSE);
+
+         /*
+          * DynXdr_Destroy only tries to free storage returned by a call to
+          * DynXdr_Create(NULL).
+          */
+         /* coverity[address_free] */
          DynXdr_Destroy(&xdrs, TRUE);
          goto exit;
       }
@@ -306,6 +326,12 @@
       data->result = DynXdr_Get(&xdrs);
       data->resultLen = XDR_GETPOS(&xdrs);
       data->freeResult = TRUE;
+
+      /*
+       * DynXdr_Destroy only tries to free storage returned by a call to
+       * DynXdr_Create(NULL).
+       */
+      /* coverity[address_free] */
       DynXdr_Destroy(&xdrs, FALSE);
    }
 
@@ -362,6 +388,12 @@
    ret = TRUE;
 
 exit:
+
+   /*
+    * DynXdr_Destroy only tries to free storage returned by a call to
+    * DynXdr_Create(NULL).
+    */
+   /* coverity[address_free] */
    DynXdr_Destroy(&xdrs, !ret);
    return ret;
 }
@@ -380,7 +412,7 @@
 gboolean
 RpcChannel_Dispatch(RpcInData *data)
 {
-   char *name = NULL;
+   char *name;
    unsigned int index = 0;
    size_t nameLen;
    Bool status;
@@ -400,7 +432,7 @@
 
    if (rpc == NULL) {
       Debug(LGPFX "Unknown Command '%s': Handler not registered.\n", name);
-      status = RPCIN_SETRETVALS(data, "Unknown Command", FALSE);
+      status = RPCIN_SETRETVALS(data, GUEST_RPC_UNKNOWN_COMMAND, FALSE);
       goto exit;
    }
 
@@ -457,6 +489,8 @@
    size_t i;
    RpcChannelInt *cdata = (RpcChannelInt *) chan;
 
+   ASSERT(!cdata->rpcInInitialized);
+
    cdata->appName = g_strdup(appName);
    cdata->appCtx = appCtx;
    cdata->mainCtx = g_main_context_ref(mainCtx);
@@ -483,6 +517,78 @@
       chan->in = RpcIn_Construct(mainCtx, RpcChannel_Dispatch, chan);
       ASSERT(chan->in != NULL);
    }
+
+   cdata->rpcInInitialized = TRUE;
+}
+
+
+/**
+ * Undo the RpcChannel_Setup() function if it was called earlier
+ *
+ * Note the outLock is initialized in the RpcChannel_New() function,
+ * and should only be freed in the corresponding RpcChannel_Destroy() function.
+ *
+ * @param[in]  chan        The RPC channel instance.
+ */
+
+static void
+RpcChannelTeardown(RpcChannel *chan)
+{
+   size_t i;
+   RpcChannelInt *cdata = (RpcChannelInt *) chan;
+
+   if (NULL == cdata || !cdata->rpcInInitialized) {
+      return;
+   }
+
+   /*
+    * Stop the restartTimer.
+    */
+   if (cdata->restartTimer) {
+      g_source_destroy(cdata->restartTimer);
+      g_source_unref(cdata->restartTimer);
+      cdata->restartTimer = NULL;
+   }
+
+   RpcChannel_UnregisterCallback(chan, &cdata->resetReg);
+   for (i = 0; i < ARRAYSIZE(gRpcHandlers); i++) {
+      RpcChannel_UnregisterCallback(chan, &gRpcHandlers[i]);
+   }
+
+   if (cdata->rpcs != NULL) {
+      g_hash_table_destroy(cdata->rpcs);
+      cdata->rpcs = NULL;
+   }
+
+   cdata->resetCb = NULL;
+   cdata->resetData = NULL;
+   cdata->appCtx = NULL;
+   cdata->rpcFailureCb = NULL;
+
+   g_free(cdata->appName);
+   cdata->appName = NULL;
+
+   if (chan->mainCtx != NULL) {
+      g_main_context_unref(chan->mainCtx);
+      chan->mainCtx = NULL;
+   }
+
+   if (cdata->mainCtx != NULL) {
+      g_main_context_unref(cdata->mainCtx);
+      cdata->mainCtx = NULL;
+   }
+
+   if (cdata->resetCheck != NULL) {
+      g_source_destroy(cdata->resetCheck);
+      cdata->resetCheck = NULL;
+   }
+
+   if (chan->in != NULL) {
+      RpcIn_Destruct(chan->in);
+      chan->in = NULL;
+   }
+
+   cdata->rpcInInitialized = FALSE;
 }
 
 
@@ -543,8 +649,8 @@
 {
    RpcChannelInt *chan = _chan;
 
-   Debug(LGPFX " %s: Clearing cumulative RpcChannel error count; was %d\n",
-         __FUNCTION__, chan->rpcFailureCount);
+   Debug(LGPFX "Clearing cumulative RpcChannel error count; was %d\n",
+         chan->rpcFailureCount);
    chan->rpcFailureCount = 0;
 }
 
@@ -610,6 +716,7 @@
 RpcChannel_Create(void)
 {
    RpcChannelInt *chan = g_new0(RpcChannelInt, 1);
+   chan->impl.vsockRetryDelay = RPCCHANNEL_VSOCKET_RETRY_MIN_DELAY;
    return &chan->impl;
 }
 
@@ -617,55 +724,39 @@
 /**
  * Shuts down an RPC channel and release any held resources.
  *
+ * We use the outLock to protect the chan->inStarted and chan->in as well,
+ * even though a separate lock is more desirable in theory to reduce contention.
+ * See RpcChannel_Stop() and RpcChannelStopNoLock() where it is done same.
+ *
  * @param[in]  chan     The RPC channel.
  *
- * @return  Whether the channel was shut down successfully.
- */
-
-gboolean
+ */
+
+void
 RpcChannel_Destroy(RpcChannel *chan)
 {
+   if (NULL == chan) {
+      return;
+   }
+
+   g_mutex_lock(&chan->outLock);
+
+   RpcChannelStopNoLock(chan);
+
+   if (chan->funcs != NULL && chan->funcs->shutdown != NULL) {
+      /* backend shutdown function also frees backend resources */
+      chan->funcs->shutdown(chan);
+   }
+
 #if defined(NEED_RPCIN)
-   size_t i;
+   RpcChannelTeardown(chan);
 #endif
-   RpcChannelInt *cdata = (RpcChannelInt *) chan;
-
-   if (cdata->impl.funcs != NULL && cdata->impl.funcs->shutdown != NULL) {
-      cdata->impl.funcs->shutdown(chan);
-   }
-
-#if defined(NEED_RPCIN)
-   RpcChannel_UnregisterCallback(chan, &cdata->resetReg);
-   for (i = 0; i < ARRAYSIZE(gRpcHandlers); i++) {
-      RpcChannel_UnregisterCallback(chan, &gRpcHandlers[i]);
-   }
-
-   if (cdata->rpcs != NULL) {
-      g_hash_table_destroy(cdata->rpcs);
-      cdata->rpcs = NULL;
-   }
-
-   cdata->resetCb = NULL;
-   cdata->resetData = NULL;
-   cdata->appCtx = NULL;
-   cdata->rpcFailureCb = NULL;
-
-   g_free(cdata->appName);
-   cdata->appName = NULL;
-
-   if (cdata->mainCtx != NULL) {
-      g_main_context_unref(cdata->mainCtx);
-      cdata->mainCtx = NULL;
-   }
-
-   if (cdata->resetCheck != NULL) {
-      g_source_destroy(cdata->resetCheck);
-      cdata->resetCheck = NULL;
-   }
-#endif
-
-   g_free(cdata);
-   return TRUE;
+
+   g_mutex_unlock(&chan->outLock);
+
+   g_mutex_clear(&chan->outLock);
+
+   g_free(chan);
 }
 
 
@@ -737,61 +828,36 @@
 
 
 /**
- * Create an RpcChannel instance using a prefered channel implementation,
+ * Create a one-off RpcChannel instance using a prefered channel implementation,
  * currently this is VSockChannel.
  *
  * @return  RpcChannel
  */
 
-RpcChannel *
-RpcChannel_New(void)
+static RpcChannel *
+RpcChannel_NewOne(int flags)
 {
    RpcChannel *chan;
 #if (defined(__linux__) && !defined(USERWORLD)) || defined(_WIN32)
-   chan = (gUseBackdoorOnly || gVSocketFailed) ?
-          BackdoorChannel_New() : VSockChannel_New();
+   chan = gUseBackdoorOnly ? BackdoorChannel_New() : VSockChannel_New(flags);
 #else
    chan = BackdoorChannel_New();
 #endif
-   if (chan) {
-      g_static_mutex_init(&chan->outLock);
-   }
    return chan;
 }
 
 
 /**
- * Wrapper for the shutdown function of an RPC channel struct.
- *
- * @param[in]  chan        The RPC channel instance.
- */
-
-void
-RpcChannel_Shutdown(RpcChannel *chan)
-{
-   if (chan != NULL) {
-      g_static_mutex_free(&chan->outLock);
-   }
-
-   if (chan != NULL && chan->funcs != NULL && chan->funcs->shutdown != NULL) {
-#if defined(NEED_RPCIN)
-      if (chan->in != NULL) {
-         if (chan->inStarted) {
-            RpcIn_stop(chan->in);
-         }
-         chan->inStarted = FALSE;
-         RpcIn_Destruct(chan->in);
-         chan->in = NULL;
-      } else {
-         ASSERT(!chan->inStarted);
-      }
-
-      if (chan->mainCtx != NULL) {
-         g_main_context_unref(chan->mainCtx);
-      }
-#endif
-      chan->funcs->shutdown(chan);
-   }
+ * Create an RpcChannel instance using a prefered channel implementation,
+ * currently this is VSockChannel.
+ *
+ * @return  RpcChannel
+ */
+
+RpcChannel *
+RpcChannel_New(void)
+{
+   return RpcChannel_NewOne(0);
 }
 
 
@@ -831,18 +897,50 @@
 #endif
 
    funcs = chan->funcs;
+
+#if (defined(__linux__) && !defined(USERWORLD)) || defined(_WIN32)
+   if (!gUseBackdoorOnly && chan->isMutable &&
+       funcs->getType(chan) == RPCCHANNEL_TYPE_BKDOOR) {
+      /*
+       * Try vsocket first for mutable channel.
+       * Existing channel needs to be destroyed before switching.
+       */
+      Log(LGPFX "Restore vsocket RpcOut channel ...\n");
+      funcs->destroy(chan);
+      VSockChannel_Restore(chan, chan->vsockChannelFlags);
+      funcs = chan->funcs;
+   }
+#endif
+
    ok = funcs->start(chan);
 
-   if (!ok && funcs->onStartErr != NULL) {
-      Debug(LGPFX "Fallback to backdoor ...\n");
-      funcs->onStartErr(chan);
-      ok = BackdoorChannel_Fallback(chan);
+   /*
+    * Try to fallback to Backdoor channel if the failed
+    * channel is mutable and is not a Backdoor channel.
+    */
+   if (!ok && chan->isMutable &&
+       funcs->getType(chan) != RPCCHANNEL_TYPE_BKDOOR) {
+      Log(LGPFX "Fallback to backdoor RpcOut channel ...\n");
+      funcs->destroy(chan);
+      BackdoorChannel_Fallback(chan);
+      funcs = chan->funcs;
+      ok = funcs->start(chan);
+
       /*
        * As vSocket is not available, we stick the backdoor
-       * behavior until the channel is reset/restarted.
+       * behavior until the channel is reset/restarted or
+       * retry delay has passed.
        */
-      Debug(LGPFX "Sticking backdoor behavior ...\n");
-      gVSocketFailed = TRUE;
+      chan->vsockFailureTS = time(NULL);
+      /*
+       * Backoff retry attempts. Cap the delay at max value.
+       */
+      chan->vsockRetryDelay *= 2;
+      if (chan->vsockRetryDelay > RPCCHANNEL_VSOCKET_RETRY_MAX_DELAY) {
+         chan->vsockRetryDelay = RPCCHANNEL_VSOCKET_RETRY_MAX_DELAY;
+      }
+      Log(LGPFX "Sticking backdoor RpcOut channel for %u seconds.\n",
+          chan->vsockRetryDelay);
    }
 
    return ok;
@@ -869,8 +967,8 @@
    if (chan->in != NULL) {
       if (chan->inStarted) {
          RpcIn_stop(chan->in);
+         chan->inStarted = FALSE;
       }
-      chan->inStarted = FALSE;
    } else {
       ASSERT(!chan->inStarted);
    }
@@ -887,9 +985,9 @@
 void
 RpcChannel_Stop(RpcChannel *chan)
 {
-   g_static_mutex_lock(&chan->outLock);
+   g_mutex_lock(&chan->outLock);
    RpcChannelStopNoLock(chan);
-   g_static_mutex_unlock(&chan->outLock);
+   g_mutex_unlock(&chan->outLock);
 }
 
 
@@ -956,7 +1054,7 @@
 
    ASSERT(chan && chan->funcs);
 
-   g_static_mutex_lock(&chan->outLock);
+   g_mutex_lock(&chan->outLock);
 
    funcs = chan->funcs;
    ASSERT(funcs->send);
@@ -968,18 +1066,55 @@
       *resultLen = 0;
    }
 
+#if (defined(__linux__) && !defined(USERWORLD)) || defined(_WIN32)
+   if (chan->isMutable &&
+       funcs->getType(chan) == RPCCHANNEL_TYPE_BKDOOR) {
+      /*
+       * Switch the channel type if it has been long enough
+       * time since last vsocket failure.
+       */
+      gboolean tryVSocket = (chan->vsockFailureTS == 0 ||
+                             (time(NULL) - chan->vsockFailureTS) >=
+                             chan->vsockRetryDelay);
+      if (tryVSocket && funcs->stop != NULL) {
+         Log(LGPFX "Stop backdoor RpcOut channel and try vsock again ...\n");
+         /*
+          * Stop existing RpcOut channel and start it again.
+          * RpcChannel_Start will switch it to vsocket when
+          * possible or fallback to Backdoor again.
+          */
+         funcs->stop(chan);
+         if (!RpcChannel_Start(chan)) {
+            ok = FALSE;
+            goto exit;
+         }
+         funcs = chan->funcs;
+         ASSERT(funcs->send);
+      }
+   }
+#endif
+
    ok = funcs->send(chan, data, dataLen, &rpcStatus, &res, &resLen);
 
    if (!ok && (funcs->getType(chan) != RPCCHANNEL_TYPE_BKDOOR) &&
-       (funcs->stopRpcOut != NULL)) {
+       (funcs->stop != NULL)) {
 
       free(res);
       res = NULL;
       resLen = 0;
 
       /* retry once */
-      Debug(LGPFX "Stop RpcOut channel and try to send again ...\n");
-      funcs->stopRpcOut(chan);
+      Log(LGPFX "Stop vsock RpcOut channel and try to send again ...\n");
+      funcs->stop(chan);
+      /*
+       * This is first send failure on vsocket RpcOut channel.
+       * So, we re-init the failure timestamp and retry delay
+       * because RpcChannel_Start tries vsocket first. In case
+       * RpcChannel_Start falls back to Backdoor these will be
+       * set appropriately.
+       */
+      chan->vsockFailureTS = 0;
+      chan->vsockRetryDelay = RPCCHANNEL_VSOCKET_RETRY_MIN_DELAY;
       if (RpcChannel_Start(chan)) {
          /* The channel may get switched from vsocket to backdoor */
          funcs = chan->funcs;
@@ -1007,7 +1142,7 @@
    }
 
 exit:
-   g_static_mutex_unlock(&chan->outLock);
+   g_mutex_unlock(&chan->outLock);
    return ok && rpcStatus;
 }
 
@@ -1020,22 +1155,31 @@
  * @param[in]  dataLen     data length
  * @param[in]  result      reply, should be freed by calling RpcChannel_Free.
  * @param[in]  resultLen   reply length
+ * @param[in]  priv        TRUE : create VSock channel for privileged guest RPC.
+                           FALSE: follow regular RPC channel creation process.
 
  * @returns    TRUE on success.
  */
 
-gboolean
-RpcChannel_SendOneRaw(const char *data,
-                      size_t dataLen,
-                      char **result,
-                      size_t *resultLen)
+static gboolean
+RpcChannelSendOneRaw(const char *data,
+                     size_t dataLen,
+                     char **result,
+                     size_t *resultLen,
+                     gboolean priv)
 {
    RpcChannel *chan;
-   gboolean status;
-
-   status = FALSE;
-
-   chan = RpcChannel_New();
+   gboolean status = FALSE;
+   int flags;
+
+   flags = RPCCHANNEL_FLAGS_SEND_ONE;
+#if (defined(__linux__) && !defined(USERWORLD)) || defined(_WIN32)
+   flags |= RPCCHANNEL_FLAGS_FAST_CLOSE;
+   chan = priv ? VSockChannel_New(flags) : RpcChannel_NewOne(flags);
+#else
+   chan = RpcChannel_NewOne(flags);
+#endif
+
    if (chan == NULL) {
       if (result != NULL) {
          *result = Util_SafeStrdup("RpcChannel: Unable to create "
@@ -1054,6 +1198,14 @@
          }
       }
       goto sent;
+   } else if (priv && RpcChannel_GetType(chan) != RPCCHANNEL_TYPE_PRIV_VSOCK) {
+      if (result != NULL) {
+         *result = Util_SafeStrdup(RPCCHANNEL_SEND_PERMISSION_DENIED);
+         if (resultLen != NULL) {
+            *resultLen = strlen(*result);
+         }
+      }
+      goto sent;
    } else if (!RpcChannel_Send(chan, data, dataLen, result, resultLen)) {
       /* We already have the description of the error */
       goto sent;
@@ -1077,21 +1229,71 @@
  * Open/close RpcChannel each time for sending a Rpc message, this is a wrapper
  * for RpcChannel APIs.
  *
+ * @param[in]  data        request data
+ * @param[in]  dataLen     data length
+ * @param[in]  result      reply, should be freed by calling RpcChannel_Free.
+ * @param[in]  resultLen   reply length
+
+ * @returns    TRUE on success.
+ */
+
+gboolean
+RpcChannel_SendOneRaw(const char *data,
+                      size_t dataLen,
+                      char **result,
+                      size_t *resultLen)
+{
+   return RpcChannelSendOneRaw(data, dataLen, result, resultLen, FALSE);
+}
+
+
+#if defined(__linux__) || defined(_WIN32)
+
+/**
+ * Open/close VSock RPC Channel each time for sending a privileged Rpc message,
+ * this is a wrapper for RpcChannel APIs.
+ *
+ * @param[in]  data        request data
+ * @param[in]  dataLen     data length
+ * @param[in]  result      reply, should be freed by calling RpcChannel_Free.
+ * @param[in]  resultLen   reply length
+
+ * @returns    TRUE on success.
+ */
+
+gboolean
+RpcChannel_SendOneRawPriv(const char *data,
+                          size_t dataLen,
+                          char **result,
+                          size_t *resultLen)
+{
+   return RpcChannelSendOneRaw(data, dataLen, result, resultLen, TRUE);
+}
+
+#endif
+
+
+/**
+ * Open/close RpcChannel each time for sending a Rpc message, this is a wrapper
+ * for RpcChannel APIs.
+ *
  * @param[out] reply       reply, should be freed by calling RpcChannel_Free.
  * @param[out] repLen      reply length
  * @param[in]  reqFmt      request data
- * @param[in]  ...         optional arguments depending on reqFmt.
+ * @param[in]  args        optional arguments depending on reqFmt.
+ * @param[in]  priv        TRUE : create VSock channel for privileged guest RPC.
+                           FALSE: follow regular RPC channel creation process.
 
  * @returns    TRUE on success.
  */
 
-gboolean
-RpcChannel_SendOne(char **reply,
-                   size_t *repLen,
-                   char const *reqFmt,
-                   ...)
-{
-   va_list args;
+static gboolean
+RpcChannelSendOne(char **reply,
+                  size_t *repLen,
+                  char const *reqFmt,
+                  va_list args,
+                  gboolean priv)
+{
    gboolean status;
    char *request;
    size_t reqLen = 0;
@@ -1099,9 +1301,7 @@
    status = FALSE;
 
    /* Format the request string */
-   va_start(args, reqFmt);
    request = Str_Vasprintf(&reqLen, reqFmt, args);
-   va_end(args);
 
    /*
     * If Str_Vasprintf failed, write NULL into the reply if the caller wanted
@@ -1111,32 +1311,7 @@
       goto error;
    }
 
-   /*
-    * If the command doesn't contain a space, add one to the end to maintain
-    * compatibility with old VMXs.
-    *
-    * For a long time, the GuestRpc logic in the VMX was wired to expect a
-    * trailing space in every command, even commands without arguments. That is
-    * no longer true, but we must continue to add a trailing space because we
-    * don't know whether we're talking to an old or new VMX.
-    */
-   if (request[reqLen - 1] != ' ') {
-      char *tmp;
-
-      tmp = Str_Asprintf(NULL, "%s ", request);
-      free(request);
-      request = tmp;
-
-      /*
-       * If Str_Asprintf failed, write NULL into reply if the caller wanted
-       * a reply back.
-       */
-      if (request == NULL) {
-         goto error;
-      }
-   }
-
-   status = RpcChannel_SendOneRaw(request, reqLen, reply, repLen);
+   status = RpcChannelSendOneRaw(request, reqLen, reply, repLen, priv);
 
    free(request);
 
@@ -1151,4 +1326,66 @@
       *repLen = 0;
    }
    return FALSE;
-}+}
+
+
+/**
+ * Open/close RpcChannel each time for sending a Rpc message, this is a wrapper
+ * for RpcChannel APIs.
+ *
+ * @param[out] reply       reply, should be freed by calling RpcChannel_Free.
+ * @param[out] repLen      reply length
+ * @param[in]  reqFmt      request data
+ * @param[in]  ...         optional arguments depending on reqFmt.
+
+ * @returns    TRUE on success.
+ */
+
+gboolean
+RpcChannel_SendOne(char **reply,
+                   size_t *repLen,
+                   char const *reqFmt,
+                   ...)
+{
+   va_list args;
+   gboolean status;
+
+   va_start(args, reqFmt);
+   status = RpcChannelSendOne(reply, repLen, reqFmt, args, FALSE);
+   va_end(args);
+
+   return status;
+}
+
+
+#if defined(__linux__) || defined(_WIN32)
+
+/**
+ * Open/close VSock RPC Channel each time for sending a privileged Rpc message,
+ * this is a wrapper for RpcChannel APIs.
+ *
+ * @param[out] reply       reply, should be freed by calling RpcChannel_Free.
+ * @param[out] repLen      reply length
+ * @param[in]  reqFmt      request data
+ * @param[in]  ...         optional arguments depending on reqFmt.
+
+ * @returns    TRUE on success.
+ */
+
+gboolean
+RpcChannel_SendOnePriv(char **reply,
+                       size_t *repLen,
+                       char const *reqFmt,
+                       ...)
+{
+   va_list args;
+   gboolean status;
+
+   va_start(args, reqFmt);
+   status = RpcChannelSendOne(reply, repLen, reqFmt, args, TRUE);
+   va_end(args);
+
+   return status;
+}
+
+#endif