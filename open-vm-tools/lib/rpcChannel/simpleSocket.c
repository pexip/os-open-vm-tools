/*********************************************************
<<<<<<< HEAD
 * Copyright (C) 2013-2017 VMware, Inc. All rights reserved.
=======
 * Copyright (C) 2013-2017,2019-2021 VMware, Inc. All rights reserved.
>>>>>>> 30568780
 *
 * This program is free software; you can redistribute it and/or modify it
 * under the terms of the GNU Lesser General Public License as published
 * by the Free Software Foundation version 2.1 and no later version.
 *
 * This program is distributed in the hope that it will be useful, but
 * WITHOUT ANY WARRANTY; without even the implied warranty of MERCHANTABILITY
 * or FITNESS FOR A PARTICULAR PURPOSE.  See the Lesser GNU General Public
 * License for more details.
 *
 * You should have received a copy of the GNU Lesser General Public License
 * along with this program; if not, write to the Free Software Foundation, Inc.,
 * 51 Franklin St, Fifth Floor, Boston, MA  02110-1301 USA.
 *
 *********************************************************/

/*
 * simpleSocket.c --
 *
 *    Simple wrappers for socket.
 *
 */

#include <stdlib.h>
#if defined(__linux__)
#include <arpa/inet.h>
#endif

#include "simpleSocket.h"
#include "vmci_defs.h"
#include "vmci_sockets.h"
#include "dataMap.h"
#include "err.h"
#include "debug.h"

#define LGPFX "SimpleSock: "


static int
SocketGetLastError(void);

/*
 *-----------------------------------------------------------------------------
 *
 * SocketStartup --
 *
 *      Win32 special socket init.
 *
 * Results:
 *      TRUE on success
 *
 * Side effects:
 *      None.
 *
 *-----------------------------------------------------------------------------
 */

static gboolean
SocketStartup(void)
{
#if defined(_WIN32)
   static Bool initialized = FALSE;
   int err;
   WSADATA wsaData;

   if (initialized) {
      return TRUE;
   }

   err = WSAStartup(MAKEWORD(2, 0), &wsaData);
   if (err) {
      Warning(LGPFX "Error in WSAStartup: %d[%s]\n", err,
              Err_Errno2String(err));
      return FALSE;
   }

   if (2 != LOBYTE(wsaData.wVersion) || 0 != HIBYTE(wsaData.wVersion)) {
      Warning(LGPFX "Unsupported Winsock version %d.%d\n",
              LOBYTE(wsaData.wVersion), HIBYTE(wsaData.wVersion));
      return FALSE;
   }

   initialized = TRUE;
#endif

   return TRUE;
}


/*
 *-----------------------------------------------------------------------------
 *
 * Socket_Close --
 *
 *      wrapper for socket close.
 *
 * Results:
 *      None.
 *
 * Side effects:
 *      None.
 *
 *-----------------------------------------------------------------------------
 */

void
Socket_Close(SOCKET sock)
{
   int res;

#if defined(_WIN32)
   res = closesocket(sock);
#else
   res = close(sock);
#endif

   if (res == SOCKET_ERROR) {
      int err = SocketGetLastError();
      Warning(LGPFX "Error in closing socket %d: %d[%s]\n",
              sock, err, Err_Errno2String(err));
   }
}


/*
 *-----------------------------------------------------------------------------
 *
 * SocketGetLastError --
 *
 *      Get the last error code.
 *
 * Results:
 *      error code.
 *
 * Side effects:
 *      None.
 *
 *-----------------------------------------------------------------------------
 */

static int
SocketGetLastError(void)
{
#if defined(_WIN32)
   return WSAGetLastError();
#else
   return errno;
#endif
}


/*
 *-----------------------------------------------------------------------------
 *
 * Socket_Recv --
 *
 *      Block until given number of bytes of data is received or error occurs.
 *
 * Results:
 *      TRUE on success, FALSE on failure.
 *
 * Side effects:
 *      None.
 *
 *-----------------------------------------------------------------------------
 */

gboolean
Socket_Recv(SOCKET fd,      // IN
            char *buf,      // OUT
            int len)        // IN
{
   int remaining = len;
   int rv;
   int sysErr;

   while (remaining > 0) {
      rv = recv(fd, buf , remaining, 0);
      if (rv == 0) {
         Debug(LGPFX "Socket %d closed by peer.", fd);
         return FALSE;
      }
      if (rv == SOCKET_ERROR) {
         sysErr = SocketGetLastError();
         if (sysErr == SYSERR_EINTR) {
            continue;
         }
         Warning(LGPFX "Recv error for socket %d: %d[%s]", fd, sysErr,
                 Err_Errno2String(sysErr));
         return FALSE;
      }
      remaining -= rv;
      buf += rv;
   }

   Debug(LGPFX "Recved %d bytes from socket %d\n", len, fd);
   return TRUE;
}


/*
 *-----------------------------------------------------------------------------
 *
 * Socket_Send --
 *
 *      Block until the given number of bytes of data is sent or error occurs.
 *
 * Results:
 *      TRUE on success, FALSE on failure.
 *
 * Side effects:
 *      None.
 *
 *-----------------------------------------------------------------------------
 */

gboolean
Socket_Send(SOCKET fd,      // IN
            char *buf,      // IN
            int len)        // IN
{
   int left = len;
   int sent = 0;
   int sysErr;

   while (left > 0) {
      int rv = send(fd, buf + sent, left, 0);
      if (rv == SOCKET_ERROR) {
         sysErr = SocketGetLastError();
         if (sysErr == SYSERR_EINTR) {
            continue;
         }
         Warning(LGPFX "Send error for socket %d: %d[%s]", fd, sysErr,
                 Err_Errno2String(sysErr));
         return FALSE;
      }
      left -= rv;
      sent += rv;
   }

   Debug(LGPFX "Sent %d bytes from socket %d\n", len, fd);
   return TRUE;
}


/*
 *----------------------------------------------------------------------------
 *
 * SocketConnectVmciInternal --
 *
 *      Connect to a VSOCK destination in blocking mode
 *
 * Results:
 *      The socket created/connected upon success.
 *      INVALID_SOCKET upon a failure:
 *         apiErr and sysErr are populated with the proper error codes.
 *
 * Side effects:
 *      None
 *
 *----------------------------------------------------------------------------
 */
static SOCKET
SocketConnectVmciInternal(const struct sockaddr_vm *destAddr, // IN
                          unsigned int localPort,             // IN
                          ApiError *apiErr,                   // OUT
                          int *sysErr)                        // OUT
{
   SOCKET fd;
   struct sockaddr_vm localAddr;

   fd = socket(destAddr->svm_family, SOCK_STREAM, 0);
   if (fd == INVALID_SOCKET) {
      *apiErr = SOCKERR_SOCKET;
      *sysErr = SocketGetLastError();
      Warning(LGPFX "failed to create socket, error %d: %s\n",
              *sysErr, Err_Errno2String(*sysErr));
      return INVALID_SOCKET;
   }

   memset(&localAddr, 0, sizeof localAddr);
   localAddr.svm_family = destAddr->svm_family;
   localAddr.svm_cid = VMCISock_GetLocalCID();
   localAddr.svm_port = localPort;

   if (bind(fd, (struct sockaddr *)&localAddr, sizeof localAddr) != 0) {
      *apiErr = SOCKERR_BIND;
      *sysErr = SocketGetLastError();
      Debug(LGPFX "Couldn't bind on source port %d, error %d, %s\n",
            localPort, *sysErr, Err_Errno2String(*sysErr));
      Socket_Close(fd);
      return INVALID_SOCKET;
   }

   Debug(LGPFX "Successfully bound to source port %d\n", localPort);

   if (connect(fd, (struct sockaddr *)destAddr, sizeof *destAddr) != 0) {
      *apiErr = SOCKERR_CONNECT;
      *sysErr = SocketGetLastError();
      Warning(LGPFX "failed to connect (%d => %d), error %d: %s\n",
              localPort, destAddr->svm_port, *sysErr,
              Err_Errno2String(*sysErr));
      Socket_Close(fd);
      return INVALID_SOCKET;
   }

   *apiErr = SOCKERR_SUCCESS;
   *sysErr = 0;
   return fd;
}


/*
 *----------------------------------------------------------------------------
 *
 * Socket_ConnectVMCI --
 *
 *      Connect to a VMCI port in blocking mode.
 *      If isPriv is true, we will try to bind the local port to a port that
 *      is less than 1024.
 *
 * Results:
 *      The socket created/connected upon success.
 *      INVALID_SOCKET upon a failure:
 *         outApiErr and outSysErr are populated with proper error codes.
 *
 * Side effects:
 *      None
 *
 *----------------------------------------------------------------------------
 */

SOCKET
Socket_ConnectVMCI(unsigned int cid,                  // IN
                   unsigned int port,                 // IN
                   gboolean isPriv,                   // IN
                   ApiError *outApiErr,               // OUT optional
                   int *outSysErr)                    // OUT optional
{
   struct sockaddr_vm addr;
   unsigned int localPort;
   SOCKET fd;
   int sysErr = 0;
   ApiError apiErr;
   int vsockDev = -1;
   int family = VMCISock_GetAFValueFd(&vsockDev);

   if (family == -1) {
      Warning(LGPFX "Couldn't get VMCI socket family info.");
      apiErr = SOCKERR_VMCI_FAMILY;
      fd = INVALID_SOCKET;
      goto done;
   }

   if (!SocketStartup()) {
      apiErr = SOCKERR_STARTUP;
      fd = INVALID_SOCKET;
      goto done;
   }

   memset((char *)&addr, 0, sizeof addr);
   addr.svm_family = family;
   addr.svm_cid = cid;
   addr.svm_port = port;

   Debug(LGPFX "creating new socket, connecting to %u:%u\n", cid, port);

   if (!isPriv) {
      fd = SocketConnectVmciInternal(&addr, VMADDR_PORT_ANY,
                                     &apiErr, &sysErr);
      goto done;
   }

   /* We are required to use a privileged source port. */
   localPort = PRIVILEGED_PORT_MAX;
   while (localPort >= PRIVILEGED_PORT_MIN) {
      fd = SocketConnectVmciInternal(&addr, localPort, &apiErr, &sysErr);
      if (fd != INVALID_SOCKET) {
         goto done;
      }
      if (apiErr == SOCKERR_BIND && sysErr == SYSERR_EADDRINUSE) {
         --localPort;
         continue; /* Try next port */
      }
      if (apiErr == SOCKERR_CONNECT && sysErr == SYSERR_ECONNRESET) {
         /*
          * VMX might be slow releasing a port pair
          * when another client closed the client side end.
          * Simply try next port.
          */
         --localPort;
         continue;
      }
      if (apiErr == SOCKERR_CONNECT && sysErr == SYSERR_EINTR) {
         /*
          * EINTR on connect due to signal.
          * Try again using the same port.
          */
         continue;
      }
      /* Unrecoverable error occurred */
      goto done;
   }

   Debug(LGPFX "Failed to connect using a privileged port.\n");

done:

   VMCISock_ReleaseAFValueFd(vsockDev);

   if (outApiErr) {
      *outApiErr = apiErr;
   }

   if (outSysErr) {
      *outSysErr = sysErr;
   }

   if (fd != INVALID_SOCKET) {
      Debug(LGPFX "socket %d connected\n", fd);
   }
   return fd;
}


/*
 *-----------------------------------------------------------------------------
 *
 * Socket_DecodePacket --
 *
 *    Helper function to decode received packet in DataMap encoding format.
 *
 * Result:
 *    None
 *
 * Side-effects:
 *    None
 *
 *-----------------------------------------------------------------------------
 */

static gboolean
Socket_DecodePacket(const char *recvBuf,       // IN
                    int fullPktLen,            // IN
                    char **payload,            // OUT
                    int32 *payloadLen)         // OUT
{
   ErrorCode res;
   DataMap map;
   char *buf;
   int32 len;

   *payload = NULL;
   *payloadLen = 0;

   /* decoding the packet */
   res = DataMap_Deserialize(recvBuf, fullPktLen, &map);
   if (res != DMERR_SUCCESS) {
      Debug(LGPFX "Error in dataMap decoding, error=%d\n", res);
      return FALSE;
   }

   res = DataMap_GetString(&map, GUESTRPCPKT_FIELD_PAYLOAD, &buf, &len);
   if (res == DMERR_SUCCESS) {
      char *tmpPtr = malloc(len + 1);
      if (tmpPtr == NULL) {
         Debug(LGPFX "Error in allocating memory\n");
         goto error;
      }
      memcpy(tmpPtr, buf, len);
      /* add a trailing 0 for backward compatibility */
      tmpPtr[len] = '\0';

      *payload = tmpPtr;
      *payloadLen = len;
   } else {
      Debug(LGPFX "Error in decoding payload, error=%d\n", res);
      goto error;
   }

   DataMap_Destroy(&map);
   return TRUE;

error:
   DataMap_Destroy(&map);
   return FALSE;
}


/*
 *-----------------------------------------------------------------------------
 *
 * Socket_PackSendData --
 *
 *    Helper function for building send packet and serialize it.
 *
 * Result:
 *    TRUE on sucess, FALSE otherwise.
 *
 * Side-effects:
 *    None
 *
 *-----------------------------------------------------------------------------
 */

static gboolean
Socket_PackSendData(const char *buf,             // IN
                    int len,                     // IN
                    char **serBuf,               // OUT
                    int32 *serBufLen)            // OUT
{
   DataMap map;
   ErrorCode res;
   char *newBuf;
   gboolean mapCreated = FALSE;
   int64 pktType = GUESTRPCPKT_TYPE_DATA;

   res = DataMap_Create(&map);
   if (res != DMERR_SUCCESS) {
      goto error;
   }

   mapCreated = TRUE;
   res = DataMap_SetInt64(&map, GUESTRPCPKT_FIELD_TYPE,
                          pktType, TRUE);
   if (res != DMERR_SUCCESS) {
      goto error;
   }

   newBuf = malloc(len);
   if (newBuf == NULL) {
      Debug(LGPFX "Error in allocating memory.\n");
      goto error;
   }
   memcpy(newBuf, buf, len);
   res = DataMap_SetString(&map, GUESTRPCPKT_FIELD_PAYLOAD, newBuf,
                           len, TRUE);
   if (res != DMERR_SUCCESS) {
      free(newBuf);
      goto error;
   }

   res = DataMap_Serialize(&map, serBuf, serBufLen);
   if (res != DMERR_SUCCESS) {
      goto error;
   }

   DataMap_Destroy(&map);
   return TRUE;

error:
   if (mapCreated) {
      DataMap_Destroy(&map);
   }
   Debug(LGPFX "Error in dataMap encoding\n");
   return FALSE;
}


/*
 *-----------------------------------------------------------------------------
 *
 * Socket_RecvPacket --
 *
 *    Helper function to recv a dataMap packet over the socket.
 *    The caller has to *free* the payload to avoid memory leak.
 *
 * Result:
 *    TRUE on sucess, FALSE otherwise.
 *
 * Side-effects:
 *    None
 *
 *-----------------------------------------------------------------------------
 */

gboolean
Socket_RecvPacket(SOCKET sock,               // IN
                  char **payload,            // OUT
                  int *payloadLen)           // OUT
{
   gboolean ok;
   uint32 packetLen;
   uint32 partialPktLen;
   int packetLenSize = sizeof packetLen;
   int fullPktLen;
   char *recvBuf;

   ok = Socket_Recv(sock, (char *)&packetLen, packetLenSize);
   if (!ok) {
      Debug(LGPFX "error in recving packet header, err=%d\n",
            SocketGetLastError());
      return FALSE;
   }

   partialPktLen = ntohl(packetLen);
   if (partialPktLen > INT_MAX - packetLenSize) {
      Panic(LGPFX "Invalid packetLen value 0x%08x\n", packetLen);
   }

   fullPktLen = partialPktLen + packetLenSize;
   recvBuf = malloc(fullPktLen);
   if (recvBuf == NULL) {
      Debug(LGPFX "Could not allocate recv buffer.\n");
      return FALSE;
   }

   memcpy(recvBuf, &packetLen, packetLenSize);
   ok = Socket_Recv(sock, recvBuf + packetLenSize,
                     fullPktLen - packetLenSize);
   if (!ok) {
      Debug(LGPFX "error in recving packet, err=%d\n",
            SocketGetLastError());
      free(recvBuf);
      return FALSE;
   }

   ok = Socket_DecodePacket(recvBuf, fullPktLen, payload, payloadLen);
   free(recvBuf);
   return ok;
}


/*
 *-----------------------------------------------------------------------------
 *
 * Socket_SendPacket --
 *
 *    Helper function to send a dataMap packet over the socket.
 *
 * Result:
 *    TRUE on sucess, FALSE otherwise.
 *
 * Side-effects:
 *    None
 *
 *-----------------------------------------------------------------------------
 */

gboolean
Socket_SendPacket(SOCKET sock,               // IN
                  const char *payload,       // IN
                  int payloadLen)            // IN
{
   gboolean ok;
   char *sendBuf;
   int sendBufLen;

   if (!Socket_PackSendData(payload, payloadLen, &sendBuf, &sendBufLen)) {
      return FALSE;
   }

   ok = Socket_Send(sock, sendBuf, sendBufLen);
   free(sendBuf);

   return ok;
}<|MERGE_RESOLUTION|>--- conflicted
+++ resolved
@@ -1,9 +1,5 @@
 /*********************************************************
-<<<<<<< HEAD
- * Copyright (C) 2013-2017 VMware, Inc. All rights reserved.
-=======
  * Copyright (C) 2013-2017,2019-2021 VMware, Inc. All rights reserved.
->>>>>>> 30568780
  *
  * This program is free software; you can redistribute it and/or modify it
  * under the terms of the GNU Lesser General Public License as published
@@ -177,11 +173,10 @@
             int len)        // IN
 {
    int remaining = len;
-   int rv;
    int sysErr;
 
    while (remaining > 0) {
-      rv = recv(fd, buf , remaining, 0);
+      int rv = recv(fd, buf , remaining, 0);
       if (rv == 0) {
          Debug(LGPFX "Socket %d closed by peer.", fd);
          return FALSE;
@@ -350,6 +345,7 @@
    ApiError apiErr;
    int vsockDev = -1;
    int family = VMCISock_GetAFValueFd(&vsockDev);
+   int retryCount = 0;
 
    if (family == -1) {
       Warning(LGPFX "Couldn't get VMCI socket family info.");
@@ -404,6 +400,23 @@
           */
          continue;
       }
+
+      if (apiErr == SOCKERR_CONNECT && sysErr == SYSERR_ENOBUFS) {
+         /*
+          * ENOBUFS can happen if we're out of vsocks in the kernel.
+          * Delay a bit and try again using the same port.
+          * Have a retry count in case something has gone horribly wrong.
+          */
+         if (++retryCount > 5) {
+            goto done;
+         }
+#ifdef _WIN32
+         Sleep(1);
+#else
+         usleep(1000);
+#endif
+         continue;
+      }
       /* Unrecoverable error occurred */
       goto done;
    }
@@ -512,6 +525,7 @@
 static gboolean
 Socket_PackSendData(const char *buf,             // IN
                     int len,                     // IN
+                    Bool fastClose,              // IN
                     char **serBuf,               // OUT
                     int32 *serBufLen)            // OUT
 {
@@ -544,6 +558,13 @@
    if (res != DMERR_SUCCESS) {
       free(newBuf);
       goto error;
+   }
+
+   if (fastClose) {
+      res = DataMap_SetInt64(&map, GUESTRPCPKT_FIELD_FAST_CLOSE, TRUE, TRUE);
+      if (res != DMERR_SUCCESS) {
+         goto error;
+      }
    }
 
    res = DataMap_Serialize(&map, serBuf, serBufLen);
@@ -646,13 +667,15 @@
 gboolean
 Socket_SendPacket(SOCKET sock,               // IN
                   const char *payload,       // IN
-                  int payloadLen)            // IN
+                  int payloadLen,            // IN
+                  Bool fastClose)            // IN
 {
    gboolean ok;
    char *sendBuf;
    int sendBufLen;
 
-   if (!Socket_PackSendData(payload, payloadLen, &sendBuf, &sendBufLen)) {
+   if (!Socket_PackSendData(payload, payloadLen, fastClose,
+                            &sendBuf, &sendBufLen)) {
       return FALSE;
    }
 
