/*********************************************************
<<<<<<< HEAD
 * Copyright (C) 2008-2016 VMware, Inc. All rights reserved.
=======
 * Copyright (C) 2008-2019,2022 VMware, Inc. All rights reserved.
>>>>>>> 30568780
 *
 * This program is free software; you can redistribute it and/or modify it
 * under the terms of the GNU Lesser General Public License as published
 * by the Free Software Foundation version 2.1 and no later version.
 *
 * This program is distributed in the hope that it will be useful, but
 * WITHOUT ANY WARRANTY; without even the implied warranty of MERCHANTABILITY
 * or FITNESS FOR A PARTICULAR PURPOSE.  See the Lesser GNU General Public
 * License for more details.
 *
 * You should have received a copy of the GNU Lesser General Public License
 * along with this program; if not, write to the Free Software Foundation, Inc.,
 * 51 Franklin St, Fifth Floor, Boston, MA  02110-1301 USA.
 *
 *********************************************************/

/*
 * appUtilX11.c --
 *
 *    Utility functions to retrieve application icons.
 */

#define _GNU_SOURCE 1
#include <stdlib.h>
#include <string.h>
#include <unistd.h>

#include "vmware.h"
#include "str.h"
#include "posix.h"
#include "debug.h"

#ifndef GTK2
#ifndef GTK3
#error "Gtk 2.0 or 3.0 is required"
#endif
#endif

#include <libgen.h>
#include <glib.h>
#include <gtk/gtk.h>
#include <gdk/gdkx.h>
#include <X11/Xlib.h>
#include <X11/Xatom.h>
#include <gdk-pixbuf-xlib/gdk-pixbuf-xlib.h>

/*
 *-----------------------------------------------------------------------------
 *
 * AppUtilIconThemeReallyHasIcon --
 *
 *      Utility function to detect whether an icon is really available. This is necessary
 *      because sometimes gtk_icon_theme_has_icon() lies to us...
 *
 * Results:
 *      TRUE if the icon theme really has a usable icon, FALSE otherwise.
 *
 * Side effects:
 *      None.
 *
 *-----------------------------------------------------------------------------
 */

static Bool
AppUtilIconThemeReallyHasIcon(GtkIconTheme *iconTheme, // IN
                              const char *iconName)    // IN
{
   gint *iconSizes;
   Bool retval;

   if (!gtk_icon_theme_has_icon(iconTheme, iconName)) {
      return FALSE;
   }

   iconSizes = gtk_icon_theme_get_icon_sizes(iconTheme, iconName);
   retval = iconSizes && iconSizes[0];
   g_free(iconSizes);

   return retval;
}


/*
 *-----------------------------------------------------------------------------
 *
 * AppUtilCollectNamedIcons --
 *
 *      Tries to find icons with a particular name (which may be a full filesystem path,
 *      a filename with extension, or just an abstract app name).
 *
 * Results:
 *      None.
 *
 * Side effects:
 *      May add icons into 'pixbufs'
 *
 *-----------------------------------------------------------------------------
 */

static void
AppUtilCollectNamedIcons(GPtrArray *pixbufs,   // IN/OUT
                         const char *iconName) // IN
{
   char *myIconName = NULL;
   char *baseIconName;
   /*
    * Use the GtkIconTheme to track down any available icons for this app.
    */
   GtkIconTheme *iconTheme = NULL;
   char *ctmp2;
   Bool foundItInTheme = FALSE; // Did we find this icon in the GtkIconTheme?
   Bool foundItInFile = FALSE;  // Did we find this icon directly in a file?
   static const char *extraIconPaths[] = {
      "/usr/share/icons",
      "/usr/share/pixmaps",
      "/usr/local/share/pixmaps",
      "/usr/local/share/icons",
      "/opt/kde3/share/icons",
      "/opt/kde3/share/pixmaps",
      "/opt/kde4/share/icons",
      "/opt/kde4/share/pixmaps",
      "/opt/gnome/share/icons",
      "/opt/gnome/share/pixmaps"
   };
   int iconNameLen;

   ASSERT(iconName);

   Debug("Collecting icons named %s\n", iconName);

   iconNameLen = strlen(iconName) + 1;
   baseIconName = g_alloca(iconNameLen); // We need to modify the name sometimes
   Str_Strcpy(baseIconName, iconName, iconNameLen);

   ctmp2 = strrchr(baseIconName, '.');
   if (*baseIconName != '/' && ctmp2 && strlen(ctmp2) <= 5) {
      /*
       * If it's a plain filename that we could possibly feed into GtkIconTheme as an
       * icon ID, trim the file extension to turn it into an icon ID string and make
       * GtkIconTheme happy.
       */
      *ctmp2 = '\0';
   }

   iconTheme = gtk_icon_theme_get_default();
   g_object_ref(G_OBJECT(iconTheme));
   foundItInTheme = AppUtilIconThemeReallyHasIcon(iconTheme, baseIconName);

   if (!foundItInTheme) {
      /*
       * Try looking for it as a non-GtkIconTheme managed file, to deal with older
       * systems.
       */
      if (iconName[0] != '/') {
         gchar *iconSearchName;
         gsize iconSearchNameSize;
         gboolean triedOtherExts = FALSE;

         char *ctmp2;
         int i;

         static const char *iconExtensions[] = {
            "",         // MUST be first entry.
            ".png",
            ".xpm",
            ".gif",
            ".svg",
         };

         /*
          * Make a local copy of iconName in case we need to search for icons with
          * alternate extensions.
          */
         iconSearchNameSize = strlen(iconName) + 1;
         iconSearchName = g_alloca(iconSearchNameSize);

         /* Ignore return, returns length of the source string */
         /* coverity[check_return] */
         g_strlcpy(iconSearchName, iconName, iconSearchNameSize);

         myIconName = NULL;

         ctmp2 = g_alloca(PATH_MAX);
tryingOtherExts:
         for (i = 0; !myIconName && i < ARRAYSIZE(extraIconPaths); i++) {
            int j;

            if (!extraIconPaths[i]) {
               continue;
            }

            /*
             * Per Desktop Entry Specification and Icon Theme Specification, I don't
             * believe that the iconName, unless it's an absolute path, should include
             * the file extension.
             *
             * However, empirical evidence shows that -many- applications ignore that
             * and may specify an icon of, for example, "foo.png".  We'll also handle
             * those special cases here.
             */
            for (j = 0; !myIconName && j < ARRAYSIZE(iconExtensions); j++) {
               g_snprintf(ctmp2, PATH_MAX, "%s/%s%s", extraIconPaths[i], iconSearchName,
                          iconExtensions[j]);
               if (!g_file_test(ctmp2, G_FILE_TEST_EXISTS)) {
                  continue;
               }

               if (j != 0) {
                  /*
                   * Case 1:  We located an icon by appending an image extension to
                   * IconName.  Success!
                   */
                  myIconName = ctmp2;           // Will break "i" loop.
                  foundItInFile = TRUE;
                  break;
               } else {
                  /*
                   * Case 2:  We found an icon without appending an extension.  Verify
                   * that the filename contains a valid image extension.
                   */
                  int k;
                  char *ctmpext = strrchr(ctmp2, '.');
                  for (k = 1; ctmpext && k < ARRAYSIZE(iconExtensions); k++) {
                     if (strcmp(ctmpext, iconExtensions[k]) == 0) {
                        myIconName = ctmp2;     // Will break "i" loop.
                        foundItInFile = TRUE;
                        break;
                     }
                  }
               }
            }
         }

         /*
          * No dice.  But we won't give up hope just yet!  In some cases, icon-foo.png
          * may not exist while icon-foo.xpm does.  (Ex: Ubuntu 8.04's hwtest.)  We'll
          * try once more by searching for an icon with an alternate extension.
          */
         if (!foundItInFile && !triedOtherExts) {
            int extIndex;

            triedOtherExts = TRUE;

            /*
             * Look to see if iconSearchName contains any of the known extensions
             * listed above.  If so, chop it off, then reattempt the search.
             */
            for (extIndex = 1; extIndex < ARRAYSIZE(iconExtensions); extIndex++) {
               if (g_str_has_suffix(iconSearchName, iconExtensions[extIndex])) {
                  gchar *extension;
                  extension = g_strrstr(iconSearchName, iconExtensions[extIndex]);
                  *extension = '\0';
                  goto tryingOtherExts;
               }
            }
         }
      } else {
         myIconName = g_alloca(iconNameLen + 1);
         Str_Strcpy(myIconName, iconName, iconNameLen);
         foundItInFile = TRUE;
      }
   }

   if (!foundItInTheme && !foundItInFile) {
      /*
       * Try looking through some auxiliary icon themes.
       */
      int i;
      static const char *extraThemes[] = {
         /*
          * Some other icon themes to try.
          */
         "hicolor",
         "Bluecurve",
         "HighContrast-SVG",
         "HighContrastLargePrint",
         "crystalsvg",
         "slick",
         NULL
      };
      g_object_unref(G_OBJECT(iconTheme));
      iconTheme = gtk_icon_theme_new();
      for (i = 0; i < ARRAYSIZE(extraIconPaths); i++) {
         if (extraIconPaths[i]) {
            if (g_file_test(extraIconPaths[i], G_FILE_TEST_EXISTS)) {
               gtk_icon_theme_append_search_path(iconTheme, extraIconPaths[i]);
            } else {
               extraIconPaths[i] = NULL;
            }
         }
      }

      for (i = 0; extraThemes[i]; i++) {
         gtk_icon_theme_set_custom_theme(iconTheme, extraThemes[i]);
         foundItInTheme = AppUtilIconThemeReallyHasIcon(iconTheme, baseIconName);
         if (foundItInTheme) {
            break;
         }
      }
   }

   if (foundItInTheme) {
      /*
       * If we know this icon can be loaded via GtkIconTheme, do so.
       */
      gint *iconSizes;
      int i;
      Bool needToUseScalable;

      iconSizes = gtk_icon_theme_get_icon_sizes(iconTheme, baseIconName);
      Debug("Loading icon %s from iconTheme\n", baseIconName);

      ASSERT(iconSizes);
      needToUseScalable = (iconSizes[0] == -1 && iconSizes[1] == 0);

      /*
       * Before we try to actually dump the icons out to the host, count how many we
       * actually can load.
       */
      for (i = 0; iconSizes[i]; i++) {
         GdkPixbuf *pixbuf;
         GtkIconInfo *iconInfo;
         gint thisSize;

         thisSize = iconSizes[i];
         if (thisSize == -1 && !needToUseScalable) {
            continue; // Skip scalable icons if we have prerendered versions
         }

         if (thisSize == -1) {
            thisSize = 64; // Render SVG icons to 64x64
         }

         iconInfo = gtk_icon_theme_lookup_icon(iconTheme, baseIconName, thisSize, 0);

         if (!iconInfo) {
            Debug("Couldn't find %s icon for size %d\n", baseIconName, thisSize);
            continue;
         }

         pixbuf = gtk_icon_info_load_icon(iconInfo, NULL);

         if (!pixbuf) {
            pixbuf = gtk_icon_info_get_builtin_pixbuf(iconInfo);
         }

         if (pixbuf) {
            g_ptr_array_add(pixbufs, pixbuf);
         } else {
            Debug("WARNING: Not even a built-in pixbuf for icon %s\n", baseIconName);
         }

         gtk_icon_info_free(iconInfo);
      }

      g_free(iconSizes);

   } else if (foundItInFile && myIconName && myIconName[0] == '/') {
      GdkPixbuf *pixbuf;
      Debug("Loading icon %s from file\n", myIconName);
      pixbuf = gdk_pixbuf_new_from_file(myIconName, NULL);
      if (pixbuf) {
         g_ptr_array_add(pixbufs, pixbuf);
      }
   }

   if (iconTheme) {
      g_object_unref(G_OBJECT(iconTheme));
   }
}


/*
 *-----------------------------------------------------------------------------
 *
 * AppUtilComparePixbufSizes --
 *
 *      Compares two GdkPixbufs to sort them by image dimensions
 *
 * Results:
 *      -1 if A is larger than B, 0 if equal, 1 if A is smaller than B
 *
 * Side effects:
 *      None.
 *
 *-----------------------------------------------------------------------------
 */

static gint
AppUtilComparePixbufSizes(gconstpointer a, // IN
                          gconstpointer b) // IN
{
   GdkPixbuf *pba;
   GdkPixbuf *pbb;
   int asize;
   int bsize;

   if (a && !b) {
      return -1;
   } else if (!a && b) {
      return 1;
   } else if (!a && !b) {
      return 0;
   }

   pba = GDK_PIXBUF(*(gconstpointer *)a);
   asize = gdk_pixbuf_get_width(pba) * gdk_pixbuf_get_height(pba);

   pbb = GDK_PIXBUF(*(gconstpointer *)b);
   bsize = gdk_pixbuf_get_width(pbb) * gdk_pixbuf_get_height(pbb);

   if (asize > bsize) {
      return -1;
   } else if (asize < bsize) {
      return 1;
   }

   return 0;
}


/*
 *-----------------------------------------------------------------------------
 *
 * AppUtil_CollectIconArray --
 *
 *      Given a variety of information about an application (its icon name, X window ID,
 *      etc.), return an array of GdkPixbufs that represent the icons for that
 *      application.
 *
 * Results:
 *      GPtrArray of GdkPixbufs, or NULL on failure. The returned array may have zero
 *      elements. The array will be sorted by icon size, largest to smallest.
 *
 * Side effects:
 *      Caller becomes owner of the array and pixbufs that are allocated during this
 *      function.
 *
 *-----------------------------------------------------------------------------
 */

GPtrArray *
AppUtil_CollectIconArray(const char *iconName,        // IN
                         unsigned long windowID)      // IN
{
   GPtrArray *pixbufs;

   pixbufs = g_ptr_array_new();

   if (iconName) {
      AppUtilCollectNamedIcons(pixbufs, iconName);
   }

   if (!pixbufs->len && windowID != None) {
      /*
       * Try loading the icon from the X Window's _NET_WM_ICON/WM_HINTS property.
       */
      Display *dpy;
      XWMHints *wmh;
      Atom actualType = None;
      int actualFormat;
      unsigned long nitems = 0;
      unsigned long bytesLeft;
      XID *value;
      XTextProperty wmIconName;

      dpy = gdk_x11_get_default_xdisplay();
      XGetWindowProperty(dpy, windowID, XInternAtom(dpy, "_NET_WM_ICON", FALSE),
                         0, LONG_MAX, False, XA_CARDINAL,
                         &actualType, &actualFormat, &nitems,
                         &bytesLeft, (unsigned char **)&value);

      if (nitems) {
         /*
          * _NET_WM_ICON: Transform ARGB data into pixbufs...
          */
         int i;

         for (i = 0; i < nitems; ) {
            GdkPixbuf *pixbuf;
            int width;
            int height;
            int x;
            int y;
            int rowstride;
            guchar *pixels;

            ASSERT((nitems - i) >= 2);
            width = value[i];
            height = value[i + 1];
            i += 2;
            pixbuf = gdk_pixbuf_new(GDK_COLORSPACE_RGB, TRUE, 8, width, height);
            if (pixbuf) {
               pixels = gdk_pixbuf_get_pixels(pixbuf);
               rowstride = gdk_pixbuf_get_rowstride(pixbuf);

               for (y = 0; y < height; y++) {
                  for (x = 0; x < width && i < nitems; x++, i++) {
                     guchar *pixel = &pixels[y * rowstride + x * 4];
                     XID currentValue = value[i];

                     /*
                      * Input data: BGRA data (high byte is A, low byte is B -
                      * freedesktop calls this ARGB, but that's not correct).
                      *
                      * Output data: RGBA data.
                      */
                     *pixel = (currentValue >> 16) & 0xFF;
                     *(pixel + 1) = (currentValue >> 8) & 0xFF;
                     *(pixel + 2) = currentValue & 0xFF;
                     *(pixel + 3) = (currentValue >> 24) & 0xFF;
                  }
               }

               g_ptr_array_add(pixbufs, pixbuf);
            } else {
               Debug("gdk_pixbuf_new failed when decoding _NET_WM_ICON\n");
               break;
            }
         }
         XFree(value);
      }
      nitems = 0;
      if (!pixbufs->len &&
          XGetWindowProperty(dpy, windowID, XInternAtom(dpy, "_NET_WM_ICON_NAME", FALSE),
                             0, LONG_MAX, False, XInternAtom(dpy, "UTF8_STRING", FALSE),
                             &actualType, &actualFormat, &nitems,
                             &bytesLeft, (unsigned char **)&value) == Success
          && nitems) {
         /*
          * _NET_WM_ICON_NAME
          */
         AppUtilCollectNamedIcons(pixbufs, (char *)value);
         XFree(value);
      }

      if (!pixbufs->len && XGetWMIconName(dpy, windowID, &wmIconName)) {
         /*
          * WM_ICON_NAME
          */
         AppUtilCollectNamedIcons(pixbufs, wmIconName.value);
         XFree(wmIconName.value);
      }

      if (!pixbufs->len && (wmh = XGetWMHints(dpy, windowID))) {
         /*
          * WM_HINTS
          */
         if (wmh->flags & IconPixmapHint) {
            Window dummyWin;
            int x;
            int y;
            unsigned int width;
            unsigned int height;
            unsigned int border;
            unsigned int depth;
            GdkPixbuf *pixbuf = NULL;

            if (XGetGeometry(dpy, wmh->icon_pixmap, &dummyWin,
                             &x, &y, &width, &height, &border, &depth)) {

               pixbuf = gdk_pixbuf_new(GDK_COLORSPACE_RGB, TRUE, 8, width, height);

               if (!gdk_pixbuf_xlib_get_from_drawable (pixbuf, wmh->icon_pixmap,
                                                       DefaultColormap(dpy, 0),
                                                       DefaultVisual(dpy, 0),
                                                       0, 0, 0, 0, width, height)) {
                  g_object_unref(G_OBJECT(pixbuf));
                  pixbuf = NULL;
               }

               if (pixbuf && (wmh->flags & IconMaskHint)) {
                  /*
                   * Apply the X bitmap mask.
                   */
                  GdkPixbuf *pixbuf_mask;

                  pixbuf_mask =
                     gdk_pixbuf_xlib_get_from_drawable(pixbuf,
                                                       wmh->icon_mask,
                                                       DefaultColormap(dpy, 0),
                                                       DefaultVisual(dpy, 0),
                                                       0, 0, 0, 0,
                                                       width, height);
                  if (pixbuf_mask) {
                     int x;
                     int y;
                     int rowstride;
                     int rowstride_mask;
                     guchar *pixels;
                     guchar *pixels_mask;
                     int depth_mask;
                     int n_channels_mask;

                     pixels = gdk_pixbuf_get_pixels(pixbuf);
                     pixels_mask = gdk_pixbuf_get_pixels(pixbuf_mask);
                     rowstride = gdk_pixbuf_get_rowstride(pixbuf);
                     rowstride_mask = gdk_pixbuf_get_rowstride(pixbuf_mask);
                     depth_mask = gdk_pixbuf_get_bits_per_sample(pixbuf_mask);
                     ASSERT(gdk_pixbuf_get_bits_per_sample(pixbuf) == 8);
                     n_channels_mask = gdk_pixbuf_get_n_channels(pixbuf_mask);

                     for (y = 0; y < height; y++) {
                        guchar *thisrow_mask = pixels_mask + y * rowstride_mask;
                        guchar *thisrow = pixels + y * rowstride;
                        for (x = 0; x < width; x++) {
                           guchar newAlpha = 0xFF;
                           switch(depth_mask) {
                           case 1:
                              newAlpha = thisrow_mask[x * n_channels_mask / 8];
                              newAlpha >>= (x % 8);
                              newAlpha = newAlpha ? 0xFF : 0;
                              break;
                           case 8:
                              /*
                               * For some reason, gdk-pixbuf-xlib turns a monochrome
                               * bitmap into 0/1 values in the blue channel of an RGBA
                               * pixmap.
                               */
                              newAlpha = (thisrow_mask[x * n_channels_mask + 2])
                                 ? 0xFF : 0;
                              break;
                           default:
                              NOT_REACHED();
                              break;
                           }

                           thisrow[x * 4 + 3] = newAlpha;
                        }
                     }
                  }
               }

               if (pixbuf) {
                  g_ptr_array_add(pixbufs, pixbuf);
               }
            }
         }

         XFree(wmh);
      }

      if (!pixbufs->len) {
         /*
          * Last resort - try using the WM_CLASS as an icon name
          */

         XClassHint hints;

         if (XGetClassHint(dpy, windowID, &hints)) {
            if (hints.res_name) {
               AppUtilCollectNamedIcons(pixbufs, hints.res_name);
            }

            XFree(hints.res_name);
            XFree(hints.res_class);
         }
      }
   }

   /*
    * In order to make it easy for AppUtil users to pick the icon they want, we sort them
    * largest-to-smallest.
    */
   g_ptr_array_sort(pixbufs, AppUtilComparePixbufSizes);

   if (!pixbufs->len) {
      Debug("WARNING: No icons found for %s / %#lx\n", iconName, windowID);
   }

   return pixbufs;
}


/*
 *-----------------------------------------------------------------------------
 *
 * AppUtil_FreeIconArray --
 *
 *      Frees the result of AppUtil_CollectIconArray
 *
 * Results:
 *      None.
 *
 * Side effects:
 *      Array and its contents are destroyed
 *
 *-----------------------------------------------------------------------------
 */

void
AppUtil_FreeIconArray(GPtrArray *pixbufs) // IN
{
   int i;

   if (!pixbufs) {
      return;
   }

   for (i = 0; i < pixbufs->len; i++) {
      g_object_unref(G_OBJECT(g_ptr_array_index(pixbufs, i)));
   }

   g_ptr_array_free(pixbufs, TRUE);
}
/*
 *-----------------------------------------------------------------------------
 *
 * AppUtil_AppIsSkippable --
 *
 *      Can an executable be ignored for the purposes of determining the path to run an
 *      app with? Usually true for interpreters and the like, for which the script path
 *      should be used instead.
 *
 * Results:
 *      TRUE if the app should be ignored, FALSE otherwise.
 *
 * Side effects:
 *      None.
 *
 *-----------------------------------------------------------------------------
 */

Bool
AppUtil_AppIsSkippable(const char *appName)
{
   static const char *skipAppsList[] = {
      "python",
      "python2.5",
      "python2.4",
      "python2.3",
      "python2.2",
      "perl",
      "sh",
      "bash",
   };
   char cbuf[PATH_MAX];
   int i;
   char *ctmp;

   Str_Strcpy(cbuf, appName, sizeof cbuf);
   ctmp = basename(cbuf);

   for (i = 0; i < ARRAYSIZE(skipAppsList); i++) {
      if (!strcmp(ctmp, skipAppsList[i])) {
         return TRUE;
      }
   }

   return FALSE;
}


/*
 *-----------------------------------------------------------------------------
 *
 * AppUtil_CanonicalizeAppName --
 *
 *      Turns the app name (or path) into a full path for the executable.
 *
 * Results:
 *      Path, or NULL if not available
 *
 * Side effects:
 *      Allocated memory is returned
 *
 *-----------------------------------------------------------------------------
 */

char *
AppUtil_CanonicalizeAppName(const char *appName, // IN
                            const char *cwd)     // IN
{
   char *ctmp;
   ASSERT(appName);

   if (appName[0] == '/') {
      ctmp = g_strdup(appName);
      goto exit;
   }

   ctmp = g_find_program_in_path(appName);
   if (ctmp) {
      goto exit;
   }

   /*
    * It's probably safe to assume that cwd is an absolute path (at the time of
    * writing, it is derived from /proc), but let's check to be sure.
    */
   if (cwd && cwd[0] == '/') {

      /* Don't add any unnecessary path separators. */
      char *cbuf = Str_Asprintf(NULL, "%s%s%s", cwd,
                                cwd[strlen(cwd) - 1] == '/' ? "" : "/",
                                appName);
      if (cbuf) {
         ctmp = Posix_RealPath(cbuf);
         free(cbuf);
      }
   }

 exit:
   return ctmp;
}


/*
 *-----------------------------------------------------------------------------
 *
 * AppUtil_Init --
 *
 *      Initializes the AppUtil library for subsequent use.
 *
 * Results:
 *      None.
 *
 * Side effects:
 *      Internal state is initialized. Currently this is just gdk-pixbuf-xlib.
 *
 *-----------------------------------------------------------------------------
 */

void
AppUtil_Init(void)
{
   gdk_pixbuf_xlib_init(gdk_x11_get_default_xdisplay(), 0);
}<|MERGE_RESOLUTION|>--- conflicted
+++ resolved
@@ -1,9 +1,5 @@
 /*********************************************************
-<<<<<<< HEAD
- * Copyright (C) 2008-2016 VMware, Inc. All rights reserved.
-=======
  * Copyright (C) 2008-2019,2022 VMware, Inc. All rights reserved.
->>>>>>> 30568780
  *
  * This program is free software; you can redistribute it and/or modify it
  * under the terms of the GNU Lesser General Public License as published
@@ -35,12 +31,6 @@
 #include "str.h"
 #include "posix.h"
 #include "debug.h"
-
-#ifndef GTK2
-#ifndef GTK3
-#error "Gtk 2.0 or 3.0 is required"
-#endif
-#endif
 
 #include <libgen.h>
 #include <glib.h>
@@ -49,6 +39,11 @@
 #include <X11/Xlib.h>
 #include <X11/Xatom.h>
 #include <gdk-pixbuf-xlib/gdk-pixbuf-xlib.h>
+
+#if GTK_MAJOR_VERSION < 2
+#error "Gtk 2.0 or 3.0 is required"
+#endif
+
 
 /*
  *-----------------------------------------------------------------------------
@@ -347,7 +342,13 @@
          pixbuf = gtk_icon_info_load_icon(iconInfo, NULL);
 
          if (!pixbuf) {
+#if GTK_MAJOR_VERSION == 3
+G_GNUC_BEGIN_IGNORE_DEPRECATIONS
+#endif
             pixbuf = gtk_icon_info_get_builtin_pixbuf(iconInfo);
+#if GTK_MAJOR_VERSION == 3
+G_GNUC_END_IGNORE_DEPRECATIONS
+#endif
          }
 
          if (pixbuf) {
@@ -355,8 +356,13 @@
          } else {
             Debug("WARNING: Not even a built-in pixbuf for icon %s\n", baseIconName);
          }
-
-         gtk_icon_info_free(iconInfo);
+#if GTK_MAJOR_VERSION == 3
+         if (iconInfo) {
+            g_object_unref(iconInfo);
+         }
+#else
+	 gtk_icon_info_free(iconInfo);
+#endif
       }
 
       g_free(iconSizes);
@@ -486,10 +492,6 @@
             GdkPixbuf *pixbuf;
             int width;
             int height;
-            int x;
-            int y;
-            int rowstride;
-            guchar *pixels;
 
             ASSERT((nitems - i) >= 2);
             width = value[i];
@@ -497,8 +499,10 @@
             i += 2;
             pixbuf = gdk_pixbuf_new(GDK_COLORSPACE_RGB, TRUE, 8, width, height);
             if (pixbuf) {
-               pixels = gdk_pixbuf_get_pixels(pixbuf);
-               rowstride = gdk_pixbuf_get_rowstride(pixbuf);
+               int x;
+               int y;
+               int rowstride = gdk_pixbuf_get_rowstride(pixbuf);
+               guchar *pixels = gdk_pixbuf_get_pixels(pixbuf);
 
                for (y = 0; y < height; y++) {
                   for (x = 0; x < width && i < nitems; x++, i++) {
