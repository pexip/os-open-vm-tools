--- conflicted
+++ resolved
@@ -1,9 +1,5 @@
 /*********************************************************
-<<<<<<< HEAD
- * Copyright (C) 2014-2018 VMware, Inc. All rights reserved.
-=======
  * Copyright (C) 2014-2021 VMware, Inc. All rights reserved.
->>>>>>> 30568780
  *
  * This program is free software; you can redistribute it and/or modify it
  * under the terms of the GNU Lesser General Public License as published
@@ -62,11 +58,11 @@
                                 TypedIpAddress *destIp);  // OUT
 #endif // if defined _WIN32
 
-#if defined linux || defined _WIN32
+#if defined __linux__ || defined _WIN32
 Bool GuestInfoGetNicInfoIfIndex(NicInfoV3 *nicInfo,  // IN
                                 int ifIndex,         // IN
                                 int *nicIfIndex);    // OUT
-#endif // if defined linux || defined _WIN32
+#endif // if defined __linux__ || defined _WIN32
 void GuestInfoSockaddrToTypedIpAddress(const struct sockaddr *sa,    // IN
                                        TypedIpAddress *typedIp);     // OUT
 
