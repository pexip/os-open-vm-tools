/*********************************************************
<<<<<<< HEAD
 * Copyright (C) 2014-2018 VMware, Inc. All rights reserved.
=======
 * Copyright (C) 2014-2021 VMware, Inc. All rights reserved.
>>>>>>> 30568780
 *
 * This program is free software; you can redistribute it and/or modify it
 * under the terms of the GNU Lesser General Public License as published
 * by the Free Software Foundation version 2.1 and no later version.
 *
 * This program is distributed in the hope that it will be useful, but
 * WITHOUT ANY WARRANTY; without even the implied warranty of MERCHANTABILITY
 * or FITNESS FOR A PARTICULAR PURPOSE.  See the Lesser GNU General Public
 * License for more details.
 *
 * You should have received a copy of the GNU Lesser General Public License
 * along with this program; if not, write to the Free Software Foundation, Inc.,
 * 51 Franklin St, Fifth Floor, Boston, MA  02110-1301 USA.
 *
 *********************************************************/

/**
 * @file nicInfo.c
 *
 *	Library backing parts of the vm.GuestInfo VIM APIs.
 */

#include <stdlib.h>
#include <string.h>

#if defined _WIN32
#   include <ws2tcpip.h>
#endif

#include "vm_assert.h"
#include "debug.h"
#include "nicInfoInt.h"
#include "str.h"
#include "util.h"
#include "xdrutil.h"
#include "netutil.h"
#include "wiper.h"

static GPtrArray *gIfaceExcludePatterns = NULL;
static GPtrArray *gIfacePrimaryPatterns = NULL;
static GPtrArray *gIfaceLowPriorityPatterns = NULL;

/**
 * Helper to initialize an opaque struct member.
 *
 * @todo Move to xdrutil.h?  Sticking point is dependency on Util_SafeMalloc.
 */
#define XDRUTIL_SAFESETOPAQUE(ptr, type, src, size)                     \
   do {                                                                 \
      (ptr)->type##_len = (size);                                       \
      (ptr)->type##_val = Util_SafeMalloc((size));                      \
      memcpy((ptr)->type##_val, (src), (size));                         \
   } while (0)

static void * Util_DupeThis(const void *source, size_t sourceSize);

/*
 * Global functions.
 */

/*
 ******************************************************************************
 *
 * GuestInfoResetPatternList --
 *
 * @brief Create list of patterns (to be used with the 'exclude-nics',
 * 'primary-nics' and low-priority options).
 *
 * @param[in]   list          NULL terminated array of pointers to strings with
 *                            patterns
 * @param[out]  pPatternList  pointer to the list to be created. If not NULL,
 *                            pPatternList will be freed.
 *
 ******************************************************************************
 */

static void
GuestInfoResetPatternList(char **list,
                          GPtrArray **pPatternList)
{
   guint i;

   if (*pPatternList != NULL) {
      g_ptr_array_free(*pPatternList, TRUE);
      *pPatternList = NULL;
   }

   if (list != NULL) {
      *pPatternList =
         g_ptr_array_new_with_free_func((GDestroyNotify) &g_pattern_spec_free);
      for (i = 0; list[i] != NULL; i++) {
         if (list[i][0] != '\0') {
            g_ptr_array_add(*pPatternList, g_pattern_spec_new(list[i]));
         }
      }
   }
}


/*
 ******************************************************************************
 *
 * GuestInfo_SetIfacePrimaryList --
 *
 * @brief Set list of network interfaces that can be considered primary
 *
 * @param[in] NULL terminated array of pointers to strings with patterns
 *
 * @sa gIfacePrimaryPatterns will be set
 *
 ******************************************************************************
 */

void
GuestInfo_SetIfacePrimaryList(char **list)
{
   GuestInfoResetPatternList(list, &gIfacePrimaryPatterns);
}


/*
 *******************************************************************************
 *
 * GuestInfo_SetIfaceLowPriorityList --
 *
 * @brief Set list of network interfaces that can be considered low priority
 *
 * @param[in] NULL terminated array of pointers to strings with patterns
 *
 * @sa gIfaceLowPriorityPatterns will be set
 *
 *******************************************************************************
 */

void
GuestInfo_SetIfaceLowPriorityList(char **list)
{
   GuestInfoResetPatternList(list, &gIfaceLowPriorityPatterns);
}


/*
 *******************************************************************************
 *
 * GuestInfo_SetIfaceExcludeList --
 *
 * @brief Set list of network interfaces to be excluded
 *
 * @param[in] NULL terminated array of pointers to strings with patterns
 *
 * @sa gIfaceExcludePatterns will be set
 *
 *******************************************************************************
 */


void
GuestInfo_SetIfaceExcludeList(char **list)
{
   GuestInfoResetPatternList(list, &gIfaceExcludePatterns);
}


/*
 ******************************************************************************
 *
 * GuestInfoMatchesPatternList --
 *
 * @brief Determine if a specific name matches a pattern in a list
 *
 * @param[in] The interface name.
 * @param[in] The list of patterns
 *
 * @retval TRUE if the name matches one of the patterns in the list.
 *
 ******************************************************************************
*/

static Bool
GuestInfoMatchesPatternList(const char *name,
                            const GPtrArray *patterns)
{
   int i;

   ASSERT(name);
   ASSERT(patterns);

   for (i = 0; i < patterns->len; i++) {
      if (g_pattern_match_string(g_ptr_array_index(patterns, i),
                                 name)) {
         g_debug("%s: interface %s matched pattern %d",
                 __FUNCTION__, name, i);
         return TRUE;
      }
   }
   return FALSE;
}


/*
 ******************************************************************************
 *
 * GuestInfo_IfaceIsExcluded --
 *
 * @brief Determine if a specific interface name shall be excluded.
 *
 * @param[in] The interface name.
 *
 * @retval TRUE if interface name shall be excluded.
 *
 ******************************************************************************
*/

Bool GuestInfo_IfaceIsExcluded(const char *name)
{
   ASSERT(name);
   return gIfaceExcludePatterns != NULL &&
          GuestInfoMatchesPatternList(name, gIfaceExcludePatterns);
}


/*
 ******************************************************************************
 *
 * GuestInfo_IfaceGetPriority --
 *
 * @brief Determine priority of an interface
 *
 * @param[in] The interface name.
 *
 * @retval one of NICINFO_PRIORITY_PRIMARY, NICINFO_PRIORITY_LOW or
 * NICINFO_PRIORITY_NORMAL
 *
 ******************************************************************************
*/

NicInfoPriority
GuestInfo_IfaceGetPriority(const char *name)
{
   ASSERT(name);
   g_debug("%s: checking %s", __FUNCTION__, name);
   if (gIfacePrimaryPatterns != NULL &&
       GuestInfoMatchesPatternList(name, gIfacePrimaryPatterns)) {
      return NICINFO_PRIORITY_PRIMARY;
   } else if (gIfaceLowPriorityPatterns != NULL &&
              GuestInfoMatchesPatternList(name, gIfaceLowPriorityPatterns)) {
      return NICINFO_PRIORITY_LOW;
   }
   return NICINFO_PRIORITY_NORMAL;
}


/*
 ******************************************************************************
 * GuestInfo_GetFqdn --                                                  */ /**
 *
 * @brief Returns the guest's hostname (aka fully qualified domain name, FQDN).
 *
 * @param[in]  outBufLen Size of outBuf.
 * @param[out] outBuf    Output buffer.
 *
 * @retval TRUE  Success.  Hostname written to @a outBuf.
 * @retval FALSE Failure.
 *
 ******************************************************************************
 */

Bool
GuestInfo_GetFqdn(int outBufLen,
                  char fqdn[])
{
   return GuestInfoGetFqdn(outBufLen, fqdn);
}


/*
 ******************************************************************************
 * GuestInfo_GetNicInfo --                                               */ /**
 *
 * @brief Returns guest networking configuration (and some runtime state).
 *
 * @param[in]  maxIPv4Routes  Max IPv4 routes to gather.
 * @param[in]  maxIPv6Routes  Max IPv6 routes to gather.
 * @param[out] nicInfo        Will point to a newly allocated NicInfo.
 * @param[out] maxNicsError   To determine NIC max limit error.
 *
 * @note
 * Caller is responsible for freeing @a nicInfo with GuestInfo_FreeNicInfo.
 *
 * @retval TRUE  Success.  @a nicInfo now points to a populated NicInfoV3.
 * @retval FALSE Failure.
 *
 ******************************************************************************
 */

Bool
GuestInfo_GetNicInfo(unsigned int maxIPv4Routes,
                     unsigned int maxIPv6Routes,
                     NicInfoV3 **nicInfo,
                     Bool *maxNicsError)
{
   Bool retval = FALSE;

   *nicInfo = Util_SafeCalloc(1, sizeof (struct NicInfoV3));

   retval = GuestInfoGetNicInfo(maxIPv4Routes, maxIPv6Routes, *nicInfo,
                                maxNicsError);
   if (!retval) {
      GuestInfo_FreeNicInfo(*nicInfo);
      *nicInfo = NULL;
   }

   return retval;
}


/*
 ******************************************************************************
 * GuestInfo_FreeNicInfo --                                              */ /**
 *
 * @brief Frees a NicInfoV3 structure and all memory it points to.
 *
 * @param[in] nicInfo   Pointer to NicInfoV3 container.
 *
 * @sa GuestInfo_GetNicInfo
 *
 ******************************************************************************
 */

void
GuestInfo_FreeNicInfo(NicInfoV3 *nicInfo)
{
   if (nicInfo != NULL) {
      VMX_XDR_FREE(xdr_NicInfoV3, nicInfo);
      free(nicInfo);
   }
}


/*
 ******************************************************************************
 * GuestInfo_GetPrimaryIP --                                             */ /**
 *
 * @brief Get the primary IP address on the running machine.
 *
 * @note Caller is responsible for free()ing returned string.
 *
 * @return  If applicable address found, returns string of said IP address.
 *          If applicable address not found, returns an empty string.
 *
 ******************************************************************************
 */

char *
GuestInfo_GetPrimaryIP(void)
{
   char *ipstr = GuestInfoGetPrimaryIP();

   if (ipstr == NULL) {
      ipstr = Util_SafeStrdup("");
   }

   return ipstr;
}


/*
 * Private library functions.
 */


/*
 ******************************************************************************
 * GuestInfoAddNicEntry --                                               */ /**
 *
 * @brief GuestNicV3 constructor.
 *
 * @param[in,out] nicInfo       List of NICs.
 * @param[in]     macAddress    MAC address of new NIC.
 * @param[in]     dnsInfo       Per-NIC DNS config state.
 * @param[in]     winsInfo      Per-NIC WINS config state.
 * @param[out]    maxNicsError  To determine NIC max limit error.
 *
 * @note The returned GuestNic will take ownership of @a dnsInfo and
 *       @a winsInfo  The caller must not free it directly.
 *
 * @return Pointer to the new NIC, or NULL if NIC limit was reached.
 *
 ******************************************************************************
 */

GuestNicV3 *
GuestInfoAddNicEntry(NicInfoV3 *nicInfo,
                     const char macAddress[NICINFO_MAC_LEN],
                     DnsConfigInfo *dnsInfo,
                     WinsConfigInfo *winsInfo,
                     Bool *maxNicsError)
{
   GuestNicV3 *newNic;

   /* Check to see if we're going above our limit. See bug 605821. */
   if (nicInfo->nics.nics_len == NICINFO_MAX_NICS) {
      if (maxNicsError != NULL) {
         *maxNicsError = TRUE;
      }
      return NULL;
   }

   newNic = XDRUTIL_ARRAYAPPEND(nicInfo, nics, 1);
   ASSERT_MEM_ALLOC(newNic);

   newNic->macAddress = Util_SafeStrdup(macAddress);
   newNic->dnsConfigInfo = dnsInfo;
   newNic->winsConfigInfo = winsInfo;

   return newNic;
}


/*
 ******************************************************************************
 * GuestInfoAddIpAddress --                                              */ /**
 *
 * @brief Add an IP address entry into the GuestNic.
 *
 * @param[in,out] nic      The NIC information.
 * @param[in]     sockAddr The new IP address.
 * @param[in]     pfxLen   Prefix length (use 0 if unknown).
 * @param[in]     origin   Address's origin.  (Optional.)
 * @param[in]     status   Address's status.  (Optional.)
 *
 * @return Newly allocated IP address struct, NULL on failure.
 *
 ******************************************************************************
 */

IpAddressEntry *
GuestInfoAddIpAddress(GuestNicV3 *nic,
                      const struct sockaddr *sockAddr,
                      InetAddressPrefixLength pfxLen,
                      const IpAddressOrigin *origin,
                      const IpAddressStatus *status)
{
   IpAddressEntry *ip;

   ASSERT(sockAddr);

   /* Check to see if we're going above our limit. See bug 605821. */
   if (nic->ips.ips_len == NICINFO_MAX_IPS) {
      g_message("%s: IP address limit (%d) reached, skipping overflow.",
                __FUNCTION__, NICINFO_MAX_IPS);
      return NULL;
   }

   ip = XDRUTIL_ARRAYAPPEND(nic, ips, 1);
   ASSERT_MEM_ALLOC(ip);

   ASSERT_ON_COMPILE(sizeof *origin == sizeof *ip->ipAddressOrigin);
   ASSERT_ON_COMPILE(sizeof *status == sizeof *ip->ipAddressStatus);

   switch (sockAddr->sa_family) {
   case AF_INET:
      {
         static const IpAddressStatus defaultStatus = IAS_PREFERRED;

         GuestInfoSockaddrToTypedIpAddress(sockAddr, &ip->ipAddressAddr);

         ip->ipAddressPrefixLength = pfxLen;
         ip->ipAddressOrigin = origin ? Util_DupeThis(origin, sizeof *origin) : NULL;
         ip->ipAddressStatus = status ? Util_DupeThis(status, sizeof *status) :
            Util_DupeThis(&defaultStatus, sizeof defaultStatus);
      }
      break;
   case AF_INET6:
      {
         static const IpAddressStatus defaultStatus = IAS_UNKNOWN;

         GuestInfoSockaddrToTypedIpAddress(sockAddr, &ip->ipAddressAddr);

         ip->ipAddressPrefixLength = pfxLen;
         ip->ipAddressOrigin = origin ? Util_DupeThis(origin, sizeof *origin) : NULL;
         ip->ipAddressStatus = status ? Util_DupeThis(status, sizeof *status) :
            Util_DupeThis(&defaultStatus, sizeof defaultStatus);
      }
      break;
   default:
      NOT_REACHED();
   }

   return ip;
}


/*
 ******************************************************************************
 * GuestInfoSockaddrToTypedIpAddress --                                  */ /**
 *
 * @brief Converts a <tt>struct sockaddr</tt> to a @c TypedIpAddress.
 *
 * @param[in]  sa       Source @c sockaddr.
 * @param[out] typedIp  Destination @c TypedIpAddress.
 *
 * @warning Caller is responsible for making sure source is AF_INET or
 * AF_INET6.
 *
 ******************************************************************************
 */

void
GuestInfoSockaddrToTypedIpAddress(const struct sockaddr *sa,
                                  TypedIpAddress *typedIp)
{
   struct sockaddr_in *sin = (struct sockaddr_in *)sa;
   struct sockaddr_in6 *sin6 = (struct sockaddr_in6 *)sa;

   switch (sa->sa_family) {
   case AF_INET:
      typedIp->ipAddressAddrType = IAT_IPV4;
      XDRUTIL_SAFESETOPAQUE(&typedIp->ipAddressAddr, InetAddress,
                            &sin->sin_addr.s_addr,
                            sizeof sin->sin_addr.s_addr);
      break;
   case AF_INET6:
      typedIp->ipAddressAddrType = IAT_IPV6;
      XDRUTIL_SAFESETOPAQUE(&typedIp->ipAddressAddr, InetAddress,
                            &sin6->sin6_addr.s6_addr,
                            sizeof sin6->sin6_addr.s6_addr);

      /*
       * Some TCP stacks (hello Apple and FreeBSD!) deviate from the RFC and
       * embed the scope id in link-local IPv6 addresses. This breaks things
       * since the address with the scope id does not work on the wire. For
       * example:
       *
       *    fe80:4::20c:29ff:fece:3dcf
       *
       * Is an invalid IPv6 address because the "4" violates the RFC. But that's
       * what SIOCGIFCONF returns on these platforms.
       *
       * Detect link-local addresses here and make sure they comply with the
       * RFC. Just for reference, link local addresses start with '1111111010'
       * and have 54 zero bits after that:
       *
       * http://tools.ietf.org/html/rfc4291#section-2.5.6
       */
      {
         uint64  ip6_ll_test = 0x80FE;
         uint64  ip6_ll_mask = 0xC0FF;
         uint64 *ip6 = (uint64 *) typedIp->ipAddressAddr.InetAddress_val;

         if ((*ip6 & ip6_ll_mask) == ip6_ll_test) {
            *ip6 &= ip6_ll_mask;
         }
      }

      break;
   default:
      NOT_REACHED();
   }
}


#if defined _WIN32
/*
 ******************************************************************************
 * GuestInfoDupTypedIpAddress--                                          */ /**
 *
 * @brief Duplicates a @c TypedIpAddress.
 *
 * @param[in]  srcIp    Source @c TypedIpAddress.
 * @param[out] destIp   Destination @c TypedIpAddress.
 *
 ******************************************************************************
 */

void
GuestInfoDupTypedIpAddress(TypedIpAddress *srcIp,   // IN
                           TypedIpAddress *destIp)  // OUT
{
   *destIp = *srcIp;
   destIp->ipAddressAddr.InetAddress_val =
      Util_DupeThis(srcIp->ipAddressAddr.InetAddress_val,
                    srcIp->ipAddressAddr.InetAddress_len);
}

#endif // if defined _WIN32


#if defined linux || defined _WIN32
/*
 ******************************************************************************
 * GuestInfoGetNicInfoIfIndex --                                         */ /**
 *
 * @brief Given a local interface's index, find its corresponding location in the
 * NicInfoV3 @c nics vector.
 *
 * @param[in]  nicInfo     NIC container.
 * @param[in]  ifIndex     Device to search for.
 * @param[out] nicifIndex  Array offset, if found.
 *
 * @retval TRUE  Device found.
 * @retval FALSE Device not found.
 *
 ******************************************************************************
 */

Bool
GuestInfoGetNicInfoIfIndex(NicInfoV3 *nicInfo,
                           int ifIndex,
                           int *nicIfIndex)
{
   char hwAddrString[NICINFO_MAC_LEN];
   unsigned char hwAddr[16];
   IanaIfType ifType;
   Bool ret = FALSE;
   u_int i;

   ASSERT(nicInfo);
   ASSERT(nicIfIndex);

   if (NetUtil_GetHardwareAddress(ifIndex, hwAddr, sizeof hwAddr,
                                  &ifType) != 6 ||
       ifType != IANA_IFTYPE_ETHERNETCSMACD) {
      return FALSE;
   }

   Str_Sprintf(hwAddrString, sizeof hwAddrString,
               "%02x:%02x:%02x:%02x:%02x:%02x",
               hwAddr[0], hwAddr[1], hwAddr[2],
               hwAddr[3], hwAddr[4], hwAddr[5]);

   XDRUTIL_FOREACH(i, nicInfo, nics) {
      GuestNicV3 *nic = XDRUTIL_GETITEM(nicInfo, nics, i);
      if (!strcasecmp(nic->macAddress, hwAddrString)) {
         *nicIfIndex = i;
         ret = TRUE;
         break;
      }
   }

   return ret;
}
#endif // if defined linux || defined _WIN32


/*
 * XXX
 */


/**
 * Return a copy of arbitrary memory.
 *
 * @param[in] source     Source address.
 * @param[in] sourceSize Number of bytes to allocate, copy.
 *
 * @return Pointer to newly allocated memory.
 *
 * @todo Determine if I'm duplicating functionality.
 * @todo Move this to bora/lib/util or whatever.
 */

static void *
Util_DupeThis(const void *source,
              size_t sourceSize)
{
   void *dest;

   ASSERT(source);

   dest = Util_SafeMalloc(sourceSize);
   memcpy(dest, source, sourceSize);

   return dest;
}<|MERGE_RESOLUTION|>--- conflicted
+++ resolved
@@ -1,9 +1,5 @@
 /*********************************************************
-<<<<<<< HEAD
- * Copyright (C) 2014-2018 VMware, Inc. All rights reserved.
-=======
  * Copyright (C) 2014-2021 VMware, Inc. All rights reserved.
->>>>>>> 30568780
  *
  * This program is free software; you can redistribute it and/or modify it
  * under the terms of the GNU Lesser General Public License as published
@@ -305,7 +301,7 @@
                      NicInfoV3 **nicInfo,
                      Bool *maxNicsError)
 {
-   Bool retval = FALSE;
+   Bool retval;
 
    *nicInfo = Util_SafeCalloc(1, sizeof (struct NicInfoV3));
 
@@ -592,7 +588,7 @@
 #endif // if defined _WIN32
 
 
-#if defined linux || defined _WIN32
+#if defined __linux__ || defined _WIN32
 /*
  ******************************************************************************
  * GuestInfoGetNicInfoIfIndex --                                         */ /**
@@ -646,7 +642,7 @@
 
    return ret;
 }
-#endif // if defined linux || defined _WIN32
+#endif // if defined __linux__ || defined _WIN32
 
 
 /*
