--- conflicted
+++ resolved
@@ -1,9 +1,5 @@
 /*********************************************************
-<<<<<<< HEAD
- * Copyright (C) 1998-2019 VMware, Inc. All rights reserved.
-=======
  * Copyright (C) 1998-2022 VMware, Inc. All rights reserved.
->>>>>>> 30568780
  *
  * This program is free software; you can redistribute it and/or modify it
  * under the terms of the GNU Lesser General Public License as published
@@ -84,12 +80,14 @@
 #include "strutil.h"
 #include "codeset.h"
 #include "unicode.h"
+#include "logToHost.h"
 
 #ifdef USERWORLD
 #include <vm_basic_types.h>
 #include <vmkuserstatus.h>
 #include <vmkusercompat.h>
 #endif
+
 
 /*
  * All signals that:
@@ -260,6 +258,7 @@
    procList = Util_SafeCalloc(1, sizeof *procList);
    ProcMgrProcInfoArray_Init(procList, 0);
    procInfo.procCmdName = NULL;
+   procInfo.procCmdAbsPath = NULL;
    procInfo.procCmdLine = NULL;
    procInfo.procOwner = NULL;
 
@@ -271,9 +270,7 @@
     * with the seconds since epoch that the system booted up.
     */
    if (0 == hostStartTime) {
-      FILE *uptimeFile = NULL;
-
-      uptimeFile = fopen("/proc/uptime", "r");
+      FILE *uptimeFile = fopen("/proc/uptime", "r");
       if (NULL != uptimeFile) {
          double secondsSinceBoot;
          char *realLocale;
@@ -341,7 +338,6 @@
       unsigned long long dummy;
       unsigned long long relativeStartTime;
       char *stringBegin;
-      char *cmdNameBegin;
       Bool cmdNameLookup = TRUE;
 
       /*
@@ -388,31 +384,72 @@
          continue;
       }
 
+      if (snprintf(cmdFilePath,
+                   sizeof cmdFilePath,
+                   "/proc/%s/exe",
+                   ent->d_name) != -1) {
+         int exeLen;
+         char exeRealPath[1024];
+
+         /*
+          * This readlink() call on the "exe" file of the current /proc
+          * entry is not intended as a check on the subsequent open() of
+          * the "status" file of that entry, hence no time-of-check to
+          * time-of-use issue.
+          */
+         /* coverity[fs_check_call] */
+         exeLen = readlink(cmdFilePath, exeRealPath, sizeof exeRealPath -1);
+         if (exeLen != -1) {
+            exeRealPath[exeLen] = '\0';
+            procInfo.procCmdAbsPath =
+               Unicode_Alloc(exeRealPath, STRING_ENCODING_DEFAULT);
+         }
+      }
+
       if (numRead > 0) {
-         /*
-          * Stop before we hit the final '\0'; want to leave it alone.
-          */
-         for (replaceLoop = 0 ; replaceLoop < (numRead - 1) ; replaceLoop++) {
-            if ('\0' == cmdLineTemp[replaceLoop]) {
+         for (replaceLoop = 0 ; replaceLoop < numRead ; replaceLoop++) {
+            if ('\0' == cmdLineTemp[replaceLoop] ||
+                replaceLoop == numRead - 1) {
                if (cmdNameLookup) {
                   /*
                    * Store the command name.
                    * Find the last path separator, to get the cmd name.
                    * If no separator is found, then use the whole name.
+                   * This needs to be done only if there is an absolute
+                   * path for the binary. Else, the parsing may result
+                   * in incorrect results. Following are few examples:
+                   *
+                   *   sshd: root@pts/1
+                   *   gdm-session-worker [pam/gdm-autologin]
+                   *
                    */
-                  cmdNameBegin = strrchr(cmdLineTemp, '/');
-                  if (NULL == cmdNameBegin) {
-                     cmdNameBegin = cmdLineTemp;
-                  } else {
+                  char *cmdNameBegin = strrchr(cmdLineTemp, '/');
+                  if (NULL != cmdNameBegin && cmdLineTemp[0] == '/') {
                      /*
                       * Skip over the last separator.
                       */
                      cmdNameBegin++;
+                  } else {
+                     cmdNameBegin = cmdLineTemp;
                   }
                   procInfo.procCmdName = Unicode_Alloc(cmdNameBegin, STRING_ENCODING_DEFAULT);
+                  if (procInfo.procCmdAbsPath == NULL &&
+                      cmdLineTemp[0] == '/') {
+                     procInfo.procCmdAbsPath =
+                        Unicode_Alloc(cmdLineTemp, STRING_ENCODING_DEFAULT);
+                  }
                   cmdNameLookup = FALSE;
                }
-               cmdLineTemp[replaceLoop] = ' ';
+
+               /*
+                * In /proc/{PID}/cmdline file, the command and the
+                * arguments are separated by '\0'. We need to replace
+                * only the intermediate '\0' with ' ' and not the trailing
+                * NUL characer.
+                */
+               if (replaceLoop < (numRead - 1)) {
+                  cmdLineTemp[replaceLoop] = ' ';
+               }
             }
          }
       } else {
@@ -466,6 +503,10 @@
              * Store the command name.
              */
             procInfo.procCmdName = Unicode_Alloc(cmdLineTemp, STRING_ENCODING_DEFAULT);
+            if (procInfo.procCmdAbsPath == NULL &&
+                cmdLineTemp[0] == '/') {
+               procInfo.procCmdAbsPath = Unicode_Alloc(cmdLineTemp, STRING_ENCODING_DEFAULT);
+            }
          }
       }
 
@@ -485,7 +526,13 @@
        * stat() /proc/<pid> to get the owner.  We use fileStat.st_uid
        * later in this code.  If we can't stat(), ignore and continue.
        * Maybe we don't have enough permission.
-       */
+       *
+       * This stat() call on the current /proc entry is not intended
+       * as a check on the open() near the top of the while loop which
+       * is on the cmdline file of the next entry in /proc, hence no
+       * time-of-check to time-of-use issue.
+       */
+      /* coverity[fs_check_call] */
       statResult = stat(cmdFilePath, &fileStat);
       if (0 != statResult) {
          goto next_entry;
@@ -539,6 +586,17 @@
        * Store the command line string pointer in dynbuf.
        */
       if (cmdLineTemp) {
+         int i;
+
+         /*
+          * Chop off the trailing whitespace characters.
+          */
+         for (i = strlen(cmdLineTemp) - 1 ;
+              i >= 0 && cmdLineTemp[i] == ' ' ;
+              i--) {
+            cmdLineTemp[i] = '\0';
+         }
+
          procInfo.procCmdLine = Unicode_Alloc(cmdLineTemp, STRING_ENCODING_DEFAULT);
       } else {
          procInfo.procCmdLine = Unicode_Alloc("", STRING_ENCODING_UTF8);
@@ -568,19 +626,21 @@
       if (!ProcMgrProcInfoArray_Push(procList, procInfo)) {
          Warning("%s: failed to expand DynArray - out of memory\n",
                  __FUNCTION__);
-<<<<<<< HEAD
-         goto abort;
-=======
          free(cmdLineTemp);
          free(cmdStatTemp);
          goto quit;
->>>>>>> 30568780
       }
       procInfo.procCmdName = NULL;
+      procInfo.procCmdAbsPath = NULL;
       procInfo.procCmdLine = NULL;
       procInfo.procOwner = NULL;
 
 next_entry:
+      free(procInfo.procCmdName);
+      procInfo.procCmdName = NULL;
+      free(procInfo.procCmdAbsPath);
+      procInfo.procCmdAbsPath = NULL;
+
       free(cmdLineTemp);
       free(cmdStatTemp);
    } // while readdir
@@ -593,6 +653,7 @@
    closedir(dir);
 
    free(procInfo.procCmdName);
+   free(procInfo.procCmdAbsPath);
    free(procInfo.procCmdLine);
    free(procInfo.procOwner);
 
@@ -1197,6 +1258,9 @@
    for (i = 0; i < procCount; i++) {
       ProcMgrProcInfo *procInfo = ProcMgrProcInfoArray_AddressOf(procList, i);
       free(procInfo->procCmdName);
+#if defined(__linux__)
+      free(procInfo->procCmdAbsPath);
+#endif
       free(procInfo->procCmdLine);
       free(procInfo->procOwner);
    }
@@ -1321,7 +1385,7 @@
                              Bool *validExitCode,              // OUT: exit code is valid
                              int *exitCode)                    // OUT: exit code
 {
-   Bool result = FALSE;
+   Bool result;
 
    ASSERT(exitCode != NULL && validExitCode != NULL);
 
@@ -1592,8 +1656,6 @@
    ProcMgr_AsyncProc *asyncProc = NULL;
    pid_t pid;
    int fds[2];
-   Bool validExitCode = FALSE;
-   int exitCode;
    pid_t resultPid;
    int readFd, writeFd;
 
@@ -1618,6 +1680,8 @@
       int i, maxfd;
       Bool status = TRUE;
       pid_t childPid = -1;
+      Bool validExitCode = FALSE;
+      int exitCode = -1;
 
       /*
        * Child
@@ -1828,7 +1892,7 @@
 {
    if (kill(pid, sig) == -1) {
       int savedErrno = errno;
-      Warning("Error trying to kill process %"FMTPID" with signal %d: %s\n",
+      Warning("Error trying to cancel process %"FMTPID" with signal %d: %s\n",
               pid, sig, Msg_ErrString());
       errno = savedErrno;
       return 0;
@@ -1876,7 +1940,7 @@
     * timed out -- system/process is incredibly unresponsive or cannot be
     * forced to quit.
     */
-   Warning("%s: timed out trying to kill pid %"FMTPID" with signal %d\n",
+   Warning("%s: timed out trying to cancel pid %"FMTPID" with signal %d\n",
            __FUNCTION__, pid, sig);
    return -1;
 }
@@ -2250,13 +2314,15 @@
    ret = setresgid(ppw->pw_gid, ppw->pw_gid, root_gid);
 #endif
    if (ret < 0) {
-      Warning("Failed to set gid for user %s\n", user);
+      WarningToGuest("Failed to set gid for user %s\n", user);
+      WarningToHost("Failed to set gid\n");
       return FALSE;
    }
 #ifndef USERWORLD
    ret = initgroups(ppw->pw_name, ppw->pw_gid);
    if (ret < 0) {
-      Warning("Failed to initgroups() for user %s\n", user);
+      WarningToGuest("Failed to initgroups() for user %s\n", user);
+      WarningToHost("Failed to initgroups()\n");
       goto failure;
    }
 #endif
@@ -2269,7 +2335,8 @@
    ret = setresuid(ppw->pw_uid, ppw->pw_uid, 0);
 #endif
    if (ret < 0) {
-      Warning("Failed to set uid for user %s\n", user);
+      WarningToGuest("Failed to set uid for user %s\n", user);
+      WarningToHost("Failed to set uid\n");
       goto failure;
    }
 
