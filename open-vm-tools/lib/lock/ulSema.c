--- conflicted
+++ resolved
@@ -1,9 +1,5 @@
 /*********************************************************
-<<<<<<< HEAD
- * Copyright (C) 2010-2017 VMware, Inc. All rights reserved.
-=======
  * Copyright (C) 2010-2020 VMware, Inc. All rights reserved.
->>>>>>> 30568780
  *
  * This program is free software; you can redistribute it and/or modify it
  * under the terms of the GNU Lesser General Public License as published
@@ -425,7 +421,7 @@
    Warning("\tsignature 0x%X\n", sema->header.signature);
    Warning("\tname %s\n", sema->header.name);
    Warning("\trank 0x%X\n", sema->header.rank);
-   Warning("\tserial number %u\n", sema->header.bits.serialNumber);
+   Warning("\tserial number %"FMT64"u\n", sema->header.serialNumber);
 
    Warning("\treference count %u\n", Atomic_Read(&sema->activeUserCount));
    Warning("\taddress of native semaphore %p\n", &sema->nativeSemaphore);
@@ -471,7 +467,7 @@
       sema->header.signature = MXUserGetSignature(MXUSER_TYPE_SEMA);
       sema->header.name = properName;
       sema->header.rank = rank;
-      sema->header.bits.serialNumber = MXUserAllocSerialNumber();
+      sema->header.serialNumber = MXUserAllocSerialNumber();
       sema->header.dumpFunc = MXUserDumpSemaphore;
 
       statsMode = MXUserStatsMode();
@@ -585,12 +581,8 @@
 {
    int err;
 
-<<<<<<< HEAD
-   ASSERT(sema);
-=======
    ASSERT(sema != NULL);
 
->>>>>>> 30568780
    MXUserValidateHeader(&sema->header, MXUSER_TYPE_SEMA);
 
    Atomic_Inc(&sema->activeUserCount);
@@ -676,12 +668,8 @@
    int err;
    Bool downOccurred = FALSE;
 
-<<<<<<< HEAD
-   ASSERT(sema);
-=======
    ASSERT(sema != NULL);
 
->>>>>>> 30568780
    MXUserValidateHeader(&sema->header, MXUSER_TYPE_SEMA);
 
    Atomic_Inc(&sema->activeUserCount);
@@ -800,12 +788,8 @@
    int err;
    Bool downOccurred = FALSE;
 
-<<<<<<< HEAD
-   ASSERT(sema);
-=======
    ASSERT(sema != NULL);
 
->>>>>>> 30568780
    MXUserValidateHeader(&sema->header, MXUSER_TYPE_SEMA);
 
    Atomic_Inc(&sema->activeUserCount);
@@ -856,12 +840,8 @@
 {
    int err;
 
-<<<<<<< HEAD
-   ASSERT(sema);
-=======
    ASSERT(sema != NULL);
 
->>>>>>> 30568780
    MXUserValidateHeader(&sema->header, MXUSER_TYPE_SEMA);
 
    /*
@@ -909,7 +889,7 @@
 {
    MXUserSemaphore *sema;
 
-   ASSERT(semaStorage);
+   ASSERT(semaStorage != NULL);
 
    sema = Atomic_ReadPtr(semaStorage);
 
