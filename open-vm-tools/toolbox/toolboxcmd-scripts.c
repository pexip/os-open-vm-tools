/*********************************************************
<<<<<<< HEAD
 * Copyright (C) 2008-2016 VMware, Inc. All rights reserved.
=======
 * Copyright (C) 2008-2016,2020-2021 VMware, Inc. All rights reserved.
>>>>>>> 30568780
 *
 * This program is free software; you can redistribute it and/or modify it
 * under the terms of the GNU Lesser General Public License as published
 * by the Free Software Foundation version 2.1 and no later version.
 *
 * This program is distributed in the hope that it will be useful, but
 * WITHOUT ANY WARRANTY; without even the implied warranty of MERCHANTABILITY
 * or FITNESS FOR A PARTICULAR PURPOSE.  See the Lesser GNU General Public
 * License for more details.
 *
 * You should have received a copy of the GNU Lesser General Public License
 * along with this program; if not, write to the Free Software Foundation, Inc.,
 * 51 Franklin St, Fifth Floor, Boston, MA  02110-1301 USA.
 *
 *********************************************************/

/*
 * toolboxcmd-scripts.c --
 *
 *     The scripts functions for the linux toolbox-cmd
 */

#include <glib.h>
#include <string.h>
#include <stdlib.h>
#include <sys/types.h>
#include <sys/stat.h>

#include "conf.h"
#include "file.h"
#include "guestApp.h"
#include "system.h"
#include "toolboxCmdInt.h"
#include "vmware/tools/i18n.h"
#include "vmware/tools/utils.h"


#define SCRIPT_SUSPEND "suspend"
#define SCRIPT_RESUME  "resume"
#define SCRIPT_OFF     "shutdown"
#define SCRIPT_ON      "power"

typedef enum ScriptType {
   Default,
   Current
} ScriptType;


/*
 *-----------------------------------------------------------------------------
 *
 * GetConfName --
 *
 *      Gets the apm name.
 *
 * Results:
 *      The apm name.
 *
 * Side effects:
 *      None.
 *
 *-----------------------------------------------------------------------------
 */

static const char *
GetConfName(const char *apm) // IN: apm name.
{
   if (toolbox_strcmp(apm, SCRIPT_SUSPEND) == 0) {
      return CONFNAME_SUSPENDSCRIPT;
   } else if (toolbox_strcmp(apm, SCRIPT_RESUME) == 0) {
      return CONFNAME_RESUMESCRIPT;
   } else if (toolbox_strcmp(apm, SCRIPT_OFF) == 0) {
      return CONFNAME_POWEROFFSCRIPT;
   } else if (toolbox_strcmp(apm, SCRIPT_ON) == 0) {
     return CONFNAME_POWERONSCRIPT;
   } else {
      return NULL;
   }
}


/*
 *-----------------------------------------------------------------------------
 *
 * LoadConfFile --
 *
 *      Loads the tools configuration file. If running as admin, tries to
 *      upgrade it if an old-style file is found.
 *
 * Results:
 *      A new GKeyFile *. If the conf file is not valid, it will be empty.
 *
 * Side effects:
 *      None.
 *
 *-----------------------------------------------------------------------------
 */

static GKeyFile *
LoadConfFile(void)
{
   GKeyFile *confDict = NULL;

   VMTools_LoadConfig(NULL,
                      G_KEY_FILE_KEEP_COMMENTS | G_KEY_FILE_KEEP_TRANSLATIONS,
                      &confDict,
                      NULL);

   if (confDict == NULL) {
      confDict = g_key_file_new();
   }

   return confDict;
}


/*
 *-----------------------------------------------------------------------------
 *
 * GetConfEntry --
 *
 *      Gets the entry in the config dictionary.
 *
 * Results:
 *      EXIT_SUCCESS on success, error code otherwise.
 *
 * Side effects:
 *      None.
 *
 *-----------------------------------------------------------------------------
 */

static int
GetConfEntry(const char *progName,  // IN: program name (argv[0])
             const char *apm,       // IN: apm name
             ScriptType type)       // IN: Script type (default or current)
{
   gchar *entry;
   GKeyFile *confDict;
   const char *confName;
   int len;
   int ret;

   confName = GetConfName(apm);
   if (!confName) {
      ToolsCmd_UnknownEntityError(progName,
                                  SU_(script.operation, "operation"),
                                  apm);
      return EX_USAGE;
   }

   confDict = LoadConfFile();
<<<<<<< HEAD
=======
   TOOLBOXCMD_LOAD_GLOBALCONFIG(confDict)
>>>>>>> 30568780

   switch (type) {
   case Current:
      entry = g_key_file_get_string(confDict, "powerops", confName, NULL);
      if (entry) {
         break;
      }
      /* Fall through */

   default:
      entry = g_strdup(GuestApp_GetDefaultScript(confName));
      break;
   }

   len = strlen(entry);
   if (len > 0) {

      /* If script path is not absolute, assume the Tools install path. */
      if (!g_path_is_absolute(entry)) {
         char *defaultPath = GuestApp_GetInstallPath();
         char *tmp;
         Bool quoted;

         ASSERT(defaultPath != NULL);

         /* Cope with old configs that added quotes around script paths. */
         quoted = (entry[0] == '"' && entry[len - 1] == '"');
         tmp = g_strdup_printf("%s%c%.*s", defaultPath, DIRSEPC,
                                quoted ? len - 2 : len,
                                quoted ? entry + 1 : entry);

         vm_free(defaultPath);

         g_free(entry);
         entry = tmp;
      }

      g_print("%s\n", entry);
      ret = EXIT_SUCCESS;
   } else {
      ToolsCmd_PrintErr(SU_(script.unknownop, "No script for operation %s.\n"),
                        apm);
      ret = EX_TEMPFAIL;
   }

   g_free(entry);
   g_key_file_free(confDict);
   return ret;
}


/*
 *-----------------------------------------------------------------------------
 *
 * ScriptGetDefault  --
 *
 *      Gets the path to default script.
 *
 * Results:
 *      EXIT_SUCCESS on success.
 *      EX_USAGE on parse errors.
 *      EX_TEMPFAIL on failure.
 *
 * Side effects:
 *      Print to stderr on error.
 *
 *-----------------------------------------------------------------------------
 */

static int
ScriptGetDefault(const char *progName, // IN: program name (argv[0])
                 const char *apm)      // IN: APM name
{
   return GetConfEntry(progName, apm, Default);
}


/*
 *-----------------------------------------------------------------------------
 *
 * ScriptGetCurrent  --
 *
 *      Gets the path to Current script.
 *
 * Results:
 *      EXIT_SUCCESS on success.
 *      EX_USAGE on parse errors.
 *      EX_TEMPFAIL on failure.
 *
 * Side effects:
 *      Print to stderr on error.
 *
 *-----------------------------------------------------------------------------
 */

static int
ScriptGetCurrent(const char *progName, // IN: program name (argv[0])
                 const char *apm)      // IN: apm function name
{
   return GetConfEntry(progName, apm, Current);
}


/*
 *-----------------------------------------------------------------------------
 *
 * ScriptToggle  --
 *
 *      enables/disable script.
 *
 * Results:
 *      EXIT_SUCCESS on success.
 *      EX_USAGE on parse errors.
 *      EX_TEMPFAIL on failure.
 *
 * Side effects:
 *      Enables/Disables a script
 *      Print to stderr on error.
 *
 *-----------------------------------------------------------------------------
 */

static int
ScriptToggle(const char *progName,  // IN: program name (argv[0])
             const char *apm,       // IN: APM name
             Bool enable)           // IN: status
{
   const char *path;
   const char *confName;
   int ret = EXIT_SUCCESS;
   GKeyFile *confDict;
   GError *err = NULL;

   confName = GetConfName(apm);

   if (!confName) {
      ToolsCmd_UnknownEntityError(progName,
                                  SU_(script.operation, "operation"),
                                  apm);
      return EX_USAGE;
   }

   confDict = LoadConfFile();

   if (!enable) {
      path = "";
   } else {
      path = GuestApp_GetDefaultScript(confName);
   }

   g_key_file_set_string(confDict, "powerops", confName, path);
   if (!VMTools_WriteConfig(NULL, confDict, &err)) {
      ToolsCmd_PrintErr(SU_(script.write.error, "Error writing config: %s\n"),
                        err->message);
      g_clear_error(&err);
      ret = EX_TEMPFAIL;
   }

   g_key_file_free(confDict);
   return ret;
}


/*
 *-----------------------------------------------------------------------------
 *
 * ScriptSet  --
 *
 *      Sets a script to the given path.
 *
 * Results:
 *      EX_OSFILE if path doesn't exist.
 *      EXIT_SUCCESS on success.
 *      EX_USAGE on parse errors.
 *      EX_TEMPFAIL on failure.
 *
 * Side effects:
 *      Sets a script.
 *      Print to stderr and exit on error.
 *
 *-----------------------------------------------------------------------------
 */

static int
ScriptSet(const char *progName,  // IN: program name (argv[0])
          const char *apm,       // IN: APM name
          const char *path)      // IN: Verbosity flag
{
   const char *confName;
   int ret = EXIT_SUCCESS;
   GKeyFile *confDict = NULL;
   GError *err = NULL;

   if (!File_Exists(path)) {
      ToolsCmd_PrintErr(SU_(script.notfound, "%s doesn't exist.\n"), path);
      return EX_OSFILE;
   }

   confName = GetConfName(apm);
   if (!confName) {
      ToolsCmd_UnknownEntityError(progName,
                                  SU_(script.operation, "operation"),
                                  apm);
      return EX_USAGE;
   }

   confDict = LoadConfFile();
   g_key_file_set_string(confDict, "powerops", confName, path);

   if (!VMTools_WriteConfig(NULL, confDict, &err)) {
      ToolsCmd_PrintErr(SU_(script.write.error, "Error writing config: %s\n"),
                        err->message);
      g_clear_error(&err);
      ret = EX_TEMPFAIL;
   }

   g_key_file_free(confDict);
   return ret;
}


/*
 *-----------------------------------------------------------------------------
 *
 * ScriptCheckName  --
 *
 *      Check if it is known script
 *
 * Results:
 *      TRUE if name is known, FALSE otherwise.
 *
 * Side effects:
 *      None.
 *
 *-----------------------------------------------------------------------------
 */

static Bool
ScriptCheckName(const char *apm) // IN: script name
{
   return GetConfName(apm) != NULL;
}


/*
 *-----------------------------------------------------------------------------
 *
 * Script_Command --
 *
 *      Handle and parse script commands.
 *
 * Results:
 *      Returns EXIT_SUCCESS on success.
 *      Returns the exit code on errors.
 *
 * Side effects:
 *      Might enables, disables, or change APM scripts.
 *
 *-----------------------------------------------------------------------------
 */

int
Script_Command(char **argv,    // IN: command line arguments.
               int argc,       // IN: the length of the command line arguments.
               gboolean quiet) // IN
{
   const char *apm;

   if (++optind >= argc) {
      ToolsCmd_MissingEntityError(argv[0], SU_(arg.scripttype, "script type"));
      return EX_USAGE;
   }

   apm = argv[optind++];

   if (!ScriptCheckName(apm)) {
      ToolsCmd_UnknownEntityError(argv[0], SU_(arg.scripttype, "script type"), apm);
      return EX_USAGE;
   }

   if (optind >= argc) {
      ToolsCmd_MissingEntityError(argv[0], SU_(arg.subcommand, "subcommand"));
      return EX_USAGE;
   }

   if (toolbox_strcmp(argv[optind], "default") == 0) {
      return ScriptGetDefault(argv[0], apm);
   } else if (toolbox_strcmp(argv[optind], "current") == 0) {
      return ScriptGetCurrent(argv[0], apm);
   } else if (toolbox_strcmp(argv[optind], "set") == 0) {
      if (++optind >= argc) {
         ToolsCmd_MissingEntityError(argv[0], SU_(arg.scriptpath, "script path"));
         return EX_USAGE;
      }
      return ScriptSet(argv[0], apm, argv[optind]);
   } else if (toolbox_strcmp(argv[optind], "enable") == 0) {
      return ScriptToggle(argv[0], apm, TRUE);
   } else if (toolbox_strcmp(argv[optind], "disable") == 0) {
      return ScriptToggle(argv[0], apm, FALSE);
   } else {
      ToolsCmd_UnknownEntityError(argv[0],
                                  SU_(arg.subcommand, "subcommand"),
                                  argv[optind]);
      return EX_USAGE;
   }
}


/*
 *-----------------------------------------------------------------------------
 *
 * Script_Help --
 *
 *      Prints the help for the script command.
 *
 * Results:
 *      None.
 *
 * Side effects:
 *      None.
 *
 *-----------------------------------------------------------------------------
 */

void
Script_Help(const char *progName, // IN: The name of the program obtained from argv[0]
            const char *cmd)      // IN
{
   g_print(SU_(help.script,
               "%s: control the scripts run in response to power operations\n"
               "Usage: %s %s <power|resume|suspend|shutdown> <subcommand> [args]\n\n"
               "Subcommands:\n"
               "   enable: enable the given script and restore its path to the default\n"
               "   disable: disable the given script\n"
               "   set <full_path>: set the given script to the given path\n"
               "   default: print the default path of the given script\n"
               "   current: print the current path of the given script\n"),
           cmd, progName, cmd);
}
<|MERGE_RESOLUTION|>--- conflicted
+++ resolved
@@ -1,9 +1,5 @@
 /*********************************************************
-<<<<<<< HEAD
- * Copyright (C) 2008-2016 VMware, Inc. All rights reserved.
-=======
  * Copyright (C) 2008-2016,2020-2021 VMware, Inc. All rights reserved.
->>>>>>> 30568780
  *
  * This program is free software; you can redistribute it and/or modify it
  * under the terms of the GNU Lesser General Public License as published
@@ -156,10 +152,7 @@
    }
 
    confDict = LoadConfFile();
-<<<<<<< HEAD
-=======
    TOOLBOXCMD_LOAD_GLOBALCONFIG(confDict)
->>>>>>> 30568780
 
    switch (type) {
    case Current:
@@ -496,6 +489,8 @@
                "   disable: disable the given script\n"
                "   set <full_path>: set the given script to the given path\n"
                "   default: print the default path of the given script\n"
-               "   current: print the current path of the given script\n"),
+               "   current: print the current path of the given script\n"
+               "   NOTE: If the path is not present in tools.conf, its\n"
+               "   value from the global configuration is returned if present\n"),
            cmd, progName, cmd);
 }
