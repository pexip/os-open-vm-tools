--- conflicted
+++ resolved
@@ -1,9 +1,5 @@
 ##########################################################
-<<<<<<< HEAD
-# Copyright (C) 2010-2017 VMware, Inc. All rights reserved.
-=======
 # Copyright (C) 2010-2017,2020-2022 VMware, Inc. All rights reserved.
->>>>>>> 30568780
 #
 # This program is free software; you can redistribute it and/or modify it
 # under the terms of the GNU Lesser General Public License as published
@@ -96,28 +92,25 @@
 
 error.unknown = "%1$s: 알 수 없는 %2$s '%3$s'\n"
 
-help.config = "%1$s: 도구 구성 수정\n사용법: %2$s %3$s <하위 명령>\n\n하위 명령:\n   get <섹션> <키>: <키>에 대한 현재 값 표시\n   set <섹션> <키> <값>: <키>를 <값>으로 설정\n\n   remove <섹션> <키>: <키> 제거\n\n<섹션>은 지원되는 어떤 섹션(예: logging, guestoperations 또는 guestinfo)이라도 될 수 있습니다.\n<키>는 어떤 구성 키라도 될 수 있습니다.\n<값>은 어떤 값이라도 될 수 있습니다.\n"
+help.config = "%1$s: 도구 구성 수정\n사용법: %2$s %3$s <하위 명령>\n\n하위 명령:\n <섹션> <키> 획득: <키>에 대한 현재 값 표시\n 참고: <키>이(가) tools.conf에 없으면\n전역 구성의 값이 반환됩니다(있을 경우).\n<섹션> <키> <값> 설정: <키>을(를) <값>(으)로 설정\n\n<섹션> <키> 제거: <키> 제거\n\n<섹션>은(는) 어떤 섹션(예: logging, guestoperations 또는 guestinfo)이라도 될 수 있습니다.\n<키>은(는) 어떤 구성 키라도 될 수 있습니다.\n<값>은(는) 어떤 값이라도 될 수 있습니다.\n"
 
 help.device = "%1$s: 가상 시스템의 하드웨어 디바이스와 관련된 기능\n사용법: %2$s %3$s <하위 명령> [인수]\ndev는 디바이스 이름입니다.\n\n하위 명령:\n   enable <dev>: 디바이스 dev가 사용되도록 설정합니다.\n   disable <dev>: 디바이스 dev가 사용되지 않도록 설정합니다.\n   list: 사용 가능한 모든 디바이스를 나열합니다.\n   status <dev>: 디바이스의 상태를 출력합니다.\n"
 
 help.disk = "%1$s: 디스크 축소 작업을 수행합니다.\n사용법: %2$s %3$s <하위명령> [인수]\n\n하위 명령:\n   list: 사용 가능한 위치를 나열합니다.\n   shrink <위치>: 지정된 위치에서 파일 시스템을 지우고 축소합니다.\n   shrinkonly: 모든 디스크를 축소합니다.\n   wipe <위치>: 지정된 위치에서 파일 시스템을 지웁니다.\n"
 
-<<<<<<< HEAD
-=======
 help.globalconf = "%1$s: GuestStore에서의 전역 구성 다운로드를 관리합니다.\n사용법: %2$s %3$s <하위 명령>\n\nESX 게스트 전용 하위 명령:\n사용: 전역 구성 모듈을 사용하도록 설정합니다.\n 사용 안 함: 전역 구성 모듈을 사용하지 않도록 설정합니다.\n 새로 고침: GuestStore에서의 전역 구성 새 다운로드를 트리거합니다.\n 상태: 전역 구성 모듈의 상태를 인쇄합니다.\n"
 
 help.gueststore = "%1$s: GuestStore에서 리소스 콘텐츠 가져오기\사용법: %2$s %3$s <하위 명령>\n\nESX 게스트 전용 하위 명령:\n <리소스 경로> <출력 파일> 콘텐츠 가져오기: GuestStore에서 리소스 콘텐츠를 가져온 후 출력 파일에 저장합니다.\n\n<리소스 경로>은(는) /로 시작하고 GuestStore의 고유한 리소스를 나타냅니다. /로 끝나는 경우 기본 'metadata. json' 리소스를 검색합니다.\n<파일 출력>은(는) 리소스 콘텐츠를 저장할 파일의 경로입니다.\n"
 
->>>>>>> 30568780
 help.hint = "자세한 내용을 보려면 '%1$s %2$s%3$s%4$s'을(를) 시도해 보십시오.\n"
 
 help.info = "%1$s: 호스트에서 게스트 정보 업데이트\n사용법: %2$s %3$s 업데이트 <정보 클래스>\n\n하위 명령:\n   update <정보 클래스>: <정보 클래스>에서 식별한 정보 업데이트\n<정보 클래스>는 '네트워크'일 수 있음\n"
 
-help.logging = "%1$s: 도구 로깅 수정\n사용: %2$s %3$s 수준 <subcommand> <servicename> <level>\n\n하위 명령:\n   <servicename> 가져오기: 현재 수준 표시\n   <servicename> <level> 설정: 현재 수준 설정\n\n<servicename>은 vmsvc 또는 vmusr과 같은 지원 서비스일 수 있습니다.\n<level>은 오류, 중요, 경고, 정보, 메시지, 디버그 중 하나일 수 있습니다.\n   기본값은 %4$s입니다.\n"
-
-help.main = "사용법: %1$s <명령> [옵션] [하위 명령]\n특정 명령에 대한 도움말을 보려면 '%2$s %3$s <명령>'을 입력하십시오.\nVMware Tools 버전을 확인하려면 '%4$s -v'를 입력하십시오.\nstdout 출력을 표시하지 않으려면 '-q' 옵션을 사용하십시오.\n대부분의 명령에 하위 명령이 사용됩니다.\n\n사용 가능한 명령:\n   config\n   device\n   disk(일부 운영 체제에서만 사용할 수 있음)\n   info\n   logging\n   script\n   stat\n   timesync\n   upgrade(일부 운영 체제에서만 사용할 수 있음)\n"
-
-help.script = "%1$s: 전원 작업에 대한 응답으로 실행되는 스크립트를 제어합니다.\n사용법: %2$s %3$s <power|resume|suspend|shutdown> <하위 명령> [인수]\n\n하위 명령:\n   enable: 지정된 스크립트가 사용되도록 설정하고 해당 경로를 기본값으로 복원합니다.\n   disable: 지정된 스크립트가 사용되지 않도록 설정합니다.\n   set <전체 경로>: 지정된 스크립트를 지정된 경로로 설정합니다.\n   default: 지정된 스크립트의 기본 경로를 출력합니다.\n   current: 지정된 스크립트의 현재 경로를 출력합니다.\n"
+help.logging = "%1$s: 도구 로깅 수정\n사용법: %2$s %3$s 수준 <하위 명령> <서비스 이름> <수준>\n\n하위 명령:\n <서비스 이름> 가져오기: 현재 수준 표시\n 참고: 도구 구성에 수준이 없으면\n전역 구성의 값이 반환됩니다(있을 경우).\n <서비스 이름> <수준> 설정: 현재 수준 설정\n\n<서비스 이름>은(는) vmsvc 또는 vmusr과 같은 지원 서비스일 수 있습니다.\n<수준>은(는) 오류, 중요, 경고, 정보, 메시지, 디버그 중 하나일 수 있습니다.\n 기본값은 %4$s입니다.\n"
+
+help.main = "사용법: %1$s <명령> [옵션] [하위 명령]\n특정 명령에 대한 도움말을 보려면 '%2$s %3$s <명령>'을(를) 입력합니다.\nVMware Tools 버전을 확인하려면 '%4$s -v'를 입력합니다.\nstdout 출력을 표시하지 않으려면 '-q' 옵션을 사용합니다.\n대부분의 명령에 하위 명령이 사용됩니다.\n\n사용 가능한 명령:\n config\n device\n disk(일부 운영 체제에서만 사용할 수 있음)\n globalconf(일부 운영 체제에서만 사용할 수 있음)\n gueststore(일부 운영 체제에서만 사용할 수 있음)\n info\n logging\n script\n stat\n timesync\n upgrade(일부 운영 체제에서만 사용할 수 있음)\n"
+
+help.script = "%1$s: 전원 작업에 대한 응답으로 실행되는 스크립트를 제어합니다.\n사용법: %2$s %3$s <power|resume|suspend|shutdown> <하위 명령> [인수]\n\n하위 명령:\n 사용: 지정된 스크립트가 사용되도록 설정하고 해당 경로를 기본값으로 복원합니다.\n 사용 안 함: 지정된 스크립트가 사용되지 않도록 설정합니다.\n <전체_경로> 설정: 지정된 스크립트를 지정된 경로로 설정합니다.\n 기본값: 지정된 스크립트의 기본 경로를 출력합니다.\n 현재: 지정된 스크립트의 현재 경로를 출력합니다.\n 참고: 경로가 tools.conf에 없는 경우\n 전역 구성의 값이 반환됩니다(있는 경우)\n"
 
 help.stat = "%1$s: 유용한 게스트 및 호스트 정보 인쇄\n사용법: %2$s %3$s <하위 명령>\n\n하위 명령:\n   hosttime: 호스트 시간 인쇄\n   speed: CPU 속도(MHz) 인쇄\nESX 게스트 전용 하위 명령:\n   sessionid: 현재 세션 ID 인쇄\n   balloon: 메모리 벌루닝 정보 인쇄\n   swap: 메모리 스와핑 정보 인쇄\n   memlimit: 메모리 제한 정보 인쇄\n   memres: 메모리 예약 정보 인쇄\n   cpures: CPU 예약 정보 인쇄\n   cpulimit: CPU 제한 정보 인쇄\n   raw [<인코딩> <통계 이름>]: 원시 통계 정보 인쇄\n      <인코딩>은 'text', 'json', 'xml', 'yaml' 중 하나일 수 있습니다.\n      <통계 이름>은 세션, 호스트, 리소스, vscsi 및\n      vnet을 포함합니다(vscsi와 같은 일부 통계는 'vscsi scsi0:0'과 같이 2개의 단어로 구성됨).\n      <인코딩> 및 <통계 이름>\n      인수가 지정되지 않은 경우 사용 가능한 통계를 인쇄합니다.\n"
 
@@ -125,10 +118,30 @@
 
 help.upgrade = "%1$s: VMware Tools 업그레이드와 관련된 기능입니다.\n사용법: %2$s %3$s <하위 명령> [인수]\n하위 명령:\n   status: VMware Tools 업그레이드 상태를 확인합니다.\n   start: VMware Tools의 자동 업그레이드를 시작합니다.\n\n업그레이드가 수행되려면 VMware Tools 서비스가 실행되어야 합니다.\n"
 
+globalconf.refresh.failed  = "전역 구성 모듈을 사용하지 않도록 설정했으므로 '%1$s'이(가) 실패했습니다.\n"
+
+globalconf.start_vmtools = "%1$s: %2$s 서비스를 시작하는 중입니다.\n"
+
+globalconf.status = "전역 구성 모듈의 상태는 '%1$s'입니다.\n"
+
+globalconf.stop_vmtools = "%1$s: %2$s 서비스를 중지하는 중입니다.\n"
+
+globalconf.update_config = "%1$s: 구성을 업데이트하는 중입니다.\n"
+
+gueststore.content_size = "콘텐츠 크기(바이트): "
+
+gueststore.error.client_lib = "'%1$s'이(가) 실패했습니다. GuestStore 클라이언트 라이브러리 오류: %2$s.\n"
+
+gueststore.progress = "\r진행: %1$d%%"
+
 option.disabled = "사용 안 함"
 
 option.enabled = "사용"
 
+result.error.failed = "'%1$s'이(가) 실패했습니다. 자세한 내용은 %2$s 로그를 확인하십시오.\n"
+
+result.succeeded = "'%1$s'이(가) 성공했습니다.\n"
+
 script.notfound = "%1$s이(가) 없습니다.\n"
 
 script.operation = "작업"
