##########################################################
<<<<<<< HEAD
# Copyright (C) 2010-2017 VMware, Inc. All rights reserved.
=======
# Copyright (C) 2010-2017,2020-2022 VMware, Inc. All rights reserved.
>>>>>>> 30568780
#
# This program is free software; you can redistribute it and/or modify it
# under the terms of the GNU Lesser General Public License as published
# by the Free Software Foundation version 2.1 and no later version.
#
# This program is distributed in the hope that it will be useful, but
# WITHOUT ANY WARRANTY; without even the implied warranty of MERCHANTABILITY
# or FITNESS FOR A PARTICULAR PURPOSE.  See the Lesser GNU General Public
# License for more details.
#
# You should have received a copy of the GNU Lesser General Public License
# along with this program; if not, write to the Free Software Foundation, Inc.,
# 51 Franklin St, Fifth Floor, Boston, MA  02110-1301 USA.
#
##########################################################

arg.command = "Befehl"

arg.config.key = "Konfigurationsschlüssel"

arg.config.operation = "Konfigurationsvorgang"

arg.config.section = "Konfigurationsabschnitt"

arg.config.value = "Konfigurationswert"

arg.devicename = "Gerätename"

arg.info.class = "info-Infoklasse"

arg.info.subcommand = "info-Vorgang"

arg.logging.level = "Ebene der Protokollierung"

arg.logging.service = "Dienstname der Protokollierung"

arg.logging.subcommand = "Vorgang der Protokollierung"

arg.mountpoint = "Mount-Punkt"

arg.scriptpath = "Skriptpfad"

arg.scripttype = "Skripttyp"

arg.subcommand = "Unterbefehl"

device.connect.error = "Gerät '%1$s' kann nicht angeschlossen werden.\n"

device.disconnect.error = "Das Gerät '%1$s' kann nicht getrennt werden.\n"

device.notfound = "Fehler beim Abrufen der Schnittstelleninformationen: Gerät nicht gefunden.\n"

disk.shrink.canceled = "Vorgang zum Verkleinern der Festplatte abgebrochen.\n"

disk.shrink.complete = "Vorgang zum Verkleinern der Festplatte abgeschlossen.\n"

disk.shrink.conflict = "Fehler: Die Toolbox betrachtet die Festplattenverkleinerung als aktiviert, während der Host die Funktion als deaktiviert behandelt.\n\n Schließen Sie die Toolbox und öffnen Sie sie erneut, um eine Synchronisierung mit dem Host vorzunehmen.\n"

disk.shrink.disabled = "Das Verkleinern von Festplatten ist für diese virtuelle Maschine deaktiviert.\n\nDie Verkleinerung ist für verknüpfte Klone, übergeordnete Elemente verknüpfter Klone, \nFestplatten mit vorab zugewiesenem Speicherplatz, Snapshots oder aufgrund weiterer Faktoren deaktiviert. \nWeitere Informationen finden Sie im Benutzerhandbuch.\n"

disk.shrink.error = "Fehler beim Verkleinern der Festplatte: %1$s\n"

disk.shrink.incomplete = "Vorgang zum Verkleinern der Festplatte nicht abgeschlossen.\n"

disk.shrink.partition.error = "Partitionsdaten konnten nicht erfasst werden.\n"

disk.shrink.partition.notfound = "Die Partition %1$s wurde nicht gefunden\n"

disk.shrink.partition.unsupported = "Die Partition %1$s kann nicht verkleinert werden\n"

disk.shrink.unavailable = "Die Verkleinerungsfunktion ist nicht verfügbar,\n\nweil Sie entweder eine alte Version eines VMware-Produkts ausführen oder weil zu viele Kommunikationskanäle offen sind.\n\nWenn Sie eine alte Version eines VMware-Produkts ausführen, sollten Sie ein Upgrade in Erwägung ziehen.\n\nWenn zu viele Kommunikationskanäle geöffnet sind, sollten Sie Ihre virtuelle Maschine aus- und anschließend wieder einschalten.\n"

disk.shrink.ignoreFreeSpaceWarnings = "Ignorieren Sie während des Verkleinerungsvorgangs etwaige Warnungen bezüglich des Speicherplatzes.\n"

disk.wipe.ignoreFreeSpaceWarnings = "Ignorieren Sie während des Wiper-Vorgangs etwaige Warnungen bezüglich des Speicherplatzes.\n"

disk.wiper.file.error = "Fehler, Erstellen der Wiper-Datei nicht möglich.\n"

disk.wiper.progress = "\rProgress: %1$d"

error.message = "Fehler: %1$s\n"

error.missing = "%1$s: %2$s fehlt\n"

error.noadmin.posix = "%1$s: Sie müssen root-Benutzer sein, um die %2$s-Vorgänge auszuführen.\n"

error.noadmin.win = "%1$s: Zum Ausführen der %2$s-Vorgänge sind Administratorberechtigungen erforderlich.\nVerwenden Sie eine Administrator-Eingabeaufforderung, um diese Aufgaben abzuschließen.\n"

error.novirtual = "%1$s muss innerhalb einer virtuellen Maschine ausgeführt werden.\n"

error.unknown = "%1$s: %2$s '%3$s' unbekannt\n"

help.config = "%1$s: Tools-Konfiguration bearbeiten\nNutzung: %2$s %3$s <Unterbefehl>\n\nUnterbefehle:\n   get <Abschnitt> <Schlüssel>: Aktuellen Wert für <Schlüssel> anzeigen\n   set <Abschnitt> <Schlüssel> <Wert>: <Schlüssel> auf <Wert> einstellen\n\n   remove <Abschnitt> <Schlüssel>: <Schlüssel> entfernen\n\n<Abschnitt> kann ein beliebiger unterstützter Abschnitt sein, z. B. logging, guestoperations oder guestinfo.\n<Schlüssel> kann ein beliebiger Konfigurationsschlüssel sein.\n<Wert> kann ein beliebiger Wert sein.\n"

help.device = "%1$s: Funktionen für die Hardwaregeräte der virtuellen Maschine\nNutzung: %2$s %3$s <Unterbefehl> [Argumente]\n'dev' ist der Name des Geräts.\n\nUnterbefehle:\n   enable <dev>: Aktivieren des Geräts 'dev' \n   disable <dev>: Deaktivieren des Geräts 'dev'\n   list: Auflisten aller verfügbaren Geräte\n   status <dev>: Ausgeben des Status eines Geräts\n"

help.disk = "%1$s: Führt Verkleinerungen von Festplatten durch\nNutzung: %2$s %3$s <Unterbefehl> [Argumente]\n\nUnterbefehle:\n   list: Auflisten der verfügbaren Speicherorte\n   shrink <Speicherort>: Löschen und Verkleinern eines Dateisystems am angegebenen Speicherort\n   shrinkonly: Verkleinern alle Festplatten\n   wipe <Speicherort>: Löschen eines Dateisystems am angegebenen Speicherort\n"

<<<<<<< HEAD
=======
help.globalconf = "%1$s: Globale Konfigurationsdownloads aus GuestStore verwalten\nNutzung: %2$s %3$s <Unterbefehel>\n\nUnterbefehle nur für ESX-Gäste:\n   enable: Globales Konfigurationsmodul aktivieren\n   disable: Globales Konfigurationsmodul deaktivieren\n   refresh: Neuen Download der globalen Konfiguration aus dem GuestStore auslösen\n   status: Status des globalen Konfigurationsmodul drucken\n"

help.gueststore = "%1$s: Ressourceninhalt aus dem GuestStore abrufen\nNutzung: %2$s %3$s <Unterbefehl>\n\nUnterbefehle nur für ESX-Gäste:\n   getcontent <Ressourcenpfad> <Ausgabedatei>: Ressourceninhalt aus dem GuestStore abrufen un in Ausgabedatei speichern.\n\n<Ressourcenpfad> startet mit / und stellt eine eindeutige Ressource im GuestStore dar. Wenn er mit / endet, wird standardmäßig die zugrunde liegende Ressource 'metadata.json' abgerufen.\n<Ausgabedatei> ist der Pfad zu einer Datei, in der der Ressourceninhalt gespeichert werden soll.\n"

>>>>>>> 30568780
help.hint = "Siehe '%1$s %2$s%3$s%4$s' für weitere Informationen.\n"

help.info = "%1$s: Aktualisieren von Gastbetriebssysteminformationen auf dem Host\nNutzung: %2$s %3$s update <Infoklasse>\n\nUnterbefehle:\n   update < Infoklasse >: Aktualisieren von durch <Infoklasse> ermittelte Informationen\n< Infoklasse > kann 'network' sein\n"

help.logging = "%1$s: Toolsprotokollierung verändern\nNutzung: %2$s %3$s level <Unterbefehl> <Dienstname> <Ebene>\n\nUnterbefehle:\n   get <Dienstname>: Anzeige der aktuellen Ebene\n   set <Dienstname> <Ebene>: Einrichten der aktuellen Ebene\n\n<Dienstname> kann jeder unterstützte Dienst sein wie vmsvc oder vmusr\n<Ebene> kann für einen Fehler, ein kritisches Ereignis, eine Warnung, Info, Meldung oder ein Debugging stehen \n   Standard ist %4$s\n"

help.main = "Nutzung: %1$s <Befehl> [Optionen] [Unterbefehl]\nWenn Sie Hilfe zu einem bestimmten Befehl benötigen, geben Sie '%2$s %3$s <Befehl>' ein.\nGeben Sie '%4$s -v' ein, um die VMware Tools-Version anzuzeigen.\nVerwenden Sie die Option '-q' zum Unterdrücken der stdout-Ausgabe.\nFür die meisten Befehle gibt es Unterbefehle.\n\nVerfügbare Befehle:\n   config\n   device\n   disk (nicht auf allen Betriebssystemen verfügbar)\n   info\n  logging\n   script\n   stat\n   timesync\n   upgrade (nicht auf allen Betriebssystemen verfügbar)\n"

help.script = "%1$s: Steuerung der Skripts, die als Reaktion auf Betriebsvorgänge ausgeführt werden\nNutzung: %2$s %3$s <power|resume|suspend|shutdown> <Unterbefehl> [Argumente]\n\nUnterbefehle:\n   enable: Aktivieren des angegebenen Skripts und Wiederherstellen dessen Pfads auf den Standardpfad\n   disable: Deaktivieren des vorhandenen Skripts\n   set <Vollständiger Pfad>: Festlegen des angegebenen Skripts auf den angegebenen Pfad\n   default: Ausgeben des Standardpfads des angegebenen Skripts\n   current: Ausgeben des aktuellen Pfads des angegebenen Skripts\n"

help.stat = "%1$s: Drucken von hilfreichen Gast- und Hostinformationen\nNutzung: %2$s %3$s <Unterbefehl>\n\nUnterbefehle:\n   hosttime: Ausgeben der Hostuhrzeit\n   speed: Ausgeben der CPU-Geschwindigkeit in MHz\nUnterbefehle nur für ESX-Gäste:\n   sessionid: Ausgeben der aktuellen Sitzungs-ID\n   balloon: Ausgeben der Balloon-Arbeitsspeicher-Informationen\n   swap: Ausgeben der Auslagerungsinformationen für den Arbeitsspeicher\n   memlimit: Ausgeben des Arbeitsspeicher-Limits\n   memres: Ausgeben der Arbeitsspeicherreservierung\n   cpures: Ausgeben der CPU-Reservierung\n   cpulimit: Ausgeben des CPU-Limits\n  raw [<Codierung> <Statistikname>]: Drucken von statistischen Rohdaten\n      <Codierung> steht für 'text', 'json', 'xml' oder 'yaml'.\n      <Statistikname> beinhaltet session, host, resources, vscsi und\n      vnet (einige Statistiken wie vsci bestehen aus zwei Wörtern, z. B. 'vscsi scsi0:0').\n      Druckt verfügbare Statistiken wenn für <Codierung> und <Statistikname>\n      keine Argumente angegeben wurden.\n"

help.timesync = "%1$s: Funktionen für die Steuerung der Zeitsynchronisierung auf dem Gastbetriebssystem\Nutzung: %2$s %3$s <Unterbefehl>\n\nUnterbefehle:\n   enable: Aktivieren der Zeitsynchronisierung\n   disable: Deaktivieren der Zeitsynchronisierung\n   status: Ausgeben des Status der Zeitsynchronisierung\n"

help.upgrade = "%1$s: Funktionen für das Upgrade von VMware Tools.\nNutzung: %2$s %3$s <Unterbefehl> [Argumente]\nUnterbefehle:\n   status: Überprüfen des Upgrade-Status für VMware Tools.\n   start: Starten eines automatischen Upgrade von VMware Tools.\n\nDamit die Upgrades funktionieren, muss der VMware Tools-Dienst ausgeführt werden.\n"

option.disabled = "Deaktiviert"

option.enabled = "Aktiviert"

script.notfound = "%1$s ist nicht vorhanden.\n"

script.operation = "Vorgang"

script.unknownop = "Kein Skript für den Vorgang %1$s.\n"

script.write.error = "Fehler beim Schreiben der Konfiguration: %1$s\n"

stat.balloon.failed = "Balloon-Arbeitsspeicher konnte nicht abgerufen werden: %1$s\n"

stat.cpumax.failed = "CPU-Limit konnte nicht abgerufen werden: %1$s\n"

stat.cpumin.failed = "CPU-Mindestwert konnte nicht abgerufen werden: %1$s\n"

stat.formattime.failed = "Hostuhrzeit kann nicht formatiert werden.\n"

stat.get.failed = "Statistiken konnten nicht abgerufen werden: %1$s\n"

stat.getsession.failed = "Sitzungs-ID konnte nicht abgerufen werden: %1$s\n"

stat.getspeed.failed = "Prozessorgeschwindigkeit nicht abrufbar.\n"

stat.gettime.failed = "Hostuhrzeit konnte nicht abgerufen werden.\n"

stat.maxmem.failed = "Arbeitsspeicher-Limit konnte nicht abgerufen werden: %1$s\n"

stat.memres.failed = "Arbeitsspeicherreservierung konnte nicht abgerufen werden: %1$s\n"

stat.memswap.failed = "Ausgelagerter Arbeitsspeicher konnte nicht abgerufen werden: %1$s\n"

stat.openhandle.failed = "OpenHandle fehlgeschlagen: %1$s\n"

stat.update.failed = "UpdateInfo fehlgeschlagen: %1$s\n"

stat.processorSpeed.info = "%1$u MHz\n"

stat.memoryBalloon.info = "%1$u MB\n"

stat.memoryReservation.info = "%1$u MB\n"

stat.memorySwapped.info = "%1$u MB\n"

stat.memoryLimit.info = "%1$u MB\n"

stat.cpuReservation.info = "%1$u MHz\n"

stat.cpuLimit.info = "%1$u MHz\n"

upgrade.available = "Eine neue Version von VMware Tools steht zur Verfügung.\n"

upgrade.error.check_error = "Fehler beim Überprüfen der Verfügbarkeit von Upgrades.\n"

upgrade.error.error = "Fehler beim Starten des Upgrades von VMware Tools.\n"

upgrade.error.not_supported = "Der Host unterstützt kein automatisches Upgrade von VMware Tools.\n"

upgrade.error.unknown_reply = "Unerwartete Antwort vom Host: %1$s\n"

upgrade.started = "Das Upgrade wird durchgeführt.\n"

upgrade.uptodate = "VMware Tools ist auf dem neuesten Stand.\n"
<|MERGE_RESOLUTION|>--- conflicted
+++ resolved
@@ -1,9 +1,5 @@
 ##########################################################
-<<<<<<< HEAD
-# Copyright (C) 2010-2017 VMware, Inc. All rights reserved.
-=======
 # Copyright (C) 2010-2017,2020-2022 VMware, Inc. All rights reserved.
->>>>>>> 30568780
 #
 # This program is free software; you can redistribute it and/or modify it
 # under the terms of the GNU Lesser General Public License as published
@@ -96,28 +92,25 @@
 
 error.unknown = "%1$s: %2$s '%3$s' unbekannt\n"
 
-help.config = "%1$s: Tools-Konfiguration bearbeiten\nNutzung: %2$s %3$s <Unterbefehl>\n\nUnterbefehle:\n   get <Abschnitt> <Schlüssel>: Aktuellen Wert für <Schlüssel> anzeigen\n   set <Abschnitt> <Schlüssel> <Wert>: <Schlüssel> auf <Wert> einstellen\n\n   remove <Abschnitt> <Schlüssel>: <Schlüssel> entfernen\n\n<Abschnitt> kann ein beliebiger unterstützter Abschnitt sein, z. B. logging, guestoperations oder guestinfo.\n<Schlüssel> kann ein beliebiger Konfigurationsschlüssel sein.\n<Wert> kann ein beliebiger Wert sein.\n"
+help.config = "%1$s: Tools-Konfiguration bearbeiten\nNutzung: %2$s %3$s <Unterbefehl>\n\nUnterbefehle:\n   get <Abschnitt> <Schlüssel>: Aktuellen Wert für <Schlüssel> anzeigen\n   HINWEIS: Wenn der <Schlüssel> in tools.conf nicht vorhanden ist, wird\n   sein Wert aus der globalen Konfiguration zurückgegeben, falls vorhanden\n   set <Abschnitt> <Schlüssel> <Wert>: <Schlüssel> auf <Wert> einstellen\n\n   remove <Abschnitt> <Schlüssel>: <Schlüssel> entfernen\n\n<Abschnitt> kann ein beliebiger unterstützter Abschnitt sein, z. B. logging, guestoperations oder guestinfo.\n<Schlüssel> kann ein beliebiger Konfigurationsschlüssel sein.\n<Wert> kann ein beliebiger Wert sein.\n"
 
 help.device = "%1$s: Funktionen für die Hardwaregeräte der virtuellen Maschine\nNutzung: %2$s %3$s <Unterbefehl> [Argumente]\n'dev' ist der Name des Geräts.\n\nUnterbefehle:\n   enable <dev>: Aktivieren des Geräts 'dev' \n   disable <dev>: Deaktivieren des Geräts 'dev'\n   list: Auflisten aller verfügbaren Geräte\n   status <dev>: Ausgeben des Status eines Geräts\n"
 
 help.disk = "%1$s: Führt Verkleinerungen von Festplatten durch\nNutzung: %2$s %3$s <Unterbefehl> [Argumente]\n\nUnterbefehle:\n   list: Auflisten der verfügbaren Speicherorte\n   shrink <Speicherort>: Löschen und Verkleinern eines Dateisystems am angegebenen Speicherort\n   shrinkonly: Verkleinern alle Festplatten\n   wipe <Speicherort>: Löschen eines Dateisystems am angegebenen Speicherort\n"
 
-<<<<<<< HEAD
-=======
 help.globalconf = "%1$s: Globale Konfigurationsdownloads aus GuestStore verwalten\nNutzung: %2$s %3$s <Unterbefehel>\n\nUnterbefehle nur für ESX-Gäste:\n   enable: Globales Konfigurationsmodul aktivieren\n   disable: Globales Konfigurationsmodul deaktivieren\n   refresh: Neuen Download der globalen Konfiguration aus dem GuestStore auslösen\n   status: Status des globalen Konfigurationsmodul drucken\n"
 
 help.gueststore = "%1$s: Ressourceninhalt aus dem GuestStore abrufen\nNutzung: %2$s %3$s <Unterbefehl>\n\nUnterbefehle nur für ESX-Gäste:\n   getcontent <Ressourcenpfad> <Ausgabedatei>: Ressourceninhalt aus dem GuestStore abrufen un in Ausgabedatei speichern.\n\n<Ressourcenpfad> startet mit / und stellt eine eindeutige Ressource im GuestStore dar. Wenn er mit / endet, wird standardmäßig die zugrunde liegende Ressource 'metadata.json' abgerufen.\n<Ausgabedatei> ist der Pfad zu einer Datei, in der der Ressourceninhalt gespeichert werden soll.\n"
 
->>>>>>> 30568780
 help.hint = "Siehe '%1$s %2$s%3$s%4$s' für weitere Informationen.\n"
 
 help.info = "%1$s: Aktualisieren von Gastbetriebssysteminformationen auf dem Host\nNutzung: %2$s %3$s update <Infoklasse>\n\nUnterbefehle:\n   update < Infoklasse >: Aktualisieren von durch <Infoklasse> ermittelte Informationen\n< Infoklasse > kann 'network' sein\n"
 
-help.logging = "%1$s: Toolsprotokollierung verändern\nNutzung: %2$s %3$s level <Unterbefehl> <Dienstname> <Ebene>\n\nUnterbefehle:\n   get <Dienstname>: Anzeige der aktuellen Ebene\n   set <Dienstname> <Ebene>: Einrichten der aktuellen Ebene\n\n<Dienstname> kann jeder unterstützte Dienst sein wie vmsvc oder vmusr\n<Ebene> kann für einen Fehler, ein kritisches Ereignis, eine Warnung, Info, Meldung oder ein Debugging stehen \n   Standard ist %4$s\n"
-
-help.main = "Nutzung: %1$s <Befehl> [Optionen] [Unterbefehl]\nWenn Sie Hilfe zu einem bestimmten Befehl benötigen, geben Sie '%2$s %3$s <Befehl>' ein.\nGeben Sie '%4$s -v' ein, um die VMware Tools-Version anzuzeigen.\nVerwenden Sie die Option '-q' zum Unterdrücken der stdout-Ausgabe.\nFür die meisten Befehle gibt es Unterbefehle.\n\nVerfügbare Befehle:\n   config\n   device\n   disk (nicht auf allen Betriebssystemen verfügbar)\n   info\n  logging\n   script\n   stat\n   timesync\n   upgrade (nicht auf allen Betriebssystemen verfügbar)\n"
-
-help.script = "%1$s: Steuerung der Skripts, die als Reaktion auf Betriebsvorgänge ausgeführt werden\nNutzung: %2$s %3$s <power|resume|suspend|shutdown> <Unterbefehl> [Argumente]\n\nUnterbefehle:\n   enable: Aktivieren des angegebenen Skripts und Wiederherstellen dessen Pfads auf den Standardpfad\n   disable: Deaktivieren des vorhandenen Skripts\n   set <Vollständiger Pfad>: Festlegen des angegebenen Skripts auf den angegebenen Pfad\n   default: Ausgeben des Standardpfads des angegebenen Skripts\n   current: Ausgeben des aktuellen Pfads des angegebenen Skripts\n"
+help.logging = "%1$s: Tools-Protokollierung verändern\nNutzung: %2$s %3$s level <Unterbefehl> <Dienstname> <level>\n\nUnterbefehle:\n   get <Dienstname>: Aktuelle Ebene anzeigen\n   HINWEIS: Wenn die Ebene in tools.conf nicht vorhanden ist, wird ihr\n   Wert aus der globalen Konfiguration zurückgegeben, falls vorhanden\n   set <Dienstname> <Ebene>: Aktuelle Ebene festlegen\n\n<Dienstname> kann jeder unterstützte Dienst sein wie vmsvc oder vmusr\n<Ebene> kann für einen Fehler, ein kritisches Ereignis, eine Warnung, Info, Meldung oder ein Debugging stehen\n   Standard ist %4$s\n"
+
+help.main = "Nutzung: %1$s <Befehl> [Optionen] [Unterbefehl]\nWenn Sie Hilfe zu einem bestimmten Befehl benötigen, geben Sie '%2$s %3$s <Befehl>' ein.\nGeben Sie '%4$s -v' ein, um die VMware Tools-Version anzuzeigen.\nVerwenden Sie die Option '-q' zum Unterdrücken der stdout-Ausgabe.\nFür die meisten Befehle gibt es Unterbefehle.\n\nVerfügbare Befehle:\n   config\n   device\n   disk (nicht auf allen Betriebssystemen verfügbar)\n   globalconf (nicht auf allen Betriebssystemen verfügbar)\n   gueststore (nicht auf allen Betriebssystemen verfügbar)\n   info\n   logging\n   script\n   stat\n   timesync\n   upgrade (nicht auf allen Betriebssystemen verfügbar)\n"
+
+help.script = "%1$s: Steuerung der Skripts, die als Reaktion auf Betriebsvorgänge ausgeführt werden\nNutzung: %2$s %3$s <power|resume|suspend|shutdown> <Unterbefehl> [Argumente]\n\nUnterbefehle:\n   enable: Angegebenes Skript aktivieren und dessen Pfad auf den Standardpfad zurücksetzen\n   disable: Angegebenes Skript deaktivieren\n   set <Vollständiger Pfad>: Angegebenes Skript auf den angegebenen Pfad festlegen\n   default: Standardpfad an das angegebene Skript ausgeben\n   current: Aktuellen Pfad des angegebenen Skripts ausgeben\n   HINWEIS: Wenn der Pfad in tools.conf nicht vorhanden ist, wird dessen\n   Wert aus der globalen Konfiguration zurückgegeben, falls vorhanden\n"
 
 help.stat = "%1$s: Drucken von hilfreichen Gast- und Hostinformationen\nNutzung: %2$s %3$s <Unterbefehl>\n\nUnterbefehle:\n   hosttime: Ausgeben der Hostuhrzeit\n   speed: Ausgeben der CPU-Geschwindigkeit in MHz\nUnterbefehle nur für ESX-Gäste:\n   sessionid: Ausgeben der aktuellen Sitzungs-ID\n   balloon: Ausgeben der Balloon-Arbeitsspeicher-Informationen\n   swap: Ausgeben der Auslagerungsinformationen für den Arbeitsspeicher\n   memlimit: Ausgeben des Arbeitsspeicher-Limits\n   memres: Ausgeben der Arbeitsspeicherreservierung\n   cpures: Ausgeben der CPU-Reservierung\n   cpulimit: Ausgeben des CPU-Limits\n  raw [<Codierung> <Statistikname>]: Drucken von statistischen Rohdaten\n      <Codierung> steht für 'text', 'json', 'xml' oder 'yaml'.\n      <Statistikname> beinhaltet session, host, resources, vscsi und\n      vnet (einige Statistiken wie vsci bestehen aus zwei Wörtern, z. B. 'vscsi scsi0:0').\n      Druckt verfügbare Statistiken wenn für <Codierung> und <Statistikname>\n      keine Argumente angegeben wurden.\n"
 
@@ -125,10 +118,30 @@
 
 help.upgrade = "%1$s: Funktionen für das Upgrade von VMware Tools.\nNutzung: %2$s %3$s <Unterbefehl> [Argumente]\nUnterbefehle:\n   status: Überprüfen des Upgrade-Status für VMware Tools.\n   start: Starten eines automatischen Upgrade von VMware Tools.\n\nDamit die Upgrades funktionieren, muss der VMware Tools-Dienst ausgeführt werden.\n"
 
+globalconf.refresh.failed  = "'%1$s' ist fehlgeschlagen, da das globalconf-Modul deaktiviert ist.\n"
+
+globalconf.start_vmtools = "%1$s: Dienst %2$s wird gestartet.\n"
+
+globalconf.status = "Der Status des globalconf-Modul lautet '%1$s'\n"
+
+globalconf.stop_vmtools = "%1$s: Dienst %2$s wird angehalten.\n"
+
+globalconf.update_config = "%1$s: Die Konfiguration wird aktualisiert.\n"
+
+gueststore.content_size = "Größe des Inhalts in Byte: "
+
+gueststore.error.client_lib = "'%1$s' ist fehlgeschlagen, Fehler in der GuestStore-Client-Bibliothek: %2$s.\n"
+
+gueststore.progress = "\rFortschritt: %1$d%%"
+
 option.disabled = "Deaktiviert"
 
 option.enabled = "Aktiviert"
 
+result.error.failed = "'%1$s' ist fehlgeschlagen. Weitere Informationen finden Sie im %2$s-Protokoll.\n"
+
+result.succeeded = "'%1$s' war erfolgreich.\n"
+
 script.notfound = "%1$s ist nicht vorhanden.\n"
 
 script.operation = "Vorgang"
