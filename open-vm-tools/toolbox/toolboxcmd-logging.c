--- conflicted
+++ resolved
@@ -1,9 +1,5 @@
 /*********************************************************
-<<<<<<< HEAD
- * Copyright (C) 2015-2016 VMware, Inc. All rights reserved.
-=======
  * Copyright (C) 2015-2016,2020-2021 VMware, Inc. All rights reserved.
->>>>>>> 30568780
  *
  * This program is free software; you can redistribute it and/or modify it
  * under the terms of the GNU Lesser General Public License as published
@@ -168,11 +164,8 @@
       confDict = g_key_file_new();
    }
 
-<<<<<<< HEAD
-=======
    TOOLBOXCMD_LOAD_GLOBALCONFIG(confDict)
 
->>>>>>> 30568780
    confName = g_strdup_printf("%s.level", service);
 
    level = g_key_file_get_string(confDict, LOGGING_CONF_SECTION,
@@ -286,6 +279,8 @@
                "Usage: %s %s level <subcommand> <servicename> <level>\n\n"
                "Subcommands:\n"
                "   get <servicename>: display current level\n"
+               "   NOTE: If the level is not present in tools.conf, its\n"
+               "   value from the global configuration is returned if present\n"
                "   set <servicename> <level>: set current level\n\n"
                "<servicename> can be any supported service, such as vmsvc or vmusr\n"
                "<level> can be one of error, critical, warning, info, message, debug\n"
