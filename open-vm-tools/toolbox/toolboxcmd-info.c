--- conflicted
+++ resolved
@@ -1,9 +1,5 @@
 /*********************************************************
-<<<<<<< HEAD
- * Copyright (C) 2015-2018 VMware, Inc. All rights reserved.
-=======
  * Copyright (C) 2015-2021 VMware, Inc. All rights reserved.
->>>>>>> 30568780
  *
  * This program is free software; you can redistribute it and/or modify it
  * under the terms of the GNU Lesser General Public License as published
@@ -35,6 +31,7 @@
 #include "toolboxCmdInt.h"
 #include "vmware/tools/i18n.h"
 #include "vmware/tools/utils.h"
+#include "vmware/tools/log.h"
 #ifdef _WIN32
 #include "netutil.h"
 #endif
@@ -81,10 +78,16 @@
                                 &reply, &replyLen);
       if (!status) {
          g_warning("%s: update failed: request \"%s\", reply \"%s\".\n",
-                    __FUNCTION__, request, reply);
-      }
-      vm_free(reply);
-   }
+                    __FUNCTION__, request, VM_SAFE_STR(reply));
+      }
+      ToolsCmd_FreeRPC(reply);
+   }
+
+   /*
+    * DynXdr_Destroy only tries to free storage returned by a call to
+    * DynXdr_Create(NULL).
+    */
+   /* coverity[address_free] */
    DynXdr_Destroy(&xdrs, TRUE);
 
 exit:
