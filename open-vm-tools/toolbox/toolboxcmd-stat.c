--- conflicted
+++ resolved
@@ -1,9 +1,5 @@
 /*********************************************************
-<<<<<<< HEAD
- * Copyright (C) 2008-2016 VMware, Inc. All rights reserved.
-=======
  * Copyright (C) 2008-2021 VMware, Inc. All rights reserved.
->>>>>>> 30568780
  *
  * This program is free software; you can redistribute it and/or modify it
  * under the terms of the GNU Lesser General Public License as published
@@ -60,6 +56,7 @@
       ToolsCmd_PrintErr(SU_(stat.openhandle.failed,
                             "OpenHandle failed: %s\n"),
                         VMGuestLib_GetErrorText(*glError));
+      *glHandle = NULL;
       return EX_UNAVAILABLE;
    }
    *glError = VMGuestLib_UpdateInfo(*glHandle);
@@ -67,6 +64,8 @@
       ToolsCmd_PrintErr(SU_(stat.update.failed,
                             "UpdateInfo failed: %s\n"),
                         VMGuestLib_GetErrorText(*glError));
+      VMGuestLib_CloseHandle(*glHandle);
+      *glHandle = NULL;
       return EX_TEMPFAIL;
    }
    return 0;  // We don't return EXIT_SUCCESSS to indicate that this is not
@@ -204,7 +203,7 @@
 static int
 StatGetSessionID(void)
 {
-   int exitStatus = EXIT_SUCCESS;
+   int exitStatus;
    uint64 session;
    VMGuestLibHandle glHandle;
    VMGuestLibError glError;
@@ -248,7 +247,7 @@
 static int
 StatGetMemoryBallooned(void)
 {
-   int exitStatus = EXIT_SUCCESS;
+   int exitStatus;
    uint32 memBallooned;
    VMGuestLibHandle glHandle;
    VMGuestLibError glError;
@@ -292,7 +291,7 @@
 static int
 StatGetMemoryReservation(void)
 {
-   int exitStatus = EXIT_SUCCESS;
+   int exitStatus;
    uint32  memReservation;
    VMGuestLibHandle glHandle;
    VMGuestLibError glError;
@@ -337,7 +336,7 @@
 static int
 StatGetMemorySwapped(void)
 {
-   int exitStatus = EXIT_SUCCESS;
+   int exitStatus;
    uint32 memSwapped;
    VMGuestLibHandle glHandle;
    VMGuestLibError glError;
@@ -381,7 +380,7 @@
 static int
 StatGetMemoryLimit(void)
 {
-   int exitStatus = EXIT_SUCCESS;
+   int exitStatus;
    uint32 memLimit;
    VMGuestLibHandle glHandle;
    VMGuestLibError glError;
@@ -425,7 +424,7 @@
 static int
 StatGetCpuReservation(void)
 {
-   int exitStatus = EXIT_SUCCESS;
+   int exitStatus;
    uint32 cpuReservation;
    VMGuestLibHandle glHandle;
    VMGuestLibError glError;
@@ -469,7 +468,7 @@
 static int
 StatGetCpuLimit(void)
 {
-   int exitStatus = EXIT_SUCCESS;
+   int exitStatus;
    uint32 cpuLimit;
    VMGuestLibHandle glHandle;
    VMGuestLibError glError;
