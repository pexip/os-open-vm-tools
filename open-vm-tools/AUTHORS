The VMware Guest Components Team

Contributors to open-vm-tools:

Steve Wills     Correct __IS_FREEBSD__ macro in vm_basic_defs.h (clang)
                - https://github.com/vmware/open-vm-tools/pull/136

Bernd Zeimetz   Fix gcc6 build issues in linuxDeployment.c file.
                - https://github.com/vmware/open-vm-tools/pull/107

Josh Paetzel    Add support for 64-bit inodes in FreeBSD 12
                - https://github.com/vmware/open-vm-tools/pull/190

Sebastian Parschauer    Add support to properly report SLES12-SAP
                - https://github.com/vmware/open-vm-tools/pull/123

Andrew Stormont Fix finding C++ compiler for cross-compiling
                - https://github.com/vmware/open-vm-tools/pull/206

Josh Paetzel    Fix compilation error in clang 6.0
                - https://github.com/vmware/open-vm-tools/pull/221

Mike Latimer    Restrict udev rules to disk devices only
                - https://github.com/vmware/open-vm-tools/pull/216

Thomas Mueller  Ignore ENXIO errors with SyncDriver
                - https://github.com/vmware/open-vm-tools/pull/218

Germán M. Bravo FreeBSD: Improper use of sysconf() for getpwent buffer size
                leads to vmtoolsd crash.
                - https://github.com/vmware/open-vm-tools/pull/238

Ed Schouten     Use standard SYSCTL_ADD_OID() macro to access the
                sysctl_add_oid() function across supported FreeBSD releases.
                - https://github.com/vmware/open-vm-tools/pull/125

Steve Wills     Fix vmmemctl.ko driver build for supported FreeBSD releases.
                - https://github.com/vmware/open-vm-tools/pull/140

[Code]Ai        Highlighted a potential NULL pointer dereference and four
                pieces of dead code.
<<<<<<< HEAD
                - https://github.com/vmware/open-vm-tools/pull/247
=======
                - https://github.com/vmware/open-vm-tools/pull/247

Haruki Tsurumoto        Fix Asianux identification
                - https://github.com/vmware/open-vm-tools/pull/325

MilhouseVH      stop systemd-243 udev complaints
                - https://github.com/vmware/open-vm-tools/pull/371

Josh Paetzel    Changes to vmmemctl.ko and vmblock.ko for FreeBSD 13.0 API changes.
                - https://github.com/vmware/open-vm-tools/pull/398

Josh Paetzel    FreeBSD has removed some vnops flags that have never been used.
                - https://github.com/vmware/open-vm-tools/pull/403

Alexey Shabalin Add recognition of ALT Linux distributions
                - https://github.com/vmware/open-vm-tools/pull/431

Thom Leggett    Propagate new gdk-pixbuf-xlib include location
                - https://github.com/vmware/open-vm-tools/pull/438

Alexey Shabalin Adding vmtools library dependency to deploypkg library.
                - https://github.com/vmware/open-vm-tools/pull/432

Christian Ehrhardt   Build: fix propagation of libtirpc flags
                - https://github.com/vmware/open-vm-tools/pull/469

Vincent Milum Jr  Adding FreeBSD on ARM64 support to open-vm-tools.
                - https://github.com/vmware/open-vm-tools/pull/474

Miroslav Rezanina   Fix issues using GCC 11 with gtk >= 3.20 and glib >=2.66.3
                - https://github.com/vmware/open-vm-tools/pull/505

Marco Trevisan  Update open-vm-tools to build with either Fuse 3 or Fuse 2
                - https://github.com/vmware/open-vm-tools/pull/544

Bartosz Brachaczek Make HgfsConvertFromNtTimeNsec aware of 64-bit time_t on i386
                - https://github.com/vmware/open-vm-tools/pull/387

Bernd Zeimetz   Fix building containerinfo plugin on i386
                - https://github.com/vmware/open-vm-tools/pull/588
>>>>>>> 30568780
<|MERGE_RESOLUTION|>--- conflicted
+++ resolved
@@ -37,11 +37,14 @@
 Steve Wills     Fix vmmemctl.ko driver build for supported FreeBSD releases.
                 - https://github.com/vmware/open-vm-tools/pull/140
 
+John Eismeier   Propose fix some spelling.
+                - https://github.com/vmware/open-vm-tools/pull/264
+
+Josh Paetzel    Additional changes to vmmemctl.ko for FreeBSD 12.0 API changes.
+                - https://github.com/vmware/open-vm-tools/pull/286
+
 [Code]Ai        Highlighted a potential NULL pointer dereference and four
                 pieces of dead code.
-<<<<<<< HEAD
-                - https://github.com/vmware/open-vm-tools/pull/247
-=======
                 - https://github.com/vmware/open-vm-tools/pull/247
 
 Haruki Tsurumoto        Fix Asianux identification
@@ -81,5 +84,4 @@
                 - https://github.com/vmware/open-vm-tools/pull/387
 
 Bernd Zeimetz   Fix building containerinfo plugin on i386
-                - https://github.com/vmware/open-vm-tools/pull/588
->>>>>>> 30568780
+                - https://github.com/vmware/open-vm-tools/pull/588