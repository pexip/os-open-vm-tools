--- conflicted
+++ resolved
@@ -1,9 +1,5 @@
 /*********************************************************
-<<<<<<< HEAD
- * Copyright (C) 2007-2016 VMware, Inc. All rights reserved.
-=======
  * Copyright (C) 2007-2020 VMware, Inc. All rights reserved.
->>>>>>> 30568780
  *
  * This program is free software; you can redistribute it and/or modify it
  * under the terms of the GNU Lesser General Public License as published
@@ -38,6 +34,7 @@
 #include "vmcheck.h"
 #if defined(_WIN32)
 #include "getoptwin32.h"
+#include "vmware/tools/win32util.h"
 #endif
 
 #include "checkvm_version.h"
@@ -66,8 +63,6 @@
    };
    GOptionContext *optCtx;
 
-<<<<<<< HEAD
-=======
 #if defined(_WIN32)
    WinUtil_EnableSafePathSearching(TRUE);
 #endif
@@ -81,7 +76,6 @@
    optCtx = g_option_context_new(NULL);
    g_option_context_add_main_entries(optCtx, options, NULL);
 
->>>>>>> 30568780
    if (!VmCheck_IsVirtualWorld()) {
       g_printerr("Error: %s must be run inside a virtual machine"
                  " on a VMware hypervisor product.\n", gAppName);
