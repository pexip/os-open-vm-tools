--- conflicted
+++ resolved
@@ -1,9 +1,5 @@
 /*********************************************************
-<<<<<<< HEAD
- * Copyright (C) 2007-2018 VMware, Inc. All rights reserved.
-=======
  * Copyright (C) 2007-2022 VMware, Inc. All rights reserved.
->>>>>>> 30568780
  *
  * This program is free software; you can redistribute it and/or modify it
  * under the terms of the GNU General Public License as published by the
@@ -142,12 +138,9 @@
    VMXNET3_CMD_SET_COALESCE,
    VMXNET3_CMD_REGISTER_MEMREGS,
    VMXNET3_CMD_SET_RSS_FIELDS,
-<<<<<<< HEAD
-=======
    VMXNET3_CMD_SET_PKTSTEERING, /* 0xCAFE0011 */
    VMXNET3_CMD_SET_ESP_QUEUE_SELECTION_CONF,
    VMXNET3_CMD_SET_RING_BUFFER_SIZE,
->>>>>>> 30568780
 
    VMXNET3_CMD_FIRST_GET = 0xF00D0000,
    VMXNET3_CMD_GET_QUEUE_STATUS = VMXNET3_CMD_FIRST_GET,
@@ -164,14 +157,11 @@
    VMXNET3_CMD_GET_COALESCE,
    VMXNET3_CMD_GET_RSS_FIELDS,
    VMXNET3_CMD_GET_ENCAP_DSTPORT,
-<<<<<<< HEAD
-=======
    VMXNET3_CMD_GET_PKTSTEERING, /* 0xF00D000E */
    VMXNET3_CMD_GET_MAX_QUEUES_CONF,
    VMXNET3_CMD_GET_RSS_HASH_FUNC,
    VMXNET3_CMD_GET_MAX_CAPABILITIES,
    VMXNET3_CMD_GET_DCR0_REG,
->>>>>>> 30568780
 } Vmxnet3_Cmd;
 
 /* Adaptive Ring Info Flags */
@@ -179,14 +169,14 @@
 
 /*
  *	Little Endian layout of bitfields -
- *	Byte 0 :	7.....len.....0
- *	Byte 1 :	oco gen 13.len.8
- *	Byte 2 : 	5.msscof.0 ext1  dtype
- *	Byte 3 : 	13...msscof...6
+ *      Byte 0 :        7.....len.....0
+ *      Byte 1 :        oco gen 13.len.8
+ *      Byte 2 :        5.msscof.0 ext1  dtype
+ *      Byte 3 :        13...msscof...6
  *
  *	Big Endian layout of bitfields -
  *	Byte 0:		13...msscof...6
- *	Byte 1 : 	5.msscof.0 ext1  dtype
+ *      Byte 1 :        5.msscof.0 ext1  dtype
  *	Byte 2 :	oco gen 13.len.8
  *	Byte 3 :	7.....len.....0
  *
@@ -195,9 +185,8 @@
  *	bit fields written by big endian driver to format required by device.
  */
 
-typedef
-#include "vmware_pack_begin.h"
-struct Vmxnet3_TxDesc {
+#pragma pack(push, 1)
+typedef struct Vmxnet3_TxDesc {
    __le64 addr;
 
 #ifdef __BIG_ENDIAN_BITFIELD
@@ -233,9 +222,8 @@
    uint32 ti:1;       /* VLAN Tag Insertion */
    uint32 tci:16;     /* Tag to Insert */
 #endif  /* __BIG_ENDIAN_BITFIELD */
-}
-#include "vmware_pack_end.h"
-Vmxnet3_TxDesc;
+} Vmxnet3_TxDesc;
+#pragma pack(pop)
 
 /* TxDesc.OM values */
 #define VMXNET3_OM_NONE  0          /* 0b00 */
@@ -258,13 +246,11 @@
 #define VMXNET3_TXD_EOP_SIZE 1
 
 #define VMXNET3_HDR_COPY_SIZE   128
-typedef
-#include "vmware_pack_begin.h"
-struct Vmxnet3_TxDataDesc {
+#pragma pack(push, 1)
+typedef struct Vmxnet3_TxDataDesc {
    uint8 data[VMXNET3_HDR_COPY_SIZE];
-}
-#include "vmware_pack_end.h"
-Vmxnet3_TxDataDesc;
+} Vmxnet3_TxDataDesc;
+#pragma pack(pop)
 typedef uint8 Vmxnet3_RxDataDesc;
 
 #define VMXNET3_TCD_GEN_SHIFT	31
@@ -273,9 +259,8 @@
 #define VMXNET3_TCD_TXIDX_SIZE	12
 #define VMXNET3_TCD_GEN_DWORD_SHIFT	3
 
-typedef
-#include "vmware_pack_begin.h"
-struct Vmxnet3_TxCompDesc {
+#pragma pack(push, 1)
+typedef struct Vmxnet3_TxCompDesc {
    uint32 txdIdx:12;    /* Index of the EOP TxDesc */
    uint32 ext1:20;
 
@@ -285,13 +270,11 @@
    uint32 rsvd:24;
    uint32 type:7;       /* completion type */
    uint32 gen:1;        /* generation bit */
-}
-#include "vmware_pack_end.h"
-Vmxnet3_TxCompDesc;
-
-typedef
-#include "vmware_pack_begin.h"
-struct Vmxnet3_RxDesc {
+} Vmxnet3_TxCompDesc;
+#pragma pack(pop)
+
+#pragma pack(push, 1)
+typedef struct Vmxnet3_RxDesc {
    __le64 addr;
 
 #ifdef __BIG_ENDIAN_BITFIELD
@@ -308,9 +291,8 @@
    uint32 gen:1;        /* Generation bit */
 #endif
    __le32 ext1;
-}
-#include "vmware_pack_end.h"
-Vmxnet3_RxDesc;
+} Vmxnet3_RxDesc;
+#pragma pack(pop)
 
 /* values of RXD.BTYPE */
 #define VMXNET3_RXD_BTYPE_HEAD   0    /* head only */
@@ -320,9 +302,11 @@
 #define VMXNET3_RXD_BTYPE_SHIFT  14
 #define VMXNET3_RXD_GEN_SHIFT    31
 
-typedef
-#include "vmware_pack_begin.h"
-struct Vmxnet3_RxCompDesc {
+#define VMXNET3_RCD_HDR_INNER_SHIFT  13
+#define VMXNET3_RCD_RSS_INNER_SHIFT  12
+
+#pragma pack(push, 1)
+typedef struct Vmxnet3_RxCompDesc {
 #ifdef __BIG_ENDIAN_BITFIELD
    uint32 ext2:1;
    uint32 cnc:1;        /* Checksum Not Calculated */
@@ -330,11 +314,13 @@
    uint32 rqID:10;      /* rx queue/ring ID */
    uint32 sop:1;        /* Start of Packet */
    uint32 eop:1;        /* End of Packet */
-   uint32 ext1:2;
+   uint32 ext1:2;       /* bit 0: indicating v4/v6/.. is for inner header */
+                        /* bit 1: indicating rssType is based on inner header */
    uint32 rxdIdx:12;    /* Index of the RxDesc */
 #else
    uint32 rxdIdx:12;    /* Index of the RxDesc */
-   uint32 ext1:2;
+   uint32 ext1:2;       /* bit 0: indicating v4/v6/.. is for inner header */
+                        /* bit 1: indicating rssType is based on inner header */
    uint32 eop:1;        /* End of Packet */
    uint32 sop:1;        /* Start of Packet */
    uint32 rqID:10;      /* rx queue/ring ID */
@@ -383,13 +369,11 @@
    uint32 type:7;       /* completion type */
    uint32 gen:1;        /* generation bit */
 #endif  /* __BIG_ENDIAN_BITFIELD */
-}
-#include "vmware_pack_end.h"
-Vmxnet3_RxCompDesc;
-
-typedef
-#include "vmware_pack_begin.h"
-struct Vmxnet3_RxCompDescExt {
+} Vmxnet3_RxCompDesc;
+#pragma pack(pop)
+
+#pragma pack(push, 1)
+typedef struct Vmxnet3_RxCompDescExt {
    __le32 dword1;
    uint8  segCnt;       /* Number of aggregated packets */
    uint8  dupAckCnt;    /* Number of duplicate Acks */
@@ -428,9 +412,8 @@
    uint32 type:7;       /* completion type */
    uint32 gen:1;        /* generation bit */
 #endif  /* __BIG_ENDIAN_BITFIELD */
-}
-#include "vmware_pack_end.h"
-Vmxnet3_RxCompDescExt;
+} Vmxnet3_RxCompDescExt;
+#pragma pack(pop)
 
 /* fields in RxCompDesc we access via Vmxnet3_GenericDesc.dword[3] */
 #define VMXNET3_RCD_TUC_SHIFT  16
@@ -542,9 +525,8 @@
 
 /* All structures in DriverShared are padded to multiples of 8 bytes */
 
-typedef
-#include "vmware_pack_begin.h"
-struct Vmxnet3_GOSInfo {
+#pragma pack(push, 1)
+typedef struct Vmxnet3_GOSInfo {
 #ifdef __BIG_ENDIAN_BITFIELD
    uint32   gosMisc: 10;    /* other info about gos */
    uint32   gosVer:  16;    /* gos version */
@@ -556,20 +538,17 @@
    uint32   gosVer:  16;    /* gos version */
    uint32   gosMisc: 10;    /* other info about gos */
 #endif  /* __BIG_ENDIAN_BITFIELD */
-}
-#include "vmware_pack_end.h"
-Vmxnet3_GOSInfo;
-
-typedef
-#include "vmware_pack_begin.h"
-struct Vmxnet3_DriverInfo {
+} Vmxnet3_GOSInfo;
+#pragma pack(pop)
+
+#pragma pack(push, 1)
+typedef struct Vmxnet3_DriverInfo {
    __le32          version;        /* driver version */
    Vmxnet3_GOSInfo gos;
    __le32          vmxnet3RevSpt;  /* vmxnet3 revision supported */
    __le32          uptVerSpt;      /* upt version supported */
-}
-#include "vmware_pack_end.h"
-Vmxnet3_DriverInfo;
+} Vmxnet3_DriverInfo;
+#pragma pack(pop)
 
 #define VMXNET3_REV1_MAGIC  0xbabefee1
 
@@ -581,9 +560,8 @@
  */
 #define VMXNET3_QUEUE_DESC_ALIGN  128
 
-typedef
-#include "vmware_pack_begin.h"
-struct Vmxnet3_MiscConf {
+#pragma pack(push, 1)
+typedef struct Vmxnet3_MiscConf {
    Vmxnet3_DriverInfo driverInfo;
    __le64             uptFeatures;
    __le64             ddPA;         /* driver data PA */
@@ -595,13 +573,11 @@
    uint8              numTxQueues;
    uint8              numRxQueues;
    __le32             reserved[4];
-}
-#include "vmware_pack_end.h"
-Vmxnet3_MiscConf;
-
-typedef
-#include "vmware_pack_begin.h"
-struct Vmxnet3_TxQueueConf {
+} Vmxnet3_MiscConf;
+#pragma pack(pop)
+
+#pragma pack(push, 1)
+typedef struct Vmxnet3_TxQueueConf {
    __le64    txRingBasePA;
    __le64    dataRingBasePA;
    __le64    compRingBasePA;
@@ -615,13 +591,11 @@
    uint8     _pad1[1];
    __le16    txDataRingDescSize;
    uint8     _pad2[4];
-}
-#include "vmware_pack_end.h"
-Vmxnet3_TxQueueConf;
-
-typedef
-#include "vmware_pack_begin.h"
-struct Vmxnet3_RxQueueConf {
+} Vmxnet3_TxQueueConf;
+#pragma pack(pop)
+
+#pragma pack(push, 1)
+typedef struct Vmxnet3_RxQueueConf {
    __le64    rxRingBasePA[2];
    __le64    compRingBasePA;
    __le64    ddPA;            /* driver data */
@@ -633,9 +607,8 @@
    uint8     _pad1[1];
    __le16    rxDataRingDescSize; /* size of rx data ring buffer */
    uint8     _pad2[4];
-}
-#include "vmware_pack_end.h"
-Vmxnet3_RxQueueConf;
+} Vmxnet3_RxQueueConf;
+#pragma pack(pop)
 
 enum vmxnet3_intr_mask_mode {
    VMXNET3_IMM_AUTO   = 0,
@@ -655,6 +628,13 @@
 /* addition 1 for events */
 #define VMXNET3_MAX_INTRS      25
 
+/* Version 6 and later will use below macros */
+#define VMXNET3_EXT_MAX_TX_QUEUES  32
+#define VMXNET3_EXT_MAX_RX_QUEUES  32
+/* addition 1 for events */
+#define VMXNET3_EXT_MAX_INTRS      65
+#define VMXNET3_FIRST_SET_INTRS    64
+
 /* value of intrCtrl */
 #define VMXNET3_IC_DISABLE_ALL  0x1   /* bit 0 */
 
@@ -669,81 +649,80 @@
    VMXNET3_COALESCE_RBC        = 3
 };
 
-typedef
-#include "vmware_pack_begin.h"
-struct Vmxnet3_CoalesceRbc {
+#pragma pack(push, 1)
+typedef struct Vmxnet3_CoalesceRbc {
    uint32 rbc_rate;
-}
-#include "vmware_pack_end.h"
-Vmxnet3_CoalesceRbc;
-
-typedef
-#include "vmware_pack_begin.h"
-struct Vmxnet3_CoalesceStatic {
+} Vmxnet3_CoalesceRbc;
+#pragma pack(pop)
+
+#pragma pack(push, 1)
+typedef struct Vmxnet3_CoalesceStatic {
    uint32 tx_depth;
    uint32 tx_comp_depth;
    uint32 rx_depth;
-}
-#include "vmware_pack_end.h"
-Vmxnet3_CoalesceStatic;
-
-typedef
-#include "vmware_pack_begin.h"
-struct Vmxnet3_CoalesceScheme {
+} Vmxnet3_CoalesceStatic;
+#pragma pack(pop)
+
+#pragma pack(push, 1)
+typedef struct Vmxnet3_CoalesceScheme {
    enum Vmxnet3_CoalesceMode coalMode;
    union {
       Vmxnet3_CoalesceRbc    coalRbc;
       Vmxnet3_CoalesceStatic coalStatic;
    } coalPara;
-}
-#include "vmware_pack_end.h"
-Vmxnet3_CoalesceScheme;
-
-typedef
-#include "vmware_pack_begin.h"
-struct Vmxnet3_IntrConf {
-   Bool   autoMask;
+} Vmxnet3_CoalesceScheme;
+#pragma pack(pop)
+
+#pragma pack(push, 1)
+typedef struct Vmxnet3_IntrConf {
+   uint8  autoMask;      /* on/off flag */
    uint8  numIntrs;      /* # of interrupts */
    uint8  eventIntrIdx;
    uint8  modLevels[VMXNET3_MAX_INTRS]; /* moderation level for each intr */
    __le32 intrCtrl;
    __le32 reserved[2];
-}
-#include "vmware_pack_end.h"
-Vmxnet3_IntrConf;
+} Vmxnet3_IntrConf;
+#pragma pack(pop)
+
+#pragma pack(push, 1)
+typedef struct Vmxnet3_IntrConfExt {
+   uint8  autoMask;
+   uint8  numIntrs;      /* # of interrupts */
+   uint8  eventIntrIdx;
+   uint8  reserved;
+   __le32 intrCtrl;
+   __le32 reserved1;
+   uint8  modLevels[VMXNET3_EXT_MAX_INTRS]; /* moderation level for each intr */
+   uint8  reserved2[3];
+} Vmxnet3_IntrConfExt;
+#pragma pack(pop)
 
 /* one bit per VLAN ID, the size is in the units of uint32 */
 #define VMXNET3_VFT_SIZE  (4096 / (sizeof(uint32) * 8))
 
-typedef
-#include "vmware_pack_begin.h"
-struct Vmxnet3_QueueStatus {
-   Bool    stopped;
+#pragma pack(push, 1)
+typedef struct Vmxnet3_QueueStatus {
+   uint8   stopped;    /* on/off flag */
    uint8   _pad[3];
    __le32  error;
-}
-#include "vmware_pack_end.h"
-Vmxnet3_QueueStatus;
-
-typedef
-#include "vmware_pack_begin.h"
-struct Vmxnet3_TxQueueCtrl {
+} Vmxnet3_QueueStatus;
+#pragma pack(pop)
+
+#pragma pack(push, 1)
+typedef struct Vmxnet3_TxQueueCtrl {
    __le32  txNumDeferred;
    __le32  txThreshold;
    __le64  reserved;
-}
-#include "vmware_pack_end.h"
-Vmxnet3_TxQueueCtrl;
-
-typedef
-#include "vmware_pack_begin.h"
-struct Vmxnet3_RxQueueCtrl {
-   Bool    updateRxProd;
+} Vmxnet3_TxQueueCtrl;
+#pragma pack(pop)
+
+#pragma pack(push, 1)
+typedef struct Vmxnet3_RxQueueCtrl {
+   uint8   updateRxProd;   /* on/off flag */
    uint8   _pad[7];
    __le64  reserved;
-}
-#include "vmware_pack_end.h"
-Vmxnet3_RxQueueCtrl;
+} Vmxnet3_RxQueueCtrl;
+#pragma pack(pop)
 
 #define VMXNET3_RXM_UCAST     0x01  /* unicast only */
 #define VMXNET3_RXM_MCAST     0x02  /* multicast passing the filters */
@@ -751,19 +730,13 @@
 #define VMXNET3_RXM_ALL_MULTI 0x08  /* all multicast */
 #define VMXNET3_RXM_PROMISC   0x10  /* promiscuous */
 
-typedef
-#include "vmware_pack_begin.h"
-struct Vmxnet3_RxFilterConf {
+#pragma pack(push, 1)
+typedef struct Vmxnet3_RxFilterConf {
    __le32   rxMode;       /* VMXNET3_RXM_xxx */
    __le16   mfTableLen;   /* size of the multicast filter table */
    __le16   _pad1;
    __le64   mfTablePA;    /* PA of the multicast filters table */
    __le32   vfTable[VMXNET3_VFT_SIZE]; /* vlan filter */
-<<<<<<< HEAD
-}
-#include "vmware_pack_end.h"
-Vmxnet3_RxFilterConf;
-=======
 } Vmxnet3_RxFilterConf;
 #pragma pack(pop)
 
@@ -893,7 +866,6 @@
    Vmxnet3_PktSteeringFilterConf  fConf;
 } Vmxnet3_PktSteeringCmdMsg;
 #pragma pack(pop)
->>>>>>> 30568780
 
 #define VMXNET3_PM_MAX_FILTERS        6
 #define VMXNET3_PM_MAX_PATTERN_SIZE   128
@@ -902,42 +874,35 @@
 #define VMXNET3_PM_WAKEUP_MAGIC       0x01  /* wake up on magic pkts */
 #define VMXNET3_PM_WAKEUP_FILTER      0x02  /* wake up on pkts matching filters */
 
-typedef
-#include "vmware_pack_begin.h"
-struct Vmxnet3_PM_PktFilter {
+#pragma pack(push, 1)
+typedef struct Vmxnet3_PM_PktFilter {
    uint8 maskSize;
    uint8 patternSize;
    uint8 mask[VMXNET3_PM_MAX_MASK_SIZE];
    uint8 pattern[VMXNET3_PM_MAX_PATTERN_SIZE];
    uint8 pad[6];
-}
-#include "vmware_pack_end.h"
-Vmxnet3_PM_PktFilter;
-
-typedef
-#include "vmware_pack_begin.h"
-struct Vmxnet3_PMConf {
+} Vmxnet3_PM_PktFilter;
+#pragma pack(pop)
+
+#pragma pack(push, 1)
+typedef struct Vmxnet3_PMConf {
    __le16               wakeUpEvents;  /* VMXNET3_PM_WAKEUP_xxx */
    uint8                numFilters;
    uint8                pad[5];
    Vmxnet3_PM_PktFilter filters[VMXNET3_PM_MAX_FILTERS];
-}
-#include "vmware_pack_end.h"
-Vmxnet3_PMConf;
-
-typedef
-#include "vmware_pack_begin.h"
-struct Vmxnet3_VariableLenConfDesc {
+} Vmxnet3_PMConf;
+#pragma pack(pop)
+
+#pragma pack(push, 1)
+typedef struct Vmxnet3_VariableLenConfDesc {
    __le32              confVer;
    __le32              confLen;
    __le64              confPA;
-}
-#include "vmware_pack_end.h"
-Vmxnet3_VariableLenConfDesc;
-
-typedef
-#include "vmware_pack_begin.h"
-struct Vmxnet3_DSDevRead {
+} Vmxnet3_VariableLenConfDesc;
+#pragma pack(pop)
+
+#pragma pack(push, 1)
+typedef struct Vmxnet3_DSDevRead {
    /* read-only region for device, read by dev in response to a SET cmd */
    Vmxnet3_MiscConf     misc;
    Vmxnet3_IntrConf     intrConf;
@@ -945,48 +910,46 @@
    Vmxnet3_VariableLenConfDesc  rssConfDesc;
    Vmxnet3_VariableLenConfDesc  pmConfDesc;
    Vmxnet3_VariableLenConfDesc  pluginConfDesc;
-}
-#include "vmware_pack_end.h"
-Vmxnet3_DSDevRead;
-
-typedef
-#include "vmware_pack_begin.h"
-struct Vmxnet3_TxQueueDesc {
+} Vmxnet3_DSDevRead;
+#pragma pack(pop)
+
+#pragma pack(push, 1)
+typedef struct Vmxnet3_DSDevReadExt {
+   /* read-only region for device, read by dev in response to a SET cmd */
+   Vmxnet3_IntrConfExt     intrConfExt;
+} Vmxnet3_DSDevReadExt;
+#pragma pack(pop)
+
+#pragma pack(push, 1)
+typedef struct Vmxnet3_TxQueueDesc {
    Vmxnet3_TxQueueCtrl ctrl;
    Vmxnet3_TxQueueConf conf;
    /* Driver read after a GET command */
    Vmxnet3_QueueStatus status;
    UPT1_TxStats        stats;
    uint8               _pad[88]; /* 128 aligned */
-}
-#include "vmware_pack_end.h"
-Vmxnet3_TxQueueDesc;
-
-typedef
-#include "vmware_pack_begin.h"
-struct Vmxnet3_RxQueueDesc {
+} Vmxnet3_TxQueueDesc;
+#pragma pack(pop)
+
+#pragma pack(push, 1)
+typedef struct Vmxnet3_RxQueueDesc {
    Vmxnet3_RxQueueCtrl ctrl;
    Vmxnet3_RxQueueConf conf;
    /* Driver read after a GET command */
    Vmxnet3_QueueStatus status;
    UPT1_RxStats        stats;
    uint8               _pad[88]; /* 128 aligned */
-}
-#include "vmware_pack_end.h"
-Vmxnet3_RxQueueDesc;
-
-typedef
-#include "vmware_pack_begin.h"
-struct Vmxnet3_SetPolling {
+} Vmxnet3_RxQueueDesc;
+#pragma pack(pop)
+
+#pragma pack(push, 1)
+typedef struct Vmxnet3_SetPolling {
    uint8               enablePolling;
-}
-#include "vmware_pack_end.h"
-Vmxnet3_SetPolling;
-
-typedef
-#include "vmware_pack_begin.h"
-
-struct Vmxnet3_MemoryRegion {
+} Vmxnet3_SetPolling;
+#pragma pack(pop)
+
+#pragma pack(push, 1)
+typedef struct Vmxnet3_MemoryRegion {
    __le64            startPA;  // starting physical address
    __le32            length;   // limit the length to be less than 4G
    /*
@@ -995,9 +958,8 @@
     */
    __le16            txQueueBits; // bit n corresponding to tx queue n
    __le16            rxQueueBits; // bit n corresponding to rx queueb n
-}
-#include "vmware_pack_end.h"
-Vmxnet3_MemoryRegion;
+} Vmxnet3_MemoryRegion;
+#pragma pack(pop)
 
 /*
  * Assume each queue can have upto 16 memory region
@@ -1010,33 +972,70 @@
 #define MAX_MEMORY_REGION_PER_QUEUE 16
 #define MAX_MEMORY_REGION_PER_DEVICE (16 * 16)
 
-typedef
-#include "vmware_pack_begin.h"
-struct Vmxnet3_MemRegs {
+#pragma pack(push, 1)
+typedef struct Vmxnet3_MemRegs {
    __le16           numRegs;
    __le16           pad[3];
    Vmxnet3_MemoryRegion memRegs[1];
-}
-#include "vmware_pack_end.h"
-Vmxnet3_MemRegs;
+} Vmxnet3_MemRegs;
+#pragma pack(pop)
 
 typedef enum Vmxnet3_RSSField {
-   VMXNET3_RSS_FIELDS_TCPIP4 = 0x0001,
-   VMXNET3_RSS_FIELDS_TCPIP6 = 0x0002,
-   VMXNET3_RSS_FIELDS_UDPIP4 = 0x0004,
-   VMXNET3_RSS_FIELDS_UDPIP6 = 0x0008,
-   VMXNET3_RSS_FIELDS_ESPIP4 = 0x0010,
-   VMXNET3_RSS_FIELDS_ESPIP6 = 0x0020,
+   VMXNET3_RSS_FIELDS_TCPIP4 = 0x1UL,
+   VMXNET3_RSS_FIELDS_TCPIP6 = 0x2UL,
+   VMXNET3_RSS_FIELDS_UDPIP4 = 0x4UL,
+   VMXNET3_RSS_FIELDS_UDPIP6 = 0x8UL,
+   VMXNET3_RSS_FIELDS_ESPIP4 = 0x10UL,
+   VMXNET3_RSS_FIELDS_ESPIP6 = 0x20UL,
+
+   VMXNET3_RSS_FIELDS_INNER_IP4 = 0x100UL,
+   VMXNET3_RSS_FIELDS_INNER_TCPIP4 = 0x200UL,
+   VMXNET3_RSS_FIELDS_INNER_IP6 = 0x400UL,
+   VMXNET3_RSS_FIELDS_INNER_TCPIP6 = 0x800UL,
+   VMXNET3_RSS_FIELDS_INNER_UDPIP4 = 0x1000UL,
+   VMXNET3_RSS_FIELDS_INNER_UDPIP6 = 0x2000UL,
+   VMXNET3_RSS_FIELDS_INNER_ESPIP4 = 0x4000UL,
+   VMXNET3_RSS_FIELDS_INNER_ESPIP6 = 0x8000UL,
 } Vmxnet3_RSSField;
 
-typedef
-#include "vmware_pack_begin.h"
-struct Vmxnet3_EncapDstPort {
+#pragma pack(push, 1)
+typedef struct Vmxnet3_EncapDstPort {
    __le16            geneveDstPort;
    __le16            vxlanDstPort;
-}
-#include "vmware_pack_end.h"
-Vmxnet3_EncapDstPort;
+} Vmxnet3_EncapDstPort;
+#pragma pack(pop)
+
+/*
+ * Based on index from ESP SPI, how to map the index to the rx queue ID.
+ * The following two algos are defined:
+ *
+ * VMXNET3_ESP_QS_IND_TABLE:  the index will be used to index the RSS
+ * indirection table.
+ *
+ * VMXNET3_ESP_QS_QUEUE_MASK: the index will be used to index to the
+ * preconfigured queue mask. The index itself is treated as queue ID. If
+ * the relevant bit in queue mask is set, the packet will be forwarded
+ * the queue with the index as queue ID. Otherwise, the packet will not
+ * be treated as ESP packet for RSS purpose.
+ */
+
+typedef enum Vmxnet3_ESPQueueSelectionAlgo {
+   VMXNET3_ESP_QS_IND_TABLE = 0x01,
+   VMXNET3_ESP_QS_QUEUE_MASK = 0x02,
+   VMXNET3_ESP_QS_MAX,
+} Vmxnet3_ESPQueueSelectionAlgo;
+
+#pragma pack(push, 1)
+typedef struct Vmxnet3_ESPQueueSelectionConf {
+   uint8       spiStartBit;  /* from least significant bit of SPI. */
+   uint8       spiMaskWidth; /* how many bits in SPI will be used. */
+   uint16      qsAlgo;       /* see Vmxnet3_ESPQueueSelectionAlgo */
+   /* queue ID mask used for ESP RSS. Valid when
+    * qsAlgo is VMXNET3_ESP_QS_QUEUE_MASK.
+    */
+   uint32      espQueueMask;  /* max of 32 queues supported */
+} Vmxnet3_ESPQueueSelectionConf;
+#pragma pack(pop)
 
 #pragma pack(push, 1)
 typedef struct Vmxnet3_RingBufferSize {
@@ -1052,26 +1051,20 @@
  * the shared memory directly. Otherwise use variable length
  * configuration descriptor to pass the data.
  */
-typedef
-#include "vmware_pack_begin.h"
-union Vmxnet3_CmdInfo {
+#pragma pack(push, 1)
+typedef union Vmxnet3_CmdInfo {
    Vmxnet3_VariableLenConfDesc varConf;
    Vmxnet3_SetPolling          setPolling;
    Vmxnet3_RSSField            setRSSFields;
    Vmxnet3_EncapDstPort        encapDstPort;
-<<<<<<< HEAD
-=======
    Vmxnet3_ESPQueueSelectionConf espQSConf;
    Vmxnet3_RingBufferSize      ringBufSize;
->>>>>>> 30568780
    __le64                      data[2];
-}
-#include "vmware_pack_end.h"
-Vmxnet3_CmdInfo;
-
-typedef
-#include "vmware_pack_begin.h"
-struct Vmxnet3_DriverShared {
+} Vmxnet3_CmdInfo;
+#pragma pack(pop)
+
+#pragma pack(push, 1)
+typedef struct Vmxnet3_DriverShared {
    __le32               magic;
    __le32               pad; /* make devRead start at 64-bit boundaries */
    Vmxnet3_DSDevRead    devRead;
@@ -1083,9 +1076,9 @@
                                   * command.
                                   */
    } cu;
-}
-#include "vmware_pack_end.h"
-Vmxnet3_DriverShared;
+   Vmxnet3_DSDevReadExt devReadExt;
+} Vmxnet3_DriverShared;
+#pragma pack(pop)
 
 #define VMXNET3_ECR_RQERR       (1 << 0)
 #define VMXNET3_ECR_TQERR       (1 << 1)
